--- conflicted
+++ resolved
@@ -47,10 +47,5 @@
           pytest -s -x test_protocol.py
       - name: running utils tests
         run: |
-<<<<<<< HEAD
           cd tests/utils
-          pytest -s -x --ignore=dataset/ --ignore=checkpoint/ --ignore=test_flops_counter.py .
-=======
-          cd tests/verl/utils
-          pytest -s -x --ignore=dataset/ --ignore=test_torch_functional.py .
->>>>>>> c06b9624
+          pytest -s -x --ignore=dataset/ --ignore=checkpoint/ --ignore=test_flops_counter.py --ignore=test_torch_functional.py .