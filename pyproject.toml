--- conflicted
+++ resolved
@@ -23,52 +23,6 @@
 readme = {file = "README.md", content-type = "text/markdown"}
 requires-python = ">=3.8"
 
-<<<<<<< HEAD
-authors = [
-  { name = "Bytedance - Seed - MLSys", email = "zhangchi.usc1992@bytedance.com" },
-  { name = "Bytedance - Seed - MLSys", email = "gmsheng@connect.hku.hk" },
-]
-
-# Dependencies corresponding to install_requires in setup.py
-dependencies = [
-    "accelerate",
-    "codetiming",
-    "datasets",
-    "dill",
-    "hydra-core",
-    "math-verify",
-    "numpy",
-    "pybind11",
-    "ray>=2.38",
-    "tensordict",
-    "transformers",
-    "vllm @ https://wheels.vllm.ai/54ed913f3437f9107791e8ea410170b86c968d52/vllm-1.0.0.dev-cp38-abi3-manylinux1_x86_64.whl",
-    "pandas",
-    "peft",
-    "pyarrow>=15.0.0",
-    "pylatexenc",
-    "ray>=2.10",
-    "tensordict<0.6",
-    "torchdata",
-    "transformers",
-    'wandb',
-]
-
-# Optional dependencies (extras_require in setup.py)
-[project.optional-dependencies]
-test = [
-  "pytest", "yapf", "py-spy",
-]
-prime = ["pyext"]
-gpu = ["liger-kernel", "flash-attn"]
-sglang = ["sglang[all]==0.4.3.post3"]
-
-# URLs
-[project.urls]
-Homepage = "https://github.com/volcengine/verl"
-
-=======
->>>>>>> eda9f0e9
 # -------------------------------
 # tool.setuptools - Additional config
 # -------------------------------
