--- conflicted
+++ resolved
@@ -15,11 +15,8 @@
 import inspect
 from enum import Enum
 from functools import wraps
-<<<<<<< HEAD
 import inspect
 from typing import Dict, List, Tuple
-=======
->>>>>>> 312a8cbc
 from types import FunctionType
 from typing import Dict, List, Tuple
 
@@ -459,7 +456,6 @@
             "dispatch_fn": dummy_direct_rollout_call,
             "collect_fn": dummy_direct_rollout_call,
         },
-<<<<<<< HEAD
         Dispatch.DP_COMPUTE_METRIC: {
             'dispatch_fn': dispatch_dp_compute_data_proto,
             'collect_fn': collect_dp_compute
@@ -468,8 +464,6 @@
             'dispatch_fn': dispatch_generic_generator,
             'collect_fn': collect_generic_generator,
         },
-=======
->>>>>>> 312a8cbc
     }
     return predefined_dispatch_mode_fn[dispatch_mode]
 
@@ -518,11 +512,9 @@
     _check_execute_mode(execute_mode=execute_mode)
 
     def decorator(func):
-<<<<<<< HEAD
         is_gen_func = inspect.isgeneratorfunction(func)
-
-=======
->>>>>>> 312a8cbc
+        is_async_func = inspect.iscoroutinefunction(func)
+
         @wraps(func)
         @ray.method(num_returns='dynamic')
         def inner_gen(*args, **kwargs):
@@ -537,22 +529,20 @@
                 args, kwargs = _materialize_futures(*args, **kwargs)
             return func(*args, **kwargs)
 
-<<<<<<< HEAD
-        inner = inner_gen if is_gen_func else inner_regular
-        attrs = {'dispatch_mode': dispatch_mode, 'execute_mode': execute_mode, 'blocking': blocking}
-        setattr(inner, MAGIC_ATTR, attrs)
-        return inner
-=======
         @wraps(func)
         async def async_inner(*args, **kwargs):
             if materialize_futures:
                 args, kwargs = _materialize_futures(*args, **kwargs)
             return await func(*args, **kwargs)
 
-        wrapper = async_inner if inspect.iscoroutinefunction(func) else inner
-        attrs = {"dispatch_mode": dispatch_mode, "execute_mode": execute_mode, "blocking": blocking}
-        setattr(wrapper, MAGIC_ATTR, attrs)
-        return wrapper
->>>>>>> 312a8cbc
+        if is_gen_func:
+            inner = inner_gen
+        elif is_async_func:
+            inner = async_inner
+        else:
+            inner = inner_regular
+        attrs = {'dispatch_mode': dispatch_mode, 'execute_mode': execute_mode, 'blocking': blocking}
+        setattr(inner, MAGIC_ATTR, attrs)
+        return inner
 
     return decorator