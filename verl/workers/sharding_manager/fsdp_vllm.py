# Copyright 2024 Bytedance Ltd. and/or its affiliates
#
# Licensed under the Apache License, Version 2.0 (the "License");
# you may not use this file except in compliance with the License.
# You may obtain a copy of the License at
#
#     http://www.apache.org/licenses/LICENSE-2.0
#
# Unless required by applicable law or agreed to in writing, software
# distributed under the License is distributed on an "AS IS" BASIS,
# WITHOUT WARRANTIES OR CONDITIONS OF ANY KIND, either express or implied.
# See the License for the specific language governing permissions and
# limitations under the License.

import inspect
import logging
from typing import Union
import os

import torch
from torch.distributed.device_mesh import DeviceMesh

from torch.distributed.fsdp.api import FullStateDictConfig, ShardedStateDictConfig, StateDictType
from torch.distributed.fsdp.fully_sharded_data_parallel import FullyShardedDataParallel as FSDP
from vllm import AsyncLLMEngine

try:
    # for torch 2.5+
    from torch.distributed.tensor import DTensor
except ImportError:
    from torch.distributed._tensor import DTensor

from verl import DataProto
from verl.protocol import all_gather_data_proto
from verl.third_party.vllm import LLM, vllm_version
from verl.third_party.vllm import parallel_state as vllm_ps
from verl.utils.debug import GPUMemoryLogger, log_gpu_memory_usage
from verl.utils.fsdp_utils import fsdp_version, load_fsdp_model_to_gpu, offload_fsdp_model_to_cpu
from verl.utils.torch_functional import check_cuda_is_available
from verl.utils.vllm_utils import patch_vllm_moe_model_weight_loader

from .base import BaseShardingManager

logger = logging.getLogger(__file__)
logger.setLevel(os.getenv("VERL_LOGGING_LEVEL", "WARN"))


class FSDPVLLMShardingManager(BaseShardingManager):
    @check_cuda_is_available()
    def __init__(
        self,
        module: FSDP,
        inference_engine: LLM,
        model_config,
        full_params: bool = False,
        device_mesh: DeviceMesh = None,
        offload_param: bool = False,
    ):
        self.module = module
        # For AsyncLLM, inference_engine and model_runner are defer intialized in vLLMAsyncRollout.load_model
        self.inference_engine = inference_engine

        if "vllm_v_0_6_3" in str(type(self.inference_engine)) or "vllm_v_0_5_4" in str(type(self.inference_engine)):
            # vLLM <= v0.6.3
            self.model_runner = self.inference_engine.llm_engine.model_executor.worker.model_runner if self.inference_engine else None
        else:
            # vLLM > v0.6.3
<<<<<<< HEAD
            try:
                self.model_runner = self.inference_engine.llm_engine.model_executor.driver_worker.worker.model_runner if self.inference_engine else None
            except:
                self.model_runner = self.inference_engine.engine.model_executor.driver_worker.worker.model_runner if self.inference_engine else None
            
=======
            self.model_runner = self.inference_engine.llm_engine.model_executor.driver_worker.worker.model_runner if self.inference_engine else None

>>>>>>> 8970cb05
        self.model_config = model_config
        self.device_mesh = device_mesh
        self.offload_param = offload_param

        # Full params
        self.full_params = full_params
        if full_params and fsdp_version(self.module) == 1:
            FSDP.set_state_dict_type(self.module, state_dict_type=StateDictType.FULL_STATE_DICT, state_dict_config=FullStateDictConfig())
        elif fsdp_version(self.module) == 1:
            FSDP.set_state_dict_type(
                self.module,
                state_dict_type=StateDictType.SHARDED_STATE_DICT,
                state_dict_config=ShardedStateDictConfig(),
            )

        self.tp_size = self.device_mesh["infer_tp"].size()
        self.tp_rank = self.device_mesh["infer_tp"].get_local_rank()

        # Note that torch_random_states may be different on each dp rank
        self.torch_random_states = torch.cuda.get_rng_state()
        # get a random rng states
        if self.device_mesh is not None:
            gen_dp_rank = self.device_mesh["dp"].get_local_rank()
            torch.cuda.manual_seed(gen_dp_rank + 1000)  # make sure all tp ranks have the same random states
            self.gen_random_states = torch.cuda.get_rng_state()
            torch.cuda.set_rng_state(self.torch_random_states)
        else:
            self.gen_random_states = None

    @GPUMemoryLogger(role="fsdp vllm sharding_manager", logger=logger)
    def __enter__(self):
        # NOTE: Basically, we only need `torch.cuda.empty_cache()` before vllm wake_up and
        # after vllm sleep, since vllm has its own caching memory allocator CuMemAllocator.
        # Out of vllm scope, we should avoid empty cache to let pytorch using caching memory
        # to speed up memory allocations.
        #
        # pytorch: https://pytorch.org/docs/stable/notes/cuda.html#memory-management
        # vllm: https://github.com/vllm-project/vllm/blob/v0.7.3/vllm/device_allocator/cumem.py#L103
        torch.cuda.empty_cache()

        log_gpu_memory_usage("Before state_dict() in sharding manager memory", logger=logger)
        if self.offload_param:
            load_fsdp_model_to_gpu(self.module)
        params = self.module.state_dict()
        log_gpu_memory_usage("After state_dict() in sharding manager memory", logger=logger)
        # Copy, not share memory
        load_format = "hf" if self.full_params else "dtensor"

        if vllm_version in (
            "0.5.4",
            "0.6.3",
        ):
            self.inference_engine.sync_model_weights(params, load_format=load_format)
            log_gpu_memory_usage("After sync model weights in sharding manager", logger=logger)
            del params
        else:
            if "tags" in inspect.signature(self.inference_engine.wake_up).parameters:
                self.inference_engine.wake_up(tags=["weights"])
            else:
                self.inference_engine.wake_up()

            # update model params
            self.update_params(params)
            log_gpu_memory_usage("After sync model weights in sharding manager", logger=logger)
            del params
            if self.offload_param:
                offload_fsdp_model_to_cpu(self.module)
            torch.cuda.empty_cache()

            if "tags" in inspect.signature(self.inference_engine.wake_up).parameters:
                self.inference_engine.wake_up(tags=["kv_cache"])

        log_gpu_memory_usage("After del state_dict and empty_cache in sharding manager", logger=logger)

        # important: need to manually set the random states of each tp to be identical.
        if self.device_mesh is not None:
            self.torch_random_states = torch.cuda.get_rng_state()
            torch.cuda.set_rng_state(self.gen_random_states)

    @GPUMemoryLogger(role="fsdp vllm sharding_manager", logger=logger)
    def __exit__(self, exc_type, exc_value, traceback):
        # TODO(ZSL): check this
        if vllm_version in (
            "0.5.4",
            "0.6.3",
        ):
            self.inference_engine.offload_model_weights()
        else:
            self.inference_engine.sleep(level=1)

        self.module.train()

        # add empty cache after each compute
        torch.cuda.empty_cache()

        # restore random states
        if self.device_mesh is not None:
            self.gen_random_states = torch.cuda.get_rng_state()
            torch.cuda.set_rng_state(self.torch_random_states)

    @GPUMemoryLogger(role="fsdp vllm sharding_manager", logger=logger)
    def preprocess_data(self, data: DataProto) -> DataProto:
        """All gather across tp group to make each rank has identical input."""
        if self.tp_size == 1:
            return data

        # TODO: Current impl doesn't consider FSDP with torch micro-dp
        if vllm_version in (
            "0.5.4",
            "0.6.3",
        ):
            group = vllm_ps.get_tensor_model_parallel_group()
        else:
            group = vllm_ps.get_tensor_model_parallel_group().device_group

        all_gather_data_proto(data=data, process_group=group)
        return data

    @GPUMemoryLogger(role="fsdp vllm sharding_manager", logger=logger)
    def postprocess_data(self, data: DataProto) -> DataProto:
        """Get chunk data of this tp rank since we do all gather in preprocess."""
        if self.tp_size == 1:
            return data

        return data.chunk(chunks=self.tp_size)[self.tp_rank]

    def update_params(self, updated_params):
        model = self.model_runner.model
        patch_vllm_moe_model_weight_loader(model)
        device = torch.cuda.current_device()  # used when fsdp2 set cpu_offload_policy
        loaded_params = model.load_weights(((name, param.to(device, non_blocking=True).full_tensor() if isinstance(param, DTensor) else param) for name, param in updated_params.items()))
        logger.info("vLLM load weights, loaded_params: %d", len(loaded_params))<|MERGE_RESOLUTION|>--- conflicted
+++ resolved
@@ -65,16 +65,11 @@
             self.model_runner = self.inference_engine.llm_engine.model_executor.worker.model_runner if self.inference_engine else None
         else:
             # vLLM > v0.6.3
-<<<<<<< HEAD
             try:
                 self.model_runner = self.inference_engine.llm_engine.model_executor.driver_worker.worker.model_runner if self.inference_engine else None
             except:
                 self.model_runner = self.inference_engine.engine.model_executor.driver_worker.worker.model_runner if self.inference_engine else None
             
-=======
-            self.model_runner = self.inference_engine.llm_engine.model_executor.driver_worker.worker.model_runner if self.inference_engine else None
-
->>>>>>> 8970cb05
         self.model_config = model_config
         self.device_mesh = device_mesh
         self.offload_param = offload_param
