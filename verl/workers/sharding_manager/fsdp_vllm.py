# Copyright 2024 Bytedance Ltd. and/or its affiliates
#
# Licensed under the Apache License, Version 2.0 (the "License");
# you may not use this file except in compliance with the License.
# You may obtain a copy of the License at
#
#     http://www.apache.org/licenses/LICENSE-2.0
#
# Unless required by applicable law or agreed to in writing, software
# distributed under the License is distributed on an "AS IS" BASIS,
# WITHOUT WARRANTIES OR CONDITIONS OF ANY KIND, either express or implied.
# See the License for the specific language governing permissions and
# limitations under the License.

import inspect
import logging
import os
import time
from collections import OrderedDict

from torch.distributed.device_mesh import DeviceMesh
from torch.distributed.fsdp.api import FullStateDictConfig, ShardedStateDictConfig, StateDictType
from torch.distributed.fsdp.fully_sharded_data_parallel import FullyShardedDataParallel as FSDP

try:
    # for torch 2.5+
    from torch.distributed.tensor import DTensor
except ImportError:
    from torch.distributed._tensor import DTensor

from dataclasses import asdict

from verl import DataProto
from verl.protocol import all_gather_data_proto
<<<<<<< HEAD
from verl.third_party.vllm import LLM
=======
from verl.third_party.vllm import LLM, customized_vllm
>>>>>>> afee3acb
from verl.third_party.vllm import parallel_state as vllm_ps
from verl.utils.debug import GPUMemoryLogger, log_gpu_memory_usage, simple_timer
from verl.utils.device import get_device_id, get_device_name, get_torch_device
from verl.utils.fsdp_utils import fsdp_version, layered_summon_lora_params, load_fsdp_model_to_gpu, offload_fsdp_model_to_cpu
from verl.utils.model import convert_weight_keys
from verl.utils.torch_functional import check_device_is_available
from verl.utils.vllm_utils import TensorLoRARequest, VLLMHijack, is_version_ge, patch_vllm_moe_model_weight_loader

from .base import BaseShardingManager

logger = logging.getLogger(__file__)
logger.setLevel(os.getenv("VERL_LOGGING_LEVEL", "WARN"))


class FSDPVLLMShardingManager(BaseShardingManager):
    @check_device_is_available()
    def __init__(self, module: FSDP, inference_engine: LLM, model_config, rollout_config, full_params: bool = False, device_mesh: DeviceMesh = None, offload_param: bool = False, load_format: str = "dummy_hf", layered_summon: bool = True):
        self.module = module
        # For AsyncLLM, inference_engine and model_runner are defer initialized in vLLMAsyncRollout.load_model
        self.inference_engine = inference_engine
        # self.model_runner = inference_engine.llm_engine.model_executor.driver_worker.worker.model_runner if inference_engine else None

<<<<<<< HEAD
        self.model_runner = self.inference_engine.llm_engine.model_executor.driver_worker.worker.model_runner if self.inference_engine else None
=======
        if customized_vllm:
            # vLLM <= v0.6.3
            self.model_runner = self.inference_engine.llm_engine.model_executor.worker.model_runner if self.inference_engine else None
        else:
            # vLLM > v0.6.3
            self.model_runner = self.inference_engine.llm_engine.model_executor.driver_worker.worker.model_runner if self.inference_engine else None
>>>>>>> afee3acb

        self.model_config = model_config
        self.rollout_config = rollout_config
        self.device_mesh = device_mesh
        self.offload_param = offload_param
        self.load_format = load_format
        self.layered_summon = layered_summon

        # Full params
        self.full_params = full_params
        if full_params and fsdp_version(self.module) == 1:
            FSDP.set_state_dict_type(self.module, state_dict_type=StateDictType.FULL_STATE_DICT, state_dict_config=FullStateDictConfig())
        elif fsdp_version(self.module) == 1:
            FSDP.set_state_dict_type(
                self.module,
                state_dict_type=StateDictType.SHARDED_STATE_DICT,
                state_dict_config=ShardedStateDictConfig(),
            )

        self.tp_size = self.device_mesh["infer_tp"].size()
        self.tp_rank = self.device_mesh["infer_tp"].get_local_rank()

        # Note that torch_random_states may be different on each dp rank
        self.torch_random_states = get_torch_device().get_rng_state()
        # get a random rng states
        if self.device_mesh is not None:
            gen_dp_rank = self.device_mesh["dp"].get_local_rank()
            get_torch_device().manual_seed(gen_dp_rank + 1000)  # make sure all tp ranks have the same random states
            self.gen_random_states = get_torch_device().get_rng_state()
            get_torch_device().set_rng_state(self.torch_random_states)
        else:
            self.gen_random_states = None

        self.base_sync_done: bool = "dummy" not in load_format
        if is_version_ge(pkg="vllm", minver="0.7.3"):
            VLLMHijack.hijack()

    @GPUMemoryLogger(role="fsdp vllm sharding_manager", logger=logger)
    def __enter__(self):
        def __collect_lora_params() -> OrderedDict:
            """
            collect lora params or full params if base model is not ready in vllm
            work with if isinstance(self.module._fsdp_wrapped_module, PeftModel)
            """
            from peft.utils.save_and_load import get_peft_model_state_dict

            lora_params = OrderedDict()
            peft_model = getattr(self.module, "_fsdp_wrapped_module", self.module)
            if fsdp_version(self.module) > 0:
                if self.layered_summon:
                    if not self.base_sync_done:
                        raise ValueError("To use layered_summon, you must make sure base-model is preloaded in vllm, e.g. let rollout.load_format=safetensors")
                    lora_params = layered_summon_lora_params(self.module)
                else:
                    with FSDP.summon_full_params(self.module, writeback=False):
                        if self.base_sync_done:
                            lora_params = get_peft_model_state_dict(peft_model)
                            lora_params = {name: param.full_tensor().detach().cpu() if hasattr(param, "full_tensor") else param.detach().cpu() for name, param in lora_params.items()}
                        else:
                            model = peft_model.base_model.model
                            orig_dev = "cpu" if "cpu" in str(next(model.parameters()).device) else get_device_name()
                            model = model.to("cpu")
                            for name, param in model.state_dict().items():
                                if any(x in name for x in ["_flat_param", "lora_"]):
                                    continue
                                name = name.replace("_fsdp_wrapped_module.", "").replace(".base_layer", "")
                                lora_params[name] = param.full_tensor().detach().cpu() if hasattr(param, "full_tensor") else param.detach().cpu()
                            model = model.to(orig_dev)
                    get_torch_device().empty_cache()
            else:
                if self.base_sync_done:
                    lora_params = get_peft_model_state_dict(peft_model)
                else:
                    model = peft_model.base_model.model
                    orig_dev = "cpu" if "cpu" in str(next(model.parameters()).device) else get_device_name()
                    model = model.to("cpu")
                    for name, param in model.state_dict().items():
                        if any(x in name for x in ["_flat_param", "lora_"]):
                            continue
                        name = name.replace("_fsdp_wrapped_module.", "").replace(".base_layer", "")
                        lora_params[name] = param.detach().cpu()
                    model = model.to(orig_dev)
            return lora_params

        # NOTE: Basically, we only need `get_torch_device().empty_cache()` before vllm wake_up and
        # after vllm sleep, since vllm has its own caching memory allocator CuMemAllocator.
        # Out of vllm scope, we should avoid empty cache to let pytorch using caching memory
        # to speed up memory allocations.
        #
        # pytorch: https://pytorch.org/docs/stable/notes/cuda.html#memory-management
        # vllm: https://github.com/vllm-project/vllm/blob/v0.7.3/vllm/device_allocator/cumem.py#L103
        self.timing = {}
        with simple_timer("reshard", self.timing):
            get_torch_device().empty_cache()

            log_gpu_memory_usage("Before state_dict() in sharding manager memory", logger=logger)
            if self.offload_param:
                load_fsdp_model_to_gpu(self.module)

            peft_config = None
            peft_model = getattr(self.module, "_fsdp_wrapped_module", self.module)
            if hasattr(peft_model, "peft_config"):
                peft_config = peft_model.peft_config.get("default", None)
                params = __collect_lora_params()
            else:
                params = self.module.state_dict()
            params = convert_weight_keys(params, getattr(self.module, "_fsdp_wrapped_module", self.module))
            log_gpu_memory_usage("After state_dict() in sharding manager memory", logger=logger)

<<<<<<< HEAD
            if "tags" in inspect.signature(self.inference_engine.wake_up).parameters:
                self.inference_engine.wake_up(tags=["weights"])
            else:
                self.inference_engine.wake_up()
=======
            # Copy, not share memory
            load_format = "hf" if self.full_params else "dtensor"

            if customized_vllm:
                self.inference_engine.sync_model_weights(params, load_format=load_format)
                log_gpu_memory_usage("After sync model weights in sharding manager", logger=logger)
                del params
            else:
                if self.rollout_config.free_cache_engine:
                    if "tags" in inspect.signature(self.inference_engine.wake_up).parameters:
                        self.inference_engine.wake_up(tags=["weights"])
                    else:
                        self.inference_engine.wake_up()
>>>>>>> afee3acb

            # update model params
            self.update_params(params, peft_config=peft_config)
            log_gpu_memory_usage("After sync model weights in sharding manager", logger=logger)
            del params
            if self.offload_param:
                offload_fsdp_model_to_cpu(self.module)
            get_torch_device().empty_cache()

<<<<<<< HEAD
            if "tags" in inspect.signature(self.inference_engine.wake_up).parameters:
                self.inference_engine.wake_up(tags=["kv_cache"])
=======
                if self.rollout_config.free_cache_engine and "tags" in inspect.signature(self.inference_engine.wake_up).parameters:
                    self.inference_engine.wake_up(tags=["kv_cache"])
>>>>>>> afee3acb

            log_gpu_memory_usage("After del state_dict and empty_cache in sharding manager", logger=logger)

            # important: need to manually set the random states of each tp to be identical.
            if self.device_mesh is not None:
                self.torch_random_states = get_torch_device().get_rng_state()
                get_torch_device().set_rng_state(self.gen_random_states)

    @GPUMemoryLogger(role="fsdp vllm sharding_manager", logger=logger)
    def __exit__(self, exc_type, exc_value, traceback):
<<<<<<< HEAD
        self.inference_engine.sleep(level=1)
=======
        # TODO(ZSL): check this
        if customized_vllm:
            self.inference_engine.offload_model_weights()
        elif self.rollout_config.free_cache_engine:
            self.inference_engine.sleep(level=1)
>>>>>>> afee3acb

        self.module.train()

        # add empty cache after each compute
        get_torch_device().empty_cache()

        # restore random states
        if self.device_mesh is not None:
            self.gen_random_states = get_torch_device().get_rng_state()
            get_torch_device().set_rng_state(self.torch_random_states)

    @GPUMemoryLogger(role="fsdp vllm sharding_manager", logger=logger)
    def preprocess_data(self, data: DataProto) -> DataProto:
        """All gather across tp group to make each rank has identical input."""
        if self.tp_size == 1:
            return data

        # TODO: Current impl doesn't consider FSDP with torch micro-dp
<<<<<<< HEAD
        group = vllm_ps.get_tensor_model_parallel_group().device_group
=======
        if customized_vllm:
            group = vllm_ps.get_tensor_model_parallel_group()
        else:
            group = vllm_ps.get_tensor_model_parallel_group().device_group
>>>>>>> afee3acb

        all_gather_data_proto(data=data, process_group=group)
        return data

    @GPUMemoryLogger(role="fsdp vllm sharding_manager", logger=logger)
    def postprocess_data(self, data: DataProto) -> DataProto:
        """Get chunk data of this tp rank since we do all gather in preprocess."""
        if self.tp_size == 1:
            return data

        return data.chunk(chunks=self.tp_size)[self.tp_rank]

    def update_params(self, updated_params, peft_config=None):
        model = self.model_runner.model
        if peft_config:
            if self.base_sync_done:
                lora_int_id = int(time.time_ns() % 0x7FFFFFFF)
                lora_reqest = TensorLoRARequest(
                    lora_name=f"{lora_int_id}",
                    lora_int_id=lora_int_id,
                    lora_path="simon_lora_path",
                    peft_config=asdict(peft_config),
                    lora_tensors=updated_params,
                )
                self.inference_engine.llm_engine.add_lora(lora_reqest)
                logger.info(f"vLLM load weights, loaded_params: {len(updated_params)}")
                return
            else:

                def replace_lora_wrapper(k):
                    stacked_params = ["q_proj", "k_proj", "v_proj", "o_proj", "gate_proj", "up_proj", "down_proj"]
                    if any([k.endswith(f"{s}.weight") for s in stacked_params]):
                        return k.replace(".weight", ".base_layer.weight")
                    if any([k.endswith(f"{s}.bias") for s in stacked_params]):
                        return k.replace(".bias", ".base_layer.bias")
                    return k

                updated_params = {replace_lora_wrapper(k): v for k, v in updated_params.items()}

        patch_vllm_moe_model_weight_loader(model)
        device = get_device_id()  # used when fsdp2 set cpu_offload_policy
        loaded_params = model.load_weights(((name, param.to(device, non_blocking=True).full_tensor() if isinstance(param, DTensor) else param) for name, param in updated_params.items()))

        self.base_sync_done = True
        logger.info(f"vLLM load weights, loaded_params: {len(loaded_params) if loaded_params else -1}")<|MERGE_RESOLUTION|>--- conflicted
+++ resolved
@@ -32,11 +32,7 @@
 
 from verl import DataProto
 from verl.protocol import all_gather_data_proto
-<<<<<<< HEAD
 from verl.third_party.vllm import LLM
-=======
-from verl.third_party.vllm import LLM, customized_vllm
->>>>>>> afee3acb
 from verl.third_party.vllm import parallel_state as vllm_ps
 from verl.utils.debug import GPUMemoryLogger, log_gpu_memory_usage, simple_timer
 from verl.utils.device import get_device_id, get_device_name, get_torch_device
@@ -59,16 +55,7 @@
         self.inference_engine = inference_engine
         # self.model_runner = inference_engine.llm_engine.model_executor.driver_worker.worker.model_runner if inference_engine else None
 
-<<<<<<< HEAD
         self.model_runner = self.inference_engine.llm_engine.model_executor.driver_worker.worker.model_runner if self.inference_engine else None
-=======
-        if customized_vllm:
-            # vLLM <= v0.6.3
-            self.model_runner = self.inference_engine.llm_engine.model_executor.worker.model_runner if self.inference_engine else None
-        else:
-            # vLLM > v0.6.3
-            self.model_runner = self.inference_engine.llm_engine.model_executor.driver_worker.worker.model_runner if self.inference_engine else None
->>>>>>> afee3acb
 
         self.model_config = model_config
         self.rollout_config = rollout_config
@@ -178,26 +165,11 @@
             params = convert_weight_keys(params, getattr(self.module, "_fsdp_wrapped_module", self.module))
             log_gpu_memory_usage("After state_dict() in sharding manager memory", logger=logger)
 
-<<<<<<< HEAD
-            if "tags" in inspect.signature(self.inference_engine.wake_up).parameters:
-                self.inference_engine.wake_up(tags=["weights"])
-            else:
-                self.inference_engine.wake_up()
-=======
-            # Copy, not share memory
-            load_format = "hf" if self.full_params else "dtensor"
-
-            if customized_vllm:
-                self.inference_engine.sync_model_weights(params, load_format=load_format)
-                log_gpu_memory_usage("After sync model weights in sharding manager", logger=logger)
-                del params
-            else:
-                if self.rollout_config.free_cache_engine:
-                    if "tags" in inspect.signature(self.inference_engine.wake_up).parameters:
-                        self.inference_engine.wake_up(tags=["weights"])
-                    else:
-                        self.inference_engine.wake_up()
->>>>>>> afee3acb
+            if self.rollout_config.free_cache_engine:
+                if "tags" in inspect.signature(self.inference_engine.wake_up).parameters:
+                    self.inference_engine.wake_up(tags=["weights"])
+                else:
+                    self.inference_engine.wake_up()
 
             # update model params
             self.update_params(params, peft_config=peft_config)
@@ -207,13 +179,8 @@
                 offload_fsdp_model_to_cpu(self.module)
             get_torch_device().empty_cache()
 
-<<<<<<< HEAD
-            if "tags" in inspect.signature(self.inference_engine.wake_up).parameters:
+            if self.rollout_config.free_cache_engine and "tags" in inspect.signature(self.inference_engine.wake_up).parameters:
                 self.inference_engine.wake_up(tags=["kv_cache"])
-=======
-                if self.rollout_config.free_cache_engine and "tags" in inspect.signature(self.inference_engine.wake_up).parameters:
-                    self.inference_engine.wake_up(tags=["kv_cache"])
->>>>>>> afee3acb
 
             log_gpu_memory_usage("After del state_dict and empty_cache in sharding manager", logger=logger)
 
@@ -224,15 +191,8 @@
 
     @GPUMemoryLogger(role="fsdp vllm sharding_manager", logger=logger)
     def __exit__(self, exc_type, exc_value, traceback):
-<<<<<<< HEAD
-        self.inference_engine.sleep(level=1)
-=======
-        # TODO(ZSL): check this
-        if customized_vllm:
-            self.inference_engine.offload_model_weights()
-        elif self.rollout_config.free_cache_engine:
+        if self.rollout_config.free_cache_engine:
             self.inference_engine.sleep(level=1)
->>>>>>> afee3acb
 
         self.module.train()
 
@@ -251,14 +211,7 @@
             return data
 
         # TODO: Current impl doesn't consider FSDP with torch micro-dp
-<<<<<<< HEAD
         group = vllm_ps.get_tensor_model_parallel_group().device_group
-=======
-        if customized_vllm:
-            group = vllm_ps.get_tensor_model_parallel_group()
-        else:
-            group = vllm_ps.get_tensor_model_parallel_group().device_group
->>>>>>> afee3acb
 
         all_gather_data_proto(data=data, process_group=group)
         return data
