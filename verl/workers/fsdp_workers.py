# Copyright 2024 Bytedance Ltd. and/or its affiliates
#
# Licensed under the Apache License, Version 2.0 (the "License");
# you may not use this file except in compliance with the License.
# You may obtain a copy of the License at
#
#     http://www.apache.org/licenses/LICENSE-2.0
#
# Unless required by applicable law or agreed to in writing, software
# distributed under the License is distributed on an "AS IS" BASIS,
# WITHOUT WARRANTIES OR CONDITIONS OF ANY KIND, either express or implied.
# See the License for the specific language governing permissions and
# limitations under the License.
"""
The main entry point to run the PPO algorithm
"""

import logging
import os
import ray
import warnings
<<<<<<< HEAD
import psutil
from queue import Queue
import queue
from concurrent.futures import Future, as_completed
import threading
import uuid
from typing import List
=======
from typing import Union
>>>>>>> 312a8cbc

import psutil
import torch
import torch.distributed
from codetiming import Timer
from omegaconf import DictConfig, open_dict
from torch.distributed.device_mesh import init_device_mesh
<<<<<<< HEAD
from torch.distributed.fsdp import FullyShardedDataParallel as FSDP, StateDictType, FullStateDictConfig
=======

>>>>>>> 312a8cbc
import verl.utils.torch_functional as verl_F
from verl import DataProto
from verl.single_controller.base import Worker
<<<<<<< HEAD
from verl.single_controller.base.decorator import register, Dispatch, Execute
from verl.utils import hf_tokenizer, hf_processor
=======
from verl.single_controller.base.decorator import Dispatch, register
from verl.utils import hf_processor, hf_tokenizer
from verl.utils.checkpoint.fsdp_checkpoint_manager import FSDPCheckpointManager
>>>>>>> 312a8cbc
from verl.utils.debug import log_gpu_memory_usage
from verl.utils.flops_counter import FlopsCounter
from verl.utils.fs import copy_to_local
from verl.utils.fsdp_utils import (
    CPUOffloadPolicy,
    MixedPrecisionPolicy,
    apply_fsdp2,
    fsdp2_load_full_state_dict,
    fsdp_version,
    get_fsdp_wrap_policy,
    get_init_weight_context_manager,
    init_fn,
    load_fsdp_model_to_gpu,
    load_fsdp_optimizer,
    offload_fsdp_model_to_cpu,
    offload_fsdp_optimizer,
)
from verl.utils.import_utils import import_external_libs
from verl.utils.model import compute_position_id_with_mask
from verl.workers.sharding_manager.fsdp_ulysses import FSDPUlyssesShardingManager

logger = logging.getLogger(__file__)
logger.setLevel(os.getenv("VERL_LOGGING_LEVEL", "WARN"))


def create_device_mesh(world_size, fsdp_size):
    if fsdp_size < 0 or fsdp_size >= world_size:
        device_mesh = init_device_mesh("cuda", mesh_shape=(world_size,), mesh_dim_names=["fsdp"])
    else:
        device_mesh = init_device_mesh("cuda", mesh_shape=(world_size // fsdp_size, fsdp_size), mesh_dim_names=["ddp", "fsdp"])
    return device_mesh


def get_sharding_strategy(device_mesh):
    from torch.distributed.fsdp import ShardingStrategy

    if device_mesh.ndim == 1:
        sharding_strategy = ShardingStrategy.FULL_SHARD
    elif device_mesh.ndim == 2:
        sharding_strategy = ShardingStrategy.HYBRID_SHARD
    else:
        raise NotImplementedError(f"Get device mesh ndim={device_mesh.ndim}, but only support 1 or 2")
    return sharding_strategy

class ActorRolloutRefWorker(Worker):
    """
    This worker can be instantiated as a standalone actor or a standalone rollout or a standalone reference policy
    or a hybrid engine based on the config.rollout
    """

    def __init__(self, config: DictConfig, role: str, reward_config: DictConfig = None):
        super().__init__()
        self.config = config
        import torch.distributed

        if not torch.distributed.is_initialized():
            torch.distributed.init_process_group()

        # build device mesh for FSDP
        world_size = torch.distributed.get_world_size()
        # TODO(sgm): support FSDP hybrid shard for larger model
        self.device_mesh = create_device_mesh(world_size=world_size, fsdp_size=self.config.actor.fsdp_config.fsdp_size)

        # build device mesh for Ulysses Sequence Parallel
        self.ulysses_device_mesh = None
        self.ulysses_sequence_parallel_size = self.config.actor.get("ulysses_sequence_parallel_size", 1)
        dp = world_size // self.ulysses_sequence_parallel_size
        if self.ulysses_sequence_parallel_size > 1:
            self.ulysses_device_mesh = init_device_mesh("cuda", mesh_shape=(dp, self.ulysses_sequence_parallel_size), mesh_dim_names=["dp", "sp"])

        self.ulysses_sharding_manager = FSDPUlyssesShardingManager(self.ulysses_device_mesh)
        self.reward_config = reward_config

        self.role = role
        assert self.role in ["actor", "rollout", "ref", "actor_rollout", "actor_rollout_ref"]

        self._is_actor = self.role in ["actor", "actor_rollout", "actor_rollout_ref"]
        self._is_rollout = self.role in ["rollout", "actor_rollout", "actor_rollout_ref"]
        self._is_ref = self.role in ["ref", "actor_rollout_ref"]

        self._is_offload_param = False
        self._is_offload_optimizer = False
        if self._is_actor:
            self._is_offload_param = self.config.actor.fsdp_config.get("param_offload", False)
            self._is_offload_optimizer = self.config.actor.fsdp_config.get("optimizer_offload", False)
        elif self._is_ref:
            # TODO: it seems that manual offload is slowly than FSDP offload
            self._is_offload_param = self.config.ref.fsdp_config.get("param_offload", False)

        if self.role == 'rollout':
            # for rollout worker, the FSDP module should always be on CPU
            self._is_offload_param = True

        # normalize config
        if self._is_actor:
            self.config.actor.ppo_mini_batch_size *= self.config.rollout.n
            self.config.actor.ppo_mini_batch_size //= self.device_mesh.size() // self.ulysses_sequence_parallel_size
            assert self.config.actor.ppo_mini_batch_size > 0, f"ppo_mini_batch_size {self.config.actor.ppo_mini_batch_size} should be larger than 0 after normalization"
            # micro bsz
            if self.config.actor.ppo_micro_batch_size is not None:
                self.config.actor.ppo_micro_batch_size //= self.device_mesh.size() // self.ulysses_sequence_parallel_size
                self.config.actor.ppo_micro_batch_size_per_gpu = self.config.actor.ppo_micro_batch_size

            if self.config.actor.ppo_micro_batch_size_per_gpu is not None:
                assert self.config.actor.ppo_mini_batch_size % self.config.actor.ppo_micro_batch_size_per_gpu == 0, f"normalized ppo_mini_batch_size {self.config.actor.ppo_mini_batch_size} should be divisible by ppo_micro_batch_size_per_gpu {self.config.actor.ppo_micro_batch_size_per_gpu}"
                assert self.config.actor.ppo_mini_batch_size // self.config.actor.ppo_micro_batch_size_per_gpu > 0, f"normalized ppo_mini_batch_size {self.config.actor.ppo_mini_batch_size} should be larger than ppo_micro_batch_size_per_gpu {self.config.actor.ppo_micro_batch_size_per_gpu}"

        # normalize rollout config
        if self._is_rollout and self.config.rollout.log_prob_micro_batch_size is not None:
            self.config.rollout.log_prob_micro_batch_size //= self.device_mesh.size() // self.ulysses_sequence_parallel_size
            self.config.rollout.log_prob_micro_batch_size_per_gpu = self.config.rollout.log_prob_micro_batch_size
        # normalize ref config
        if self._is_ref and self.config.ref.log_prob_micro_batch_size is not None:
            self.config.ref.log_prob_micro_batch_size //= self.device_mesh.size() // self.ulysses_sequence_parallel_size
            self.config.ref.log_prob_micro_batch_size_per_gpu = self.config.ref.log_prob_micro_batch_size

    def _build_model_optimizer(
        self,
        model_path,
        fsdp_config,
        optim_config,
        override_model_config,
        use_remove_padding=False,
        enable_gradient_checkpointing=False,
        trust_remote_code=False,
        use_liger=False,
        role="actor",
    ):
        from torch import optim
        from torch.distributed.fsdp import CPUOffload, MixedPrecision
        from torch.distributed.fsdp import FullyShardedDataParallel as FSDP
        from transformers import AutoConfig, AutoModelForCausalLM, AutoModelForVision2Seq

<<<<<<< HEAD
        assert role in ['actor', 'ref', 'rollout']
=======
        from verl.utils.model import get_generation_config, print_model_size, update_model_config
        from verl.utils.torch_dtypes import PrecisionType

        assert role in ["actor", "ref"]
>>>>>>> 312a8cbc

        log_gpu_memory_usage(f"Before init {role} from HF AutoModel", logger=logger)
        local_path = copy_to_local(model_path)

        # note that we have to create model in fp32. Otherwise, the optimizer is in bf16, which is incorrect
        # TODO(zhangchi.usc1992): 1. support create from random initialized model. 2. Support init with FSDP directly
        self.tokenizer = hf_tokenizer(local_path, trust_remote_code=trust_remote_code)
        self.processor = hf_processor(local_path, trust_remote_code=trust_remote_code)

        torch_dtype = fsdp_config.get("model_dtype", None)
        if torch_dtype is None:
            torch_dtype = torch.float32 if self._is_actor else torch.bfloat16
        else:
            torch_dtype = PrecisionType.to_dtype(torch_dtype)

        # override model kwargs
        actor_model_config = AutoConfig.from_pretrained(local_path, trust_remote_code=trust_remote_code)

        self.generation_config = get_generation_config(local_path, trust_remote_code=trust_remote_code)

        override_config_kwargs = {
            "bos_token_id": self.tokenizer.bos_token_id,
            "eos_token_id": self.tokenizer.eos_token_id,
            "pad_token_id": self.tokenizer.pad_token_id,
        }
        override_config_kwargs.update(override_model_config)
        update_model_config(actor_model_config, override_config_kwargs=override_config_kwargs)
        if self.rank == 0:
            print(f"Model config after override: {actor_model_config}")

        # NOTE(fix me): tie_word_embedding causes meta_tensor init to hang
        init_context = get_init_weight_context_manager(use_meta_tensor=not actor_model_config.tie_word_embeddings, mesh=self.device_mesh)

        with init_context(), warnings.catch_warnings():
            warnings.simplefilter("ignore")
            if type(actor_model_config) in AutoModelForVision2Seq._model_mapping.keys():
                actor_module_class = AutoModelForVision2Seq
            else:
                actor_module_class = AutoModelForCausalLM

            actor_module = actor_module_class.from_pretrained(
                pretrained_model_name_or_path=local_path,
                torch_dtype=torch_dtype,
                config=actor_model_config,
                attn_implementation="flash_attention_2",
                trust_remote_code=trust_remote_code,
            )

            if use_remove_padding or self.ulysses_sequence_parallel_size > 1:
                from verl.models.transformers.monkey_patch import apply_monkey_patch

                apply_monkey_patch(model=actor_module, ulysses_sp_size=self.ulysses_sequence_parallel_size)

            # Apply Liger kernel to the model if use_liger is set to True
            if use_liger:
                from liger_kernel.transformers.monkey_patch import _apply_liger_kernel_to_instance

                _apply_liger_kernel_to_instance(model=actor_module)

            # some parameters may not in torch_dtype. TODO(zhangchi.usc1992) remove this after we switch to fsdp2
            actor_module.to(torch_dtype)

            if enable_gradient_checkpointing:
                actor_module.gradient_checkpointing_enable(gradient_checkpointing_kwargs={"use_reentrant": False})
        torch.distributed.barrier()

        if self.rank == 0:
            print_model_size(actor_module)

        log_gpu_memory_usage(f"After init {role} from HF AutoModel", logger=logger)

        # We wrap FSDP for rollout as well
        mixed_precision_config = fsdp_config.get("mixed_precision", None)
        if mixed_precision_config is not None:
            param_dtype = PrecisionType.to_dtype(mixed_precision_config.get("param_dtype", "bf16"))
            reduce_dtype = PrecisionType.to_dtype(mixed_precision_config.get("reduce_dtype", "fp32"))
            buffer_dtype = PrecisionType.to_dtype(mixed_precision_config.get("buffer_dtype", "fp32"))
        else:
            param_dtype = torch.bfloat16
            reduce_dtype = torch.float32
            buffer_dtype = torch.float32

        mixed_precision = MixedPrecision(param_dtype=param_dtype, reduce_dtype=reduce_dtype, buffer_dtype=buffer_dtype)

        auto_wrap_policy = get_fsdp_wrap_policy(module=actor_module, config=fsdp_config.get("wrap_policy", None))

        if self._is_rollout and self.config.rollout.name == "hf":
            # TODO(zhangchi.usc1992, shengguangming) fix me. Current, auto_wrap_policy causes HFRollout to hang in Gemma
            auto_wrap_policy = None

        print(f"wrap_policy: {auto_wrap_policy}")

        fsdp_mesh = self.device_mesh
        sharding_strategy = get_sharding_strategy(fsdp_mesh)

        # TODO: add transformer policy
        # We force reference policy to use CPUOffload to save memory.
        # We force turn off CPUOffload for actor because it causes incorrect results when using grad accumulation
        cpu_offload = None if role == "actor" else CPUOffload(offload_params=True)
        fsdp_strategy = self.config.actor.strategy
        if fsdp_strategy == "fsdp":
            actor_module_fsdp = FSDP(
                actor_module,
                cpu_offload=cpu_offload,
                param_init_fn=init_fn,
                use_orig_params=False,
                auto_wrap_policy=auto_wrap_policy,
                device_id=torch.cuda.current_device(),
                sharding_strategy=sharding_strategy,  # zero3
                mixed_precision=mixed_precision,
                sync_module_states=True,
                device_mesh=self.device_mesh,
                forward_prefetch=False,
            )
        elif fsdp_strategy == "fsdp2":
            assert CPUOffloadPolicy is not None, "PyTorch version >= 2.4 is required for using fully_shard API (FSDP2)"
            mp_policy = MixedPrecisionPolicy(param_dtype=param_dtype, reduce_dtype=reduce_dtype, cast_forward_inputs=True)
            if role == "actor" and fsdp_config.offload_policy:
                cpu_offload = CPUOffloadPolicy(pin_memory=True)
                self._is_offload_param = False
                self._is_offload_optimizer = False
            else:
                cpu_offload = None if role == "actor" else CPUOffloadPolicy(pin_memory=True)

            fsdp_kwargs = {
                "mesh": fsdp_mesh,
                "mp_policy": mp_policy,
                "offload_policy": cpu_offload,
                "reshard_after_forward": fsdp_config.reshard_after_forward,
            }
            full_state = actor_module.state_dict()
            apply_fsdp2(actor_module, fsdp_kwargs, fsdp_config)
            fsdp2_load_full_state_dict(actor_module, full_state, fsdp_mesh, cpu_offload)
            actor_module_fsdp = actor_module
        else:
            raise NotImplementedError(f"not implement {fsdp_strategy}")

        log_gpu_memory_usage(f"After {role} FSDP init", logger=logger)

        # TODO: add more optimizer args into config
        if role == "actor" and optim_config is not None:
            from verl.utils.torch_functional import get_constant_schedule_with_warmup, get_cosine_schedule_with_warmup

            actor_optimizer = optim.AdamW(
                actor_module_fsdp.parameters(),
                lr=optim_config.lr,
                betas=optim_config.get("betas", (0.9, 0.999)),
                weight_decay=optim_config.get("weight_decay", 1e-2),
            )

            total_steps = optim_config.get("total_training_steps", 0)
            num_warmup_steps = int(optim_config.get("lr_warmup_steps", -1))
            warmup_style = optim_config.get("warmup_style", "constant")
            if num_warmup_steps < 0:
                num_warmup_steps_ratio = optim_config.get("lr_warmup_steps_ratio", 0.0)
                num_warmup_steps = int(num_warmup_steps_ratio * total_steps)

            print(f"Total steps: {total_steps}, num_warmup_steps: {num_warmup_steps}")

            if warmup_style == "constant":
                actor_lr_scheduler = get_constant_schedule_with_warmup(optimizer=actor_optimizer, num_warmup_steps=num_warmup_steps)
            elif warmup_style == "cosine":
                actor_lr_scheduler = get_cosine_schedule_with_warmup(optimizer=actor_optimizer, num_warmup_steps=num_warmup_steps, num_training_steps=total_steps)
            else:
                raise NotImplementedError(f"Warmup style {warmup_style} is not supported")

            log_gpu_memory_usage(f"After {role} optimizer init", logger=logger)
        else:
            actor_optimizer = None
            actor_lr_scheduler = None

        return actor_module_fsdp, actor_optimizer, actor_lr_scheduler, actor_model_config
    

    def _build_rollout(self, trust_remote_code=False):
        from torch.distributed.device_mesh import init_device_mesh

        # TODO(sgm): support FSDP hybrid shard for larger model
        infer_tp = self.config.rollout.tensor_model_parallel_size
        dp = self.world_size // infer_tp
<<<<<<< HEAD
        assert self.world_size % infer_tp == 0, f'rollout world_size: {self.world_size} is not divisible by infer_tp: {infer_tp}'
        rollout_device_mesh = init_device_mesh('cuda', mesh_shape=(dp, infer_tp), mesh_dim_names=['dp', 'infer_tp'])

        self.reward_fn = None
        self.val_reward_fn = None
        if self.reward_config is not None and self.config.rollout.compute_reward:
            reward_manager_name = self.reward_config.get("reward_manager", "naive")
            if reward_manager_name == 'naive':
                from verl.workers.reward_manager import NaiveRewardManager
                reward_manager_cls = NaiveRewardManager
            elif reward_manager_name == 'prime':
                from verl.workers.reward_manager import PrimeRewardManager
                reward_manager_cls = PrimeRewardManager
            else:
                raise NotImplementedError
            self.reward_fn = reward_manager_cls(tokenizer=self.tokenizer, num_examine=0)
            self.val_reward_fn = reward_manager_cls(tokenizer=self.tokenizer, num_examine=1)
        
=======
        assert self.world_size % infer_tp == 0, f"rollout world_size: {self.world_size} is not divisible by infer_tp: {infer_tp}"
        rollout_device_mesh = init_device_mesh("cuda", mesh_shape=(dp, infer_tp), mesh_dim_names=["dp", "infer_tp"])
>>>>>>> 312a8cbc
        rollout_name = self.config.rollout.name
        if rollout_name == "hf":
            from verl.workers.rollout import HFRollout
            from verl.workers.sharding_manager.base import BaseShardingManager

            rollout = HFRollout(module=self.actor_module_fsdp, config=self.config.rollout)
            rollout_sharding_manager = BaseShardingManager()
            # TODO: a sharding manager that do nothing?

        elif rollout_name == "vllm":
            from verl.workers.rollout.vllm_rollout import vllm_mode, vLLMRollout
            from verl.workers.sharding_manager.fsdp_vllm import FSDPVLLMShardingManager

            log_gpu_memory_usage(f"Before building {rollout_name} rollout", logger=logger)
            local_path = copy_to_local(self.config.model.path)
<<<<<<< HEAD
            if vllm_mode == 'customized':
                assert self.config.rollout.compute_reward is False, "Reward computation is not supported for customized vLLM rollout."
                rollout = vLLMRollout(actor_module=self.actor_module_fsdp,
                                      config=self.config.rollout,
                                      tokenizer=self.tokenizer,
                                      model_hf_config=self.actor_model_config)
            elif vllm_mode == 'spmd':
                rollout = vLLMRollout(model_path=local_path,
                                      config=self.config.rollout,
                                      tokenizer=self.tokenizer,
                                      model_hf_config=self.actor_model_config,
                                      reward_fn=self.reward_fn,
                                      val_reward_fn=self.val_reward_fn,
                                      device_mesh=rollout_device_mesh,
                                      trust_remote_code=trust_remote_code)
=======
            if vllm_mode == "customized":
                rollout = vLLMRollout(
                    actor_module=self.actor_module_fsdp,
                    config=self.config.rollout,
                    tokenizer=self.tokenizer,
                    model_hf_config=self.actor_model_config,
                )
            elif vllm_mode == "spmd":
                from verl.workers.rollout.vllm_rollout import vLLMAsyncRollout
                vllm_rollout_cls = vLLMRollout if self.config.rollout.mode == "sync" else vLLMAsyncRollout
                rollout = vllm_rollout_cls(
                    model_path=local_path,
                    config=self.config.rollout,
                    tokenizer=self.tokenizer,
                    model_hf_config=self.actor_model_config,
                    device_mesh=rollout_device_mesh,
                    trust_remote_code=trust_remote_code,
                )
>>>>>>> 312a8cbc
            else:
                raise NotImplementedError("vllm_mode must be 'customized' or 'spmd'")

            log_gpu_memory_usage(f"After building {rollout_name} rollout", logger=logger)
            if torch.distributed.get_world_size() == 1:
                self.config.rollout.load_format = "dummy_hf"
            rollout_sharding_manager = FSDPVLLMShardingManager(
                module=self.actor_module_fsdp,
                inference_engine=rollout.inference_engine,
                model_config=self.actor_model_config,
                full_params="hf" in self.config.rollout.load_format,
                device_mesh=rollout_device_mesh,
                offload_param=self._is_offload_param,
            )
            log_gpu_memory_usage("After building sharding manager", logger=logger)

        elif rollout_name == "sglang":
            from verl.workers.rollout.sglang_rollout import SGLangRollout

            # NOTE(linjunrong): Due to recent fp8 support in SGLang. Now importing any symbol relate to
            # SGLang's model_runner would check CUDA device capability. However, due to verl's setting,
            # the main process of ray can not find any CUDA device, which would potentially lead to:
            # "RuntimeError: No CUDA GPUs are available".
            # For this reason, sharding_manager.__init__ should not import FSDPSGLangShardingManager and
            # we import it here use the abs path.
            # check: https://github.com/sgl-project/sglang/blob/00f42707eaddfc2c0528e5b1e0094025c640b7a0/python/sglang/srt/layers/quantization/fp8_utils.py#L76
            from verl.workers.sharding_manager.fsdp_sglang import FSDPSGLangShardingManager
<<<<<<< HEAD
            log_gpu_memory_usage(f'Before building {rollout_name} rollout', logger=None)
            rollout = SGLangRollout(actor_module=self.config.model.path,
                                    config=self.config.rollout,
                                    tokenizer=self.tokenizer,
                                    model_hf_config=self.actor_model_config,
                                    reward_fn=self.reward_fn,
                                    val_reward_fn=self.val_reward_fn)
            log_gpu_memory_usage(f'After building {rollout_name} rollout', logger=None)
=======

            log_gpu_memory_usage(f"Before building {rollout_name} rollout", logger=logger)
            local_path = copy_to_local(self.config.model.path)
            rollout = SGLangRollout(
                actor_module=local_path,
                config=self.config.rollout,
                tokenizer=self.tokenizer,
                model_hf_config=self.actor_model_config,
            )
            log_gpu_memory_usage(f"After building {rollout_name} rollout", logger=logger)

            if torch.distributed.get_world_size() == 1:
                self.config.rollout.load_format = "dummy_hf"
            rollout_sharding_manager = FSDPSGLangShardingManager(
                module=self.actor_module_fsdp,
                inference_engine=rollout.inference_engine,
                model_config=self.actor_model_config,
                full_params="hf" in self.config.rollout.load_format,
                device_mesh=rollout_device_mesh,
                offload_param=self._is_offload_param,
            )
            log_gpu_memory_usage("After building sharding manager", logger=logger)

        elif rollout_name == "sglang_async":
            from verl.workers.rollout.sglang_rollout import AsyncSGLangRollout
            from verl.workers.sharding_manager.fsdp_sglang import FSDPAsyncSGLangShardingManager

            log_gpu_memory_usage(f"Before building {rollout_name} rollout", logger=None)
            rollout = AsyncSGLangRollout(
                actor_module=self.config.model.path,
                config=self.config.rollout,
                tokenizer=self.tokenizer,
                model_hf_config=self.actor_model_config,
            )
            log_gpu_memory_usage(f"After building {rollout_name} rollout", logger=None)
>>>>>>> 312a8cbc

            if torch.distributed.get_world_size() == 1:
                self.config.rollout.load_format = "dummy_hf"
            rollout_sharding_manager = FSDPAsyncSGLangShardingManager(
                module=self.actor_module_fsdp,
                inference_engine=rollout._engine,
                model_config=self.actor_model_config,
                full_params="hf" in self.config.rollout.load_format,
                device_mesh=rollout_device_mesh,
            )
            log_gpu_memory_usage("After building sharding manager", logger=None)

        else:
            raise NotImplementedError(f"Rollout name: {self.config.rollout.name} is not supported")

        return rollout, rollout_sharding_manager

    @register(dispatch_mode=Dispatch.ONE_TO_ALL)
    def init_model(self):
        from verl.workers.actor import DataParallelPPOActor

        # This is used to import external_lib into the huggingface systems
        import_external_libs(self.config.model.get("external_lib", None))

        from omegaconf import OmegaConf

        override_model_config = OmegaConf.to_container(self.config.model.get("override_config", OmegaConf.create()))

        use_remove_padding = self.config.model.get("use_remove_padding", False)

        if self._is_actor or self._is_rollout:
            # we need the model for actor and rollout
            if self._is_actor:
                optim_config = self.config.actor.optim
                fsdp_config = self.config.actor.fsdp_config
                role = 'actor'
            else:
                optim_config = None
                fsdp_config = self.config.actor.fsdp_config
                role = 'rollout'
            self.actor_module_fsdp, self.actor_optimizer, self.actor_lr_scheduler, self.actor_model_config = self._build_model_optimizer(
                model_path=self.config.model.path,
                fsdp_config=fsdp_config,
                optim_config=optim_config,
                override_model_config=override_model_config,
                use_remove_padding=use_remove_padding,
<<<<<<< HEAD
                enable_gradient_checkpointing=self.config.model.get('enable_gradient_checkpointing', False),
                trust_remote_code=self.config.model.get('trust_remote_code', False),
                use_liger=self.config.model.get('use_liger', False),
                role=role)
=======
                enable_gradient_checkpointing=self.config.model.get("enable_gradient_checkpointing", False),
                trust_remote_code=self.config.model.get("trust_remote_code", False),
                use_liger=self.config.model.get("use_liger", False),
                role="actor",
            )
>>>>>>> 312a8cbc

            # get the original unwrapped module
            if fsdp_version(self.actor_module_fsdp) == 1:
                self.actor_module = self.actor_module_fsdp._fsdp_wrapped_module

            if self._is_offload_param:
                offload_fsdp_model_to_cpu(self.actor_module_fsdp)
                log_gpu_memory_usage("After offload actor model during init", logger=logger)

            if self._is_offload_optimizer:
                offload_fsdp_optimizer(optimizer=self.actor_optimizer)
                log_gpu_memory_usage("After offload actor optimizer during init", logger=logger)
        # load from checkpoint
        if self._is_actor:
            OmegaConf.set_struct(self.config.actor, True)
            with open_dict(self.config.actor):
                self.config.actor.use_remove_padding = use_remove_padding
            self.actor = DataParallelPPOActor(config=self.config.actor, actor_module=self.actor_module_fsdp, actor_optimizer=self.actor_optimizer)

        if self._is_rollout:
            self.rollout, self.rollout_sharding_manager = self._build_rollout(trust_remote_code=self.config.model.get("trust_remote_code", False))

        if self._is_ref:
            self.ref_module_fsdp = self._build_model_optimizer(
                model_path=self.config.model.path,
                fsdp_config=self.config.ref.fsdp_config,
                optim_config=None,
                override_model_config=override_model_config,
                use_remove_padding=use_remove_padding,
                trust_remote_code=self.config.model.get("trust_remote_code", False),
                use_liger=self.config.model.get("use_liger", False),
                role="ref",
            )[0]
            OmegaConf.set_struct(self.config.ref, True)
            with open_dict(self.config.ref):
                self.config.ref.use_remove_padding = use_remove_padding
            self.ref_policy = DataParallelPPOActor(config=self.config.ref, actor_module=self.ref_module_fsdp)

        if self._is_actor:
            self.flops_counter = FlopsCounter(self.actor_model_config)
            self.checkpoint_manager = FSDPCheckpointManager(
                model=self.actor_module_fsdp,
                optimizer=self.actor.actor_optimizer,
                lr_scheduler=self.actor_lr_scheduler,
                processing_class=self.processor if self.processor is not None else self.tokenizer,
                checkpoint_contents=self.config.actor.checkpoint.contents,
            )

    @register(dispatch_mode=Dispatch.DP_COMPUTE_PROTO)
    def update_actor(self, data: DataProto):
        # Support all hardwares
        data = data.to(torch.cuda.current_device())

        assert self._is_actor
        if self._is_offload_param:
            load_fsdp_model_to_gpu(self.actor_module_fsdp)
        if self._is_offload_optimizer:
            load_fsdp_optimizer(optimizer=self.actor_optimizer, device_id=torch.cuda.current_device())

        with self.ulysses_sharding_manager:
            data = self.ulysses_sharding_manager.preprocess_data(data=data)
            # perform training
            with Timer(name="update_policy", logger=None) as timer:
                metrics = self.actor.update_policy(data=data)
            delta_time = timer.last
            global_num_tokens = data.meta_info["global_token_num"]
            estimated_flops, promised_flops = self.flops_counter.estimate_flops(global_num_tokens, delta_time)
            metrics["perf/mfu/actor"] = estimated_flops * self.config.actor.ppo_epochs / promised_flops / self.world_size
            metrics["perf/max_memory_allocated_gb"] = torch.cuda.max_memory_allocated() / (1024**3)
            metrics["perf/max_memory_reserved_gb"] = torch.cuda.max_memory_reserved() / (1024**3)
            metrics["perf/cpu_memory_used_gb"] = psutil.virtual_memory().used / (1024**3)

            self.actor_lr_scheduler.step()
            lr = self.actor_lr_scheduler.get_last_lr()[0]
            metrics["actor/lr"] = lr

            # TODO: here, we should return all metrics
            output = DataProto(meta_info={"metrics": metrics})

            output = self.ulysses_sharding_manager.postprocess_data(data=output)
            output = output.to("cpu")

        if self._is_offload_param:
            offload_fsdp_model_to_cpu(self.actor_module_fsdp)
            log_gpu_memory_usage("After offload actor model during update_actor", logger=logger)
        if self._is_offload_optimizer:
            offload_fsdp_optimizer(optimizer=self.actor_optimizer)
            log_gpu_memory_usage("After offload actor optimizer during update_actor", logger=logger)

        return output


    @register(dispatch_mode=Dispatch.DP_COMPUTE_PROTO, blocking=True)
    def update_actor_mini_batch(self, data: DataProto):
        data = data.to('cuda')

        assert self._is_actor
        if self._is_offload_param:
            load_fsdp_model_to_gpu(self.actor_module_fsdp)
        if self._is_offload_optimizer:
            load_fsdp_optimizer(optimizer=self.actor_optimizer, device_id=torch.cuda.current_device())

        data.batch = data.batch.cuda()
        log_gpu_memory_usage('Before update policy', logger=logger)

        with self.ulysses_sharding_manager:
            data = self.ulysses_sharding_manager.preprocess_data(data=data)
            # perform training
            with Timer(name='update_policy', logger=None) as timer:
                metrics = self.actor.update_policy_mini_batch(data=data)
            delta_time = timer.last
            global_num_tokens = data.meta_info['global_token_num']
            estimated_flops, promised_flops = self.flops_counter.estimate_flops(global_num_tokens, delta_time)
            metrics['mfu/actor'] = estimated_flops * self.config.actor.ppo_epochs / promised_flops / self.world_size

            if data.meta_info.get("last_mini_batch", False):
                self.actor_lr_scheduler.step()
            lr = self.actor_lr_scheduler.get_last_lr()[0]
            metrics['actor/lr'] = lr

            log_gpu_memory_usage('After update policy', logger=logger)

            # TODO: here, we should return all metrics
            output = DataProto(meta_info={'metrics': metrics})

            output = self.ulysses_sharding_manager.postprocess_data(data=output)
            output = output.to('cpu')
        
        if self._is_offload_param:
            offload_fsdp_model_to_cpu(self.actor_module_fsdp)
        if self._is_offload_optimizer:
            offload_fsdp_optimizer(optimizer=self.actor_optimizer)
        torch.cuda.empty_cache()
        return output



    @register(dispatch_mode=Dispatch.DP_COMPUTE_PROTO, blocking=True)
    def update_actor_micro_batch(self, data: DataProto):
        data = data.to('cuda')

        assert self._is_actor
        if self._is_offload_param:
            load_fsdp_model_to_gpu(self.actor_module_fsdp)
        if self._is_offload_optimizer:
            load_fsdp_optimizer(optimizer=self.actor_optimizer, device_id=torch.cuda.current_device())

        data.batch = data.batch.cuda()
        log_gpu_memory_usage('Before update policy', logger=logger)

        with self.ulysses_sharding_manager:
            data = self.ulysses_sharding_manager.preprocess_data(data=data)
            # perform training
            with Timer(name='update_policy', logger=None) as timer:
                metrics = self.actor.update_policy_micro_batch(data=data)
            delta_time = timer.last
            global_num_tokens = data.meta_info['global_token_num']
            estimated_flops, promised_flops = self.flops_counter.estimate_flops(global_num_tokens, delta_time)
            metrics['mfu/actor'] = estimated_flops * self.config.actor.ppo_epochs / promised_flops / self.world_size

            if data.meta_info.get("last_mini_batch", False):
                self.actor_lr_scheduler.step()
            lr = self.actor_lr_scheduler.get_last_lr()[0]
            metrics['actor/lr'] = lr

            log_gpu_memory_usage('After update policy', logger=logger)

            # TODO: here, we should return all metrics
            output = DataProto(meta_info={'metrics': metrics})

            output = self.ulysses_sharding_manager.postprocess_data(data=output)
            output = output.to('cpu')
        
        if self._is_offload_param:
            offload_fsdp_model_to_cpu(self.actor_module_fsdp)
        if self._is_offload_optimizer:
            offload_fsdp_optimizer(optimizer=self.actor_optimizer)
        torch.cuda.empty_cache()
        return output

    @register(dispatch_mode=Dispatch.DP_COMPUTE_PROTO)
    def generate_sequences(self, prompts: DataProto):
        # Support all hardwares
        prompts = prompts.to(torch.cuda.current_device())

        assert self._is_rollout

        meta_info = {
            "eos_token_id": self.generation_config.eos_token_id if self.generation_config is not None else self.tokenizer.eos_token_id,
            "pad_token_id": self.generation_config.pad_token_id if self.generation_config is not None else self.tokenizer.pad_token_id,
        }
        prompts.meta_info.update(meta_info)
        with self.rollout_sharding_manager:
            log_gpu_memory_usage("After entering rollout sharding manager", logger=logger)

            prompts = self.rollout_sharding_manager.preprocess_data(prompts)

            if self.config.rollout.name == "sglang_async":
                from verl.workers.rollout.sglang_rollout import AsyncSGLangRollout

                if isinstance(self.rollout, AsyncSGLangRollout) and hasattr(self.rollout, "_tool_schemas") and len(self.rollout._tool_schemas) > 0:
                    output = self.rollout.generate_sequences_with_tools(prompts=prompts)
                else:
                    output = self.rollout.generate_sequences(prompts=prompts)
            else:
                output = self.rollout.generate_sequences(prompts=prompts)
            log_gpu_memory_usage("After rollout generation", logger=logger)

            output = self.rollout_sharding_manager.postprocess_data(output)

        output = output.to("cpu")

        # clear kv cache
        torch.cuda.empty_cache()
        return output

    @register(dispatch_mode=Dispatch.GENERATOR, execute_mode=Execute.ALL, blocking=True)
    def generate_sequences_async(self, prompts: DataProto = None, **kwargs):
        """Generator function that yields outputs as they complete.
        
        Args:
            prompts: DataProto containing the input prompts
            **kwargs: Additional arguments to modify sampling parameters
            
        Yields:
            DataProto: Generated sequence outputs as they complete
        """
        assert self._is_rollout, "generate_sequences_async requires rollout capability"
        assert hasattr(self.rollout, 'generate_sequences_async'), "Rollout engine must support generate_sequences_async"
        
        if not hasattr(self, '_generator'):
            self._generator = None
        
        if prompts is None and self._generator is None:
            return None
        
        if self._generator is None:
            if self._is_offload_param:
                load_fsdp_model_to_gpu(self.actor_module_fsdp)

            prompts = prompts.to(torch.cuda.current_device())
            meta_info = {
                'eos_token_id':
                    self.generation_config.eos_token_id
                    if self.generation_config is not None else self.tokenizer.eos_token_id,
                'pad_token_id':
                    self.generation_config.pad_token_id
                    if self.generation_config is not None else self.tokenizer.pad_token_id,
            }
            prompts.meta_info.update(meta_info)
            self.rollout_sharding_manager.__enter__()
            
            # after parameters sync with rollout, offload actor model to CPU
            if self._is_offload_param:
                offload_fsdp_model_to_cpu(self.actor_module_fsdp)
            if self._is_offload_optimizer:
                offload_fsdp_optimizer(optimizer=self.actor_optimizer)

            log_gpu_memory_usage('After entering rollout sharding manager', logger=logger)
            
            prompts = self.rollout_sharding_manager.preprocess_data(prompts)
            if self.config.rollout.enable_tools:
                self._generator = self.rollout.generate_sequences_async_tool(prompts=prompts, **kwargs)
            else:
                self._generator = self.rollout.generate_sequences_async(prompts=prompts, **kwargs)
            return None
        try:
            output = next(self._generator)
            if output is None:
                raise StopIteration
            output = self.rollout_sharding_manager.postprocess_data(output)
            return output.to('cpu')
        except StopIteration:
            self._generator = None
            self.rollout_sharding_manager.__exit__(None, None, None)
            torch.cuda.empty_cache()
            log_gpu_memory_usage('After generate sequences', logger=logger)
            return None
        except Exception as e:
            print(e)
            self.rollout_sharding_manager.__exit__(None, None, None)
            return None

    @register(dispatch_mode=Dispatch.DP_COMPUTE_PROTO)
    def compute_log_prob(self, data: DataProto):
        assert self._is_actor
        if self._is_offload_param:
            load_fsdp_model_to_gpu(self.actor_module_fsdp)

        # Support all hardwares
        data = data.to(torch.cuda.current_device())
        # we should always recompute old_log_probs when it is HybridEngine
        data.meta_info["micro_batch_size"] = self.config.rollout.log_prob_micro_batch_size_per_gpu
        data.meta_info["max_token_len"] = self.config.rollout.log_prob_max_token_len_per_gpu
        data.meta_info["use_dynamic_bsz"] = self.config.rollout.log_prob_use_dynamic_bsz
        data.meta_info["temperature"] = self.config.rollout.temperature
        # perform recompute log_prob
        with self.ulysses_sharding_manager:
            data = self.ulysses_sharding_manager.preprocess_data(data)
            output, entropys = self.actor.compute_log_prob(data=data, calculate_entropy=True)
            output = DataProto.from_dict(
                tensors={"old_log_probs": output, "entropys": entropys},
                meta_info={"temperature": self.config.rollout.temperature},
            )
            output = self.ulysses_sharding_manager.postprocess_data(output)

        output = output.to("cpu")

        # https://pytorch.org/docs/stable/notes/fsdp.html#fsdp-notes
        # unshard the root FSDP module
        if self.world_size > 1 and fsdp_version(self.actor.actor_module) == 1:
            self.actor.actor_module._handle.reshard(True)

        if self._is_offload_param:
            offload_fsdp_model_to_cpu(self.actor_module_fsdp)
            log_gpu_memory_usage("After offload actor model during compute_log_prob", logger=logger)

        return output

    @register(dispatch_mode=Dispatch.ONE_TO_ALL, execute_mode=Execute.ALL, blocking=True)
    def generate_async_sharding_manager_enter(self):
        """
        Setup the rollout engine for async generation
        """
        if self._is_offload_param:
            load_fsdp_model_to_gpu(self.actor_module_fsdp)
        self.rollout_sharding_manager.__enter__()

        # after parameters sync with rollout, offload actor model to CPU
        if self._is_offload_param:
            offload_fsdp_model_to_cpu(self.actor_module_fsdp)
        if self._is_offload_optimizer:
            offload_fsdp_optimizer(optimizer=self.actor_optimizer)

        log_gpu_memory_usage('After entering rollout sharding manager', logger=logger)

    @register(dispatch_mode=Dispatch.ONE_TO_ALL, execute_mode=Execute.ALL, blocking=True)
    def generate_async_sharding_manager_exit(self):
        """
        Sleeps the rollout engine for async generation
        """
        self.rollout_sharding_manager.__exit__(None, None, None)
        torch.cuda.empty_cache()
        log_gpu_memory_usage('After generate sequences', logger=logger)

    async def generate_async(self, prompts: DataProto = None, **kwargs):
        assert self._is_rollout, "generate_sequences_async requires rollout capability"
        assert hasattr(self.rollout, 'generate_sequences_async'), "Rollout engine must support generate_sequences_async"

        if prompts is None:
            return None
      
        # add requests to generation
        prompts = prompts.to(torch.cuda.current_device())
        meta_info = {
            'eos_token_id':
                self.generation_config.eos_token_id
                if self.generation_config is not None else self.tokenizer.eos_token_id,
            'pad_token_id':
                self.generation_config.pad_token_id
                if self.generation_config is not None else self.tokenizer.pad_token_id,
        }
        prompts.meta_info.update(meta_info)

        # Note: rollout sharding manager is not used for async generation because router handles requests dispatching
        output: List[DataProto] = await self.rollout.generate_async(prompts=prompts, **kwargs)
        output = [o.to('cpu') for o in output]
        log_gpu_memory_usage('After generation', logger=logger)
        
        return output
        

    @register(dispatch_mode=Dispatch.DP_COMPUTE_PROTO)
    def compute_ref_log_prob(self, data: DataProto):
        assert self._is_ref

        # Support all hardwares
        data = data.to(torch.cuda.current_device())

        micro_batch_size = self.config.ref.log_prob_micro_batch_size_per_gpu
        data.meta_info["micro_batch_size"] = micro_batch_size
        data.meta_info["temperature"] = self.config.rollout.temperature
        data.meta_info["max_token_len"] = self.config.ref.log_prob_max_token_len_per_gpu
        data.meta_info["use_dynamic_bsz"] = self.config.ref.log_prob_use_dynamic_bsz
        with self.ulysses_sharding_manager:
            data = self.ulysses_sharding_manager.preprocess_data(data)
            output, _ = self.ref_policy.compute_log_prob(data=data, calculate_entropy=False)
            output = DataProto.from_dict(tensors={"ref_log_prob": output})
            output = self.ulysses_sharding_manager.postprocess_data(output)

        output = output.to("cpu")

        # https://pytorch.org/docs/stable/notes/fsdp.html#fsdp-notes
        # unshard the root FSDP module
        if self.world_size > 1 and fsdp_version(self.ref_policy.actor_module) == 1:
            self.ref_policy.actor_module._handle.reshard(True)

        return output

    @register(dispatch_mode=Dispatch.ONE_TO_ALL, blocking=False)
    def get_state_dict(self):
        """Return the state dict of the FSDP-wrapped module with tensors moved to CPU."""
        if self._is_offload_param:
            load_fsdp_model_to_gpu(self.actor_module_fsdp)

        with FSDP.state_dict_type(self.actor_module_fsdp, StateDictType.FULL_STATE_DICT):
            new_state_dict = self.actor_module_fsdp.state_dict()
            new_state_dict = {k: v.cpu() for k, v in new_state_dict.items()}

        if self._is_offload_param:
            offload_fsdp_model_to_cpu(self.actor_module_fsdp)
        return ray.put(new_state_dict)

    @register(dispatch_mode=Dispatch.ONE_TO_ALL)
    def update_rollout_actor_module(self, new_state_dict_ref):
        """
        Update the rollout worker’s actor_module_fsdp with the new FSDP-wrapped actor module.
        This function handles the case where the new module is on a different GPU and may have a 
        different dtype. We extract a full state dict from the new module (offloaded to CPU),
        convert it to the local module's expected dtype, load it into our local actor_module_fsdp,
        and then recreate the rollout instance to use the updated module.
        
        Args:
            new_actor_module_fsdp: The new FSDP-wrapped actor module (possibly on a different GPU).
        """
        new_state_dict = ray.get(new_state_dict_ref)
        # Ensure we are in a rollout role.
        if self.role not in ['rollout', 'actor_rollout', 'actor_rollout_ref']:
            raise ValueError("update_rollout_actor_module should only be called on a rollout worker.")

        local_dtype = None
        for p in self.actor_module_fsdp.parameters():
            local_dtype = p.dtype
            break
        if local_dtype is None:
            raise ValueError("Unable to determine the dtype of the local actor_module_fsdp.")

        # Convert each tensor in the state dict to the correct dtype and device
        new_state_dict = {
            k: v.to(dtype=local_dtype)
            for k, v in new_state_dict.items()
        }

        # if self._is_offload_param:
        #     load_fsdp_model_to_gpu(self.actor_module_fsdp)

        # Load the new state dict into our local actor_module_fsdp.
        from torch.distributed.fsdp import FullyShardedDataParallel as FSDP, StateDictType, FullStateDictConfig
        with FSDP.state_dict_type(self.actor_module_fsdp, StateDictType.FULL_STATE_DICT):
            self.actor_module_fsdp.load_state_dict(new_state_dict)

        # if self._is_offload_param:
        #     offload_fsdp_model_to_cpu(self.actor_module_fsdp)

        # Update our reference to the underlying (unwrapped) module.
        self.actor_module = self.actor_module_fsdp._fsdp_wrapped_module

        # Recreate the rollout instance (and its sharding manager) so that it uses the updated module.
        # self.rollout, self.rollout_sharding_manager = self._build_rollout()
        # TODO: we might not need this, double check
        # with FSDP.state_dict_type(self.actor_module_fsdp, StateDictType.FULL_STATE_DICT):
        #     self.rollout_sharding_manager.module.load_state_dict(new_state_dict)
        logger.info("Updated local actor_module_fsdp from new module and recreated rollout instance.")

        del new_state_dict
        # Optionally, clear CUDA cache.
        torch.cuda.empty_cache()


    @register(dispatch_mode=Dispatch.ONE_TO_ALL)
    def save_checkpoint(self, local_path, hdfs_path=None, global_step=0, max_ckpt_to_keep=None):
        # only support save and load ckpt for actor
        assert self._is_actor
        import torch

        if self._is_offload_param:
            load_fsdp_model_to_gpu(self.actor_module_fsdp)

<<<<<<< HEAD
        self.checkpoint_manager.save_checkpoint(local_path=local_path,
                                                hdfs_path=hdfs_path,
                                                global_step=global_step,
                                                max_ckpt_to_keep=max_ckpt_to_keep)
        
        torch.distributed.barrier()

        import torch.distributed
        from torch.distributed.fsdp import FullyShardedDataParallel as FSDP, StateDictType, FullStateDictConfig
        cfg = FullStateDictConfig(offload_to_cpu=True, rank0_only=True)
        with FSDP.state_dict_type(self.actor.actor_module, StateDictType.FULL_STATE_DICT, cfg):
            state_dict = self.actor.actor_module.state_dict()
        if self.rank == 0:
            full_checkpoint_local_path=f'{local_path}/checkpoint'
            print(f'Saving actor checkpoint to {full_checkpoint_local_path}')
            os.makedirs(full_checkpoint_local_path, exist_ok=True)
            self.actor_module.save_pretrained(full_checkpoint_local_path, state_dict=state_dict)
            self.tokenizer.save_pretrained(full_checkpoint_local_path)
=======
        self.checkpoint_manager.save_checkpoint(local_path=local_path, hdfs_path=hdfs_path, global_step=global_step, max_ckpt_to_keep=max_ckpt_to_keep)
>>>>>>> 312a8cbc

        torch.distributed.barrier()
        if self._is_offload_param:
            offload_fsdp_model_to_cpu(self.actor_module_fsdp)

    @register(dispatch_mode=Dispatch.ONE_TO_ALL)
    def load_checkpoint(self, local_path, hdfs_path=None, del_local_after_load=False):
        if self._is_offload_param:
            load_fsdp_model_to_gpu(self.actor_module_fsdp)

        self.checkpoint_manager.load_checkpoint(local_path=local_path, hdfs_path=hdfs_path, del_local_after_load=del_local_after_load)

        if self._is_offload_param:
            offload_fsdp_model_to_cpu(self.actor_module_fsdp)

        if self._is_offload_optimizer:
            offload_fsdp_optimizer(self.actor_optimizer)


class CriticWorker(Worker):
    def __init__(self, config):
        super().__init__()
        import torch.distributed

        if not torch.distributed.is_initialized():
            torch.distributed.init_process_group(backend="nccl")
        self.config = config

        # build device mesh for Ulysses Sequence Parallel
        world_size = torch.distributed.get_world_size()
        from torch.distributed.device_mesh import init_device_mesh

        fsdp_size = self.config.model.fsdp_config.fsdp_size
        self.device_mesh = create_device_mesh(world_size=world_size, fsdp_size=fsdp_size)

        self.ulysses_device_mesh = None
        self.ulysses_sequence_parallel_size = self.config.get("ulysses_sequence_parallel_size", 1)
        dp = world_size // self.ulysses_sequence_parallel_size
        if self.ulysses_sequence_parallel_size > 1:
            self.ulysses_device_mesh = init_device_mesh("cuda", mesh_shape=(dp, self.ulysses_sequence_parallel_size), mesh_dim_names=["dp", "sp"])

        self.ulysses_sharding_manager = FSDPUlyssesShardingManager(self.ulysses_device_mesh)

        # set FSDP offload params
        self._is_offload_param = self.config.model.fsdp_config.param_offload
        self._is_offload_optimizer = self.config.model.fsdp_config.optimizer_offload

        # normalize config
        self.config.ppo_mini_batch_size *= self.config.rollout_n
        self.config.ppo_mini_batch_size //= torch.distributed.get_world_size() // self.ulysses_sequence_parallel_size
        if self.config.ppo_micro_batch_size is not None:
            self.config.ppo_micro_batch_size //= torch.distributed.get_world_size() // self.ulysses_sequence_parallel_size
            self.config.forward_micro_batch_size //= torch.distributed.get_world_size() // self.ulysses_sequence_parallel_size
            self.config.ppo_micro_batch_size_per_gpu = self.config.ppo_micro_batch_size
            self.config.forward_micro_batch_size_per_gpu = self.config.forward_micro_batch_size

        if self.config.ppo_micro_batch_size_per_gpu is not None:
            assert self.config.ppo_mini_batch_size % self.config.ppo_micro_batch_size_per_gpu == 0, f"normalized ppo_mini_batch_size {self.config.ppo_mini_batch_size} should be divisible by ppo_micro_batch_size_per_gpu {self.config.ppo_micro_batch_size_per_gpu}"
            assert self.config.ppo_mini_batch_size // self.config.ppo_micro_batch_size_per_gpu > 0, f"normalized ppo_mini_batch_size {self.config.ppo_mini_batch_size} should be larger than ppo_micro_batch_size_per_gpu {self.config.ppo_micro_batch_size_per_gpu}"

    def _build_critic_model_optimizer(self, config):
        # the following line is necessary
        from torch import optim
        from torch.distributed.fsdp import FullyShardedDataParallel as FSDP
        from torch.distributed.fsdp import MixedPrecision

        from verl.utils.model import print_model_size
        from verl.utils.torch_dtypes import PrecisionType

        local_path = copy_to_local(config.model.path)
        # note that the tokenizer between actor and critic may be different. So override tokenizer info with actor info
        # using random initialized model from any architecture. May not be the same as Actor.

        tokenizer_path = copy_to_local(config.model.tokenizer_path)
        self.tokenizer = hf_tokenizer(tokenizer_path, trust_remote_code=config.model.get("trust_remote_code", False))
        self.processor = hf_processor(tokenizer_path, trust_remote_code=config.model.get("trust_remote_code", False))

        from omegaconf import OmegaConf

        override_config = OmegaConf.to_container(self.config.model.get("override_config", OmegaConf.create()))
        override_config_kwargs = {
            "bos_token_id": self.tokenizer.bos_token_id,
            "eos_token_id": self.tokenizer.eos_token_id,
            "pad_token_id": self.tokenizer.pad_token_id,
        }
        override_config_kwargs.update(override_config)
        if self.rank == 0:
            print(f"Critic overriding config {override_config_kwargs}")

        torch_dtype = self.config.model.fsdp_config.get("model_dtype", "fp32")
        torch_dtype = PrecisionType.to_dtype(torch_dtype)

        from transformers import AutoConfig, AutoModelForTokenClassification

        trust_remote_code = False
        critic_model_config = AutoConfig.from_pretrained(local_path, trust_remote_code=trust_remote_code)
        critic_model_config.num_labels = 1

        init_context = get_init_weight_context_manager(use_meta_tensor=not critic_model_config.tie_word_embeddings, mesh=self.device_mesh)

        with init_context(), warnings.catch_warnings():
            warnings.simplefilter("ignore")
            critic_model_config.classifier_dropout = 0.0
            critic_model_config.hidden_dropout = "0"
            critic_module = AutoModelForTokenClassification.from_pretrained(
                pretrained_model_name_or_path=local_path,
                torch_dtype=torch_dtype,
                config=critic_model_config,
                attn_implementation="flash_attention_2",
                trust_remote_code=trust_remote_code,
            )

            use_remove_padding = config.model.get("use_remove_padding", False)
            if use_remove_padding or self.ulysses_sequence_parallel_size > 1:
                from verl.models.transformers.monkey_patch import apply_monkey_patch

                apply_monkey_patch(model=critic_module, ulysses_sp_size=self.ulysses_sequence_parallel_size)

            # some parameters may not in torch_dtype
            critic_module.to(torch_dtype)

            if config.model.get("enable_gradient_checkpointing", False):
                critic_module.gradient_checkpointing_enable(gradient_checkpointing_kwargs={"use_reentrant": False})
        if self.rank == 0:
            print_model_size(critic_module)

        self.critic_model_config = critic_model_config

        fsdp_config = self.config.model.fsdp_config
        mixed_precision_config = fsdp_config.get("mixed_precision", None)
        if mixed_precision_config is not None:
            param_dtype = PrecisionType.to_dtype(mixed_precision_config.get("param_dtype", "bf16"))
            reduce_dtype = PrecisionType.to_dtype(mixed_precision_config.get("reduce_dtype", "fp32"))
            buffer_dtype = PrecisionType.to_dtype(mixed_precision_config.get("buffer_dtype", "fp32"))
        else:
            param_dtype = torch.bfloat16
            reduce_dtype = torch.float32
            buffer_dtype = torch.float32

        mixed_precision = MixedPrecision(param_dtype=param_dtype, reduce_dtype=reduce_dtype, buffer_dtype=buffer_dtype)

        auto_wrap_policy = get_fsdp_wrap_policy(module=critic_module, config=self.config.model.fsdp_config.wrap_policy)

        log_gpu_memory_usage("Before critic FSDP", logger=None)

        fsdp_mesh = self.device_mesh
        sharding_strategy = get_sharding_strategy(fsdp_mesh)

        # Note: We force turn off CPUOffload for critic because it causes incorrect results when using grad accumulation
        if config.strategy == "fsdp":
            critic_module = FSDP(
                critic_module,
                param_init_fn=init_fn,
                use_orig_params=False,
                auto_wrap_policy=auto_wrap_policy,
                device_id=torch.cuda.current_device(),
                sharding_strategy=sharding_strategy,
                mixed_precision=mixed_precision,
                sync_module_states=True,
                forward_prefetch=False,
                device_mesh=self.device_mesh,
                cpu_offload=None,
            )
        elif config.strategy == "fsdp2":
            assert CPUOffloadPolicy is not None, "PyTorch version >= 2.4 is required for using fully_shard API (FSDP2)"
            mp_policy = MixedPrecisionPolicy(param_dtype=param_dtype, reduce_dtype=reduce_dtype, cast_forward_inputs=True)
            offload_policy = None
            if fsdp_config.offload_policy:
                self._is_offload_param = False
                self._is_offload_optimizer = False
                offload_policy = CPUOffloadPolicy(pin_memory=True)

            fsdp_kwargs = {
                "mesh": fsdp_mesh,
                "mp_policy": mp_policy,
                "offload_policy": offload_policy,
                "reshard_after_forward": fsdp_config.reshard_after_forward,
            }
            full_state = critic_module.state_dict()
            apply_fsdp2(critic_module, fsdp_kwargs, fsdp_config)
            fsdp2_load_full_state_dict(critic_module, full_state, fsdp_mesh, offload_policy)
        else:
            raise NotImplementedError(f"Unknown strategy {config.strategy}")

        log_gpu_memory_usage("After critic FSDP", logger=None)

        critic_optimizer = optim.AdamW(
            critic_module.parameters(),
            lr=config.optim.lr,
            betas=config.optim.get("betas", (0.9, 0.999)),
            weight_decay=config.optim.get("weight_decay", 1e-2),
        )

        total_steps = config.optim.get("total_training_steps", 0)
        num_warmup_steps = int(config.optim.get("lr_warmup_steps", -1))
        warmup_style = config.optim.get("warmup_style", "constant")
        if num_warmup_steps < 0:
            num_warmup_steps_ratio = config.optim.get("lr_warmup_steps_ratio", 0.0)
            num_warmup_steps = int(num_warmup_steps_ratio * total_steps)

        print(f"Total steps: {total_steps}, num_warmup_steps: {num_warmup_steps}")

        from verl.utils.torch_functional import get_constant_schedule_with_warmup, get_cosine_schedule_with_warmup

        if warmup_style == "constant":
            critic_lr_scheduler = get_constant_schedule_with_warmup(optimizer=critic_optimizer, num_warmup_steps=num_warmup_steps)
        elif warmup_style == "cosine":
            critic_lr_scheduler = get_cosine_schedule_with_warmup(optimizer=critic_optimizer, num_warmup_steps=num_warmup_steps, num_training_steps=total_steps)
        else:
            raise NotImplementedError(f"Warmup style {warmup_style} is not supported")

        return critic_module, critic_optimizer, critic_lr_scheduler

    @register(dispatch_mode=Dispatch.ONE_TO_ALL)
    def init_model(self):
        # This is used to import external_lib into the huggingface systems
        import_external_libs(self.config.model.get("external_lib", None))

        from verl.workers.critic import DataParallelPPOCritic

        self.critic_module, self.critic_optimizer, self.critic_lr_scheduler = self._build_critic_model_optimizer(self.config)

        if self._is_offload_param:
            offload_fsdp_model_to_cpu(self.critic_module)
            log_gpu_memory_usage("After offload critic model during init", logger=logger)
        if self._is_offload_optimizer:
            offload_fsdp_optimizer(optimizer=self.critic_optimizer)
            log_gpu_memory_usage("After offload critic optimizer during init", logger=logger)

        self.critic = DataParallelPPOCritic(config=self.config, critic_module=self.critic_module, critic_optimizer=self.critic_optimizer)

        self.flops_counter = FlopsCounter(self.critic_model_config)
        self.checkpoint_manager = FSDPCheckpointManager(
            model=self.critic_module,
            optimizer=self.critic_optimizer,
            lr_scheduler=self.critic_lr_scheduler,
            processing_class=self.processor if self.processor is not None else self.tokenizer,
            checkpoint_contents=self.config.checkpoint.contents,
        )

    @register(dispatch_mode=Dispatch.DP_COMPUTE_PROTO)
    def compute_values(self, data: DataProto):
        # Support all hardwares
        data = data.to(torch.cuda.current_device())

        if self._is_offload_param:
            load_fsdp_model_to_gpu(self.critic_module)
        micro_batch_size = self.config.forward_micro_batch_size_per_gpu
        data.meta_info["micro_batch_size"] = micro_batch_size
        data.meta_info["max_token_len"] = self.config.forward_max_token_len_per_gpu
        data.meta_info["use_dynamic_bsz"] = self.config.use_dynamic_bsz
        # perform forward computation
        with self.ulysses_sharding_manager:
            data = self.ulysses_sharding_manager.preprocess_data(data=data)
            values = self.critic.compute_values(data=data)
            output = DataProto.from_dict(tensors={"values": values})
            output = self.ulysses_sharding_manager.postprocess_data(data=output)

        output = output.to("cpu")
        if self._is_offload_param:
            offload_fsdp_model_to_cpu(self.critic_module)
        return output

    @register(dispatch_mode=Dispatch.DP_COMPUTE_PROTO)
    def update_critic(self, data: DataProto):
        # Support all hardwares
        data = data.to(torch.cuda.current_device())
        if self._is_offload_param:
            load_fsdp_model_to_gpu(self.critic_module)
        if self._is_offload_optimizer:
            load_fsdp_optimizer(optimizer=self.critic_optimizer, device_id=torch.cuda.current_device())

        # perform forward computation
        with self.ulysses_sharding_manager:
            data = self.ulysses_sharding_manager.preprocess_data(data=data)

            with Timer(name="update_critic", logger=None) as timer:
                metrics = self.critic.update_critic(data=data)
            delta_time = timer.last

            global_num_tokens = data.meta_info["global_token_num"]
            estimated_flops, promised_flops = self.flops_counter.estimate_flops(global_num_tokens, delta_time)
            metrics["perf/mfu/critic"] = estimated_flops * self.config.ppo_epochs / promised_flops / self.world_size

            self.critic_lr_scheduler.step()
            lr = self.critic_lr_scheduler.get_last_lr()[0]
            metrics["critic/lr"] = lr

            output = DataProto(batch=None, meta_info={"metrics": metrics})
            output = self.ulysses_sharding_manager.postprocess_data(data=output)

        if self._is_offload_param:
            offload_fsdp_model_to_cpu(self.critic_module)
        if self._is_offload_optimizer:
            offload_fsdp_optimizer(optimizer=self.critic_optimizer)

        output = output.to("cpu")
        return output

    @register(dispatch_mode=Dispatch.ONE_TO_ALL)
    def save_checkpoint(self, local_path, hdfs_path=None, global_step=0, max_ckpt_to_keep=None):
        import torch

        if self._is_offload_param:
            load_fsdp_model_to_gpu(self.critic_module)

        self.checkpoint_manager.save_checkpoint(local_path=local_path, hdfs_path=hdfs_path, global_step=global_step, max_ckpt_to_keep=max_ckpt_to_keep)

        torch.distributed.barrier()

        if self._is_offload_param:
            offload_fsdp_model_to_cpu(self.critic_module)

    @register(dispatch_mode=Dispatch.ONE_TO_ALL)
    def load_checkpoint(self, local_path, hdfs_path=None, del_local_after_load=True):
        import torch

        if self._is_offload_param:
            load_fsdp_model_to_gpu(self.critic_module)

        self.checkpoint_manager.load_checkpoint(local_path=local_path, hdfs_path=hdfs_path, del_local_after_load=del_local_after_load)

        torch.distributed.barrier()
        if self._is_offload_param:
            offload_fsdp_model_to_cpu(self.critic_module)

        if self._is_offload_optimizer:
            offload_fsdp_optimizer(self.critic_optimizer)


# TODO(sgm): we may need to extract it to dp_reward_model.py
class RewardModelWorker(Worker):
    """
    Note that we only implement the reward model that is subclass of AutoModelForTokenClassification.
    """

    def __init__(self, config):
        super().__init__()
        import torch.distributed

        if not torch.distributed.is_initialized():
            torch.distributed.init_process_group(backend="nccl")
        self.config = config

        # build device mesh for Ulysses Sequence Parallel
        world_size = torch.distributed.get_world_size()
        from torch.distributed.device_mesh import init_device_mesh

        fsdp_size = self.config.model.fsdp_config.fsdp_size
        self.device_mesh = create_device_mesh(world_size=world_size, fsdp_size=fsdp_size)

        self.ulysses_device_mesh = None
        self.ulysses_sequence_parallel_size = self.config.get("ulysses_sequence_parallel_size", 1)
        dp = world_size // self.ulysses_sequence_parallel_size
        if self.ulysses_sequence_parallel_size > 1:
            self.ulysses_device_mesh = init_device_mesh("cuda", mesh_shape=(dp, self.ulysses_sequence_parallel_size), mesh_dim_names=["dp", "sp"])

        self.ulysses_sharding_manager = FSDPUlyssesShardingManager(self.ulysses_device_mesh)

        self.use_remove_padding = self.config.model.get("use_remove_padding", False)

        # normalize config
        if self.config.micro_batch_size is not None:
            self.config.micro_batch_size //= torch.distributed.get_world_size()
            self.config.micro_batch_size_per_gpu = self.config.micro_batch_size

    def _build_model(self, config):
        # the following line is necessary
        from torch.distributed.fsdp import CPUOffload
        from torch.distributed.fsdp import FullyShardedDataParallel as FSDP
        from transformers import AutoConfig, AutoModelForTokenClassification

        # download the checkpoint from hdfs
        local_path = copy_to_local(config.model.path)

        if self.config.model.input_tokenizer is None:
            self._do_switch_chat_template = False
        else:
            self._do_switch_chat_template = True
            input_tokenizer_local_path = copy_to_local(config.model.input_tokenizer)
            self.input_tokenizer = hf_tokenizer(input_tokenizer_local_path, trust_remote_code=config.model.get("trust_remote_code", False))
            self.tokenizer = hf_tokenizer(local_path, trust_remote_code=config.model.get("trust_remote_code", False))

        trust_remote_code = config.model.get("trust_remote_code", False)
        model_config = AutoConfig.from_pretrained(local_path, trust_remote_code=trust_remote_code)
        model_config.num_labels = 1

        # note that we have to create model in fp32. Otherwise, the optimizer is in bf16, which is incorrect
        init_context = get_init_weight_context_manager(use_meta_tensor=not model_config.tie_word_embeddings, mesh=self.device_mesh)

        with init_context(), warnings.catch_warnings():
            warnings.simplefilter("ignore")
            model_config.classifier_dropout = 0.0
            reward_module = AutoModelForTokenClassification.from_pretrained(
                pretrained_model_name_or_path=local_path,
                config=model_config,
                torch_dtype=torch.bfloat16,
                attn_implementation="flash_attention_2",
                trust_remote_code=trust_remote_code,
            )

            if config.model.get("use_remove_padding", False) or self.ulysses_sequence_parallel_size > 1:
                from verl.models.transformers.monkey_patch import apply_monkey_patch

                apply_monkey_patch(model=reward_module, ulysses_sp_size=self.ulysses_sequence_parallel_size)

            reward_module.to(torch.bfloat16)

        auto_wrap_policy = get_fsdp_wrap_policy(module=reward_module, config=self.config.model.fsdp_config)

        fsdp_mesh = self.device_mesh
        sharding_strategy = get_sharding_strategy(fsdp_mesh)

        if config.strategy == "fsdp":
            reward_module = FSDP(
                reward_module,
                param_init_fn=init_fn,
                use_orig_params=False,
                auto_wrap_policy=auto_wrap_policy,
                device_id=torch.cuda.current_device(),
                sharding_strategy=sharding_strategy,  # zero3
                sync_module_states=True,
                cpu_offload=CPUOffload(offload_params=True),
                forward_prefetch=False,
                device_mesh=self.device_mesh,
            )
        elif config.strategy == "fsdp2":
            assert CPUOffloadPolicy is not None, "PyTorch version >= 2.4 is required for using fully_shard API (FSDP2)"
            cpu_offload = CPUOffloadPolicy(pin_memory=True)
            fsdp_kwargs = {
                "mesh": fsdp_mesh,
                "offload_policy": cpu_offload,
                "reshard_after_forward": config.model.fsdp_config.reshard_after_forward,
            }
            full_state = reward_module.state_dict()
            apply_fsdp2(reward_module, fsdp_kwargs, config.model.fsdp_config)
            fsdp2_load_full_state_dict(reward_module, full_state, fsdp_mesh, cpu_offload)
        else:
            raise NotImplementedError(f"Unknown strategy: {config.strategy}")
        return reward_module

    @register(dispatch_mode=Dispatch.ONE_TO_ALL)
    def init_model(self):
        # This is used to import external_lib into the huggingface systems
        import_external_libs(self.config.model.get("external_lib", None))
        self.reward_module = self._build_model(config=self.config)

    def _forward_micro_batch(self, micro_batch):
<<<<<<< HEAD
        from verl.models.bert_padding import pad_input, unpad_input, index_first_axis, rearrange
        from verl.utils.ulysses import ulysses_pad_and_slice_inputs, gather_outpus_and_unpad
=======
        from flash_attn.bert_padding import index_first_axis, pad_input, rearrange, unpad_input

        from verl.utils.ulysses import gather_outpus_and_unpad, ulysses_pad_and_slice_inputs
>>>>>>> 312a8cbc

        with torch.no_grad(), torch.autocast(device_type="cuda", dtype=torch.bfloat16):
            input_ids = micro_batch["input_ids"]
            batch_size, seqlen = input_ids.shape
            attention_mask = micro_batch["attention_mask"]
            position_ids = micro_batch["position_ids"]

            if self.use_remove_padding:
                input_ids_rmpad, indices, *_ = unpad_input(input_ids.unsqueeze(-1), attention_mask)  # input_ids_rmpad (total_nnz, ...)
                input_ids_rmpad = input_ids_rmpad.transpose(0, 1)  # (1, total_nnz)

                # unpad the position_ids to align the rotary
                position_ids_rmpad = index_first_axis(rearrange(position_ids.unsqueeze(-1), "b s ... -> (b s) ..."), indices).transpose(0, 1)

                # pad and slice the inputs if sp > 1
                if self.ulysses_sequence_parallel_size > 1:
                    input_ids_rmpad, position_ids_rmpad, pad_size = ulysses_pad_and_slice_inputs(input_ids_rmpad, position_ids_rmpad, sp_size=self.ulysses_sequence_parallel_size)

                # only pass input_ids and position_ids to enable flash_attn_varlen
                output = self.reward_module(input_ids=input_ids_rmpad, attention_mask=None, position_ids=position_ids_rmpad, use_cache=False)  # prevent model thinks we are generating
                reward_rmpad = output.logits
                reward_rmpad = reward_rmpad.squeeze(0)  # (total_nnz)

                # gather output if sp > 1
                if self.ulysses_sequence_parallel_size > 1:
                    reward_rmpad = gather_outpus_and_unpad(reward_rmpad, gather_dim=0, unpad_dim=0, padding_size=pad_size)

                # pad it back
                rm_score = pad_input(reward_rmpad, indices=indices, batch=batch_size, seqlen=seqlen).squeeze(-1)
            else:
                output = self.reward_module(input_ids=input_ids, attention_mask=attention_mask, position_ids=position_ids, use_cache=False)
                rm_score = output.logits  # (batch_size, seq_len, 1)
                rm_score = rm_score.squeeze(-1)

            # extract the result of the last valid token
            eos_mask_idx = torch.argmax(position_ids * attention_mask, dim=-1)  # (bsz,)
            rm_score = rm_score[torch.arange(batch_size), eos_mask_idx]
            return rm_score

    def _expand_to_token_level(self, data: DataProto, scores: torch.Tensor):
        batch_size = data.batch.batch_size[0]
        # expand as token_level_reward
        attention_mask = data.batch["attention_mask"]
        position_ids = data.batch["position_ids"]
        response_length = data.batch["responses"].shape[-1]
        eos_mask_idx = torch.argmax(position_ids * attention_mask, dim=-1)  # (bsz,)
        token_level_scores = torch.zeros_like(attention_mask, dtype=scores.dtype)  # (bsz, seqlen)
        token_level_scores[torch.arange(batch_size), eos_mask_idx] = scores

        # select the response part
        token_level_scores = token_level_scores[:, -response_length:]

        return token_level_scores

    def _switch_chat_template(self, data: DataProto):
        src_max_length = data.batch["attention_mask"].shape[-1]

        src_tokenizer = self.input_tokenizer
        target_tokenizer = self.tokenizer

        rm_input_ids = []
        rm_attention_mask = []

        for i in range(data.batch.batch_size[0]):
            # extract raw prompt
            if isinstance(data.non_tensor_batch["raw_prompt"][i], list):
                chat: list = data.non_tensor_batch["raw_prompt"][i]
            else:
                chat: list = data.non_tensor_batch["raw_prompt"][i].tolist()

            # extract response
            response_ids = data.batch["responses"][i]
            response_length = response_ids.shape[-1]
            valid_response_length = data.batch["attention_mask"][i][-response_length:].sum()
            valid_response_ids = response_ids[:valid_response_length]

            # decode
            response = src_tokenizer.decode(valid_response_ids)
            # remove bos and eos
            response = response.replace(src_tokenizer.eos_token, "")

            chat.append({"role": "assistant", "content": response})

            prompt_with_chat_template = target_tokenizer.apply_chat_template(chat, add_generation_prompt=False, tokenize=False)
            if self.rank == 0 and i == 0:
                # for debugging purpose
                print(f"Switch template. chat: {prompt_with_chat_template}")

            # the maximum length is actually determined by the reward model itself
            max_length = self.config.get("max_length", src_max_length)
            if max_length is None:
                max_length = src_max_length

            model_inputs = target_tokenizer(prompt_with_chat_template, return_tensors="pt", add_special_tokens=False)
            input_ids, attention_mask = verl_F.postprocess_data(
                input_ids=model_inputs["input_ids"],
                attention_mask=model_inputs["attention_mask"],
                max_length=max_length,
                pad_token_id=target_tokenizer.pad_token_id,
                left_pad=False,  # right padding
                truncation=self.config.get("truncation", "right"),
            )  # truncate from the right

            rm_input_ids.append(input_ids)
            rm_attention_mask.append(attention_mask)

        rm_input_ids = torch.cat(rm_input_ids, dim=0)
        rm_attention_mask = torch.cat(rm_attention_mask, dim=0)

        rm_position_ids = compute_position_id_with_mask(rm_attention_mask)

        rm_inputs = {"input_ids": rm_input_ids, "attention_mask": rm_attention_mask, "position_ids": rm_position_ids}

        return DataProto.from_dict(rm_inputs)

    @register(dispatch_mode=Dispatch.DP_COMPUTE_PROTO)
    def compute_rm_score(self, data: DataProto):
        import itertools

        from verl.utils.seqlen_balancing import get_reverse_idx, rearrange_micro_batches

        # Support all hardwares
        data = data.to(torch.cuda.current_device())
        if self._do_switch_chat_template:
            rm_data = self._switch_chat_template(data)
        else:
            rm_input_ids = data.batch["input_ids"]
            rm_attention_mask = data.batch["attention_mask"]
            rm_position_ids = data.batch["position_ids"]
            rm_inputs = {
                "input_ids": rm_input_ids,
                "attention_mask": rm_attention_mask,
                "position_ids": rm_position_ids,
            }
            rm_data = DataProto.from_dict(rm_inputs)

        # Support all hardwares
        rm_data.batch = rm_data.batch.to(torch.cuda.current_device())

        # perform forward computation
        with self.ulysses_sharding_manager:
            rm_data = self.ulysses_sharding_manager.preprocess_data(data=rm_data)
            data = self.ulysses_sharding_manager.preprocess_data(data=data)

            use_dynamic_bsz = self.config.use_dynamic_bsz
            if use_dynamic_bsz:
                max_token_len = self.config.forward_max_token_len_per_gpu * self.ulysses_sequence_parallel_size
                micro_batches, indices = rearrange_micro_batches(batch=rm_data.batch, max_token_len=max_token_len)
            else:
                micro_batches = rm_data.batch.split(self.config.micro_batch_size_per_gpu)
            output = []
            for micro_batch in micro_batches:
                rm_score = self._forward_micro_batch(micro_batch)
                output.append(rm_score)
            scores = torch.cat(output, dim=0)  # (batch_size)

            if use_dynamic_bsz:
                indices = list(itertools.chain.from_iterable(indices))
                assert len(indices) == scores.size(0), f"{len(indices)} vs. {scores.size()}"
                revert_indices = torch.tensor(get_reverse_idx(indices), dtype=torch.long)
                scores = scores[revert_indices]

            token_level_scores = self._expand_to_token_level(data, scores)
            # Note that this is only the scores, may not be the final rewards used to train RL
            output = DataProto.from_dict(tensors={"rm_scores": token_level_scores})
            output = self.ulysses_sharding_manager.postprocess_data(data=output)

        # https://pytorch.org/docs/stable/notes/fsdp.html#fsdp-notes
        # unshard the root FSDP module
        self.reward_module._handle.reshard(True)

        output = output.to("cpu")
        return output


# ================================= Async related workers =================================
class AsyncActorRolloutRefWorker(ActorRolloutRefWorker):
    def _build_rollout(self, trust_remote_code=False):
        rollout, rollout_sharding_manager = super()._build_rollout(trust_remote_code)

        # NOTE: rollout is not actually initialized here, it's deferred
        # to be initialized by AsyncvLLMServer.

        self.vllm_tp_size = self.config.rollout.tensor_model_parallel_size
        self.vllm_dp_rank = int(os.environ["RANK"]) // self.vllm_tp_size
        self.vllm_tp_rank = int(os.environ["RANK"]) % self.vllm_tp_size

        # used for sleep/wake_up
        rollout.sharding_manager = rollout_sharding_manager

        return rollout, rollout_sharding_manager

    @register(dispatch_mode=Dispatch.DP_COMPUTE_PROTO)
    def generate_sequences(self, prompts: DataProto):
        raise NotImplementedError("AsyncActorRolloutRefWorker does not support generate_sequences")

    @register(dispatch_mode=Dispatch.DIRECT_ROLLOUT_METHOD)
    def execute_method(self, method: Union[str, bytes], *args, **kwargs):
        """Called by ExternalRayDistributedExecutor collective_rpc."""
        if self.vllm_tp_rank == 0 and method != "execute_model":
            print(f"[DP={self.vllm_dp_rank},TP={self.vllm_tp_rank}] execute_method: {method if isinstance(method, str) else 'Callable'}")
        return self.rollout.execute_method(method, *args, **kwargs)<|MERGE_RESOLUTION|>--- conflicted
+++ resolved
@@ -19,17 +19,13 @@
 import os
 import ray
 import warnings
-<<<<<<< HEAD
 import psutil
 from queue import Queue
 import queue
 from concurrent.futures import Future, as_completed
 import threading
 import uuid
-from typing import List
-=======
-from typing import Union
->>>>>>> 312a8cbc
+from typing import List, Union
 
 import psutil
 import torch
@@ -37,22 +33,14 @@
 from codetiming import Timer
 from omegaconf import DictConfig, open_dict
 from torch.distributed.device_mesh import init_device_mesh
-<<<<<<< HEAD
 from torch.distributed.fsdp import FullyShardedDataParallel as FSDP, StateDictType, FullStateDictConfig
-=======
-
->>>>>>> 312a8cbc
+
 import verl.utils.torch_functional as verl_F
 from verl import DataProto
 from verl.single_controller.base import Worker
-<<<<<<< HEAD
 from verl.single_controller.base.decorator import register, Dispatch, Execute
 from verl.utils import hf_tokenizer, hf_processor
-=======
-from verl.single_controller.base.decorator import Dispatch, register
-from verl.utils import hf_processor, hf_tokenizer
 from verl.utils.checkpoint.fsdp_checkpoint_manager import FSDPCheckpointManager
->>>>>>> 312a8cbc
 from verl.utils.debug import log_gpu_memory_usage
 from verl.utils.flops_counter import FlopsCounter
 from verl.utils.fs import copy_to_local
@@ -186,14 +174,10 @@
         from torch.distributed.fsdp import FullyShardedDataParallel as FSDP
         from transformers import AutoConfig, AutoModelForCausalLM, AutoModelForVision2Seq
 
-<<<<<<< HEAD
-        assert role in ['actor', 'ref', 'rollout']
-=======
         from verl.utils.model import get_generation_config, print_model_size, update_model_config
         from verl.utils.torch_dtypes import PrecisionType
 
         assert role in ["actor", "ref"]
->>>>>>> 312a8cbc
 
         log_gpu_memory_usage(f"Before init {role} from HF AutoModel", logger=logger)
         local_path = copy_to_local(model_path)
@@ -374,7 +358,6 @@
         # TODO(sgm): support FSDP hybrid shard for larger model
         infer_tp = self.config.rollout.tensor_model_parallel_size
         dp = self.world_size // infer_tp
-<<<<<<< HEAD
         assert self.world_size % infer_tp == 0, f'rollout world_size: {self.world_size} is not divisible by infer_tp: {infer_tp}'
         rollout_device_mesh = init_device_mesh('cuda', mesh_shape=(dp, infer_tp), mesh_dim_names=['dp', 'infer_tp'])
 
@@ -393,10 +376,6 @@
             self.reward_fn = reward_manager_cls(tokenizer=self.tokenizer, num_examine=0)
             self.val_reward_fn = reward_manager_cls(tokenizer=self.tokenizer, num_examine=1)
         
-=======
-        assert self.world_size % infer_tp == 0, f"rollout world_size: {self.world_size} is not divisible by infer_tp: {infer_tp}"
-        rollout_device_mesh = init_device_mesh("cuda", mesh_shape=(dp, infer_tp), mesh_dim_names=["dp", "infer_tp"])
->>>>>>> 312a8cbc
         rollout_name = self.config.rollout.name
         if rollout_name == "hf":
             from verl.workers.rollout import HFRollout
@@ -412,7 +391,6 @@
 
             log_gpu_memory_usage(f"Before building {rollout_name} rollout", logger=logger)
             local_path = copy_to_local(self.config.model.path)
-<<<<<<< HEAD
             if vllm_mode == 'customized':
                 assert self.config.rollout.compute_reward is False, "Reward computation is not supported for customized vLLM rollout."
                 rollout = vLLMRollout(actor_module=self.actor_module_fsdp,
@@ -420,7 +398,9 @@
                                       tokenizer=self.tokenizer,
                                       model_hf_config=self.actor_model_config)
             elif vllm_mode == 'spmd':
-                rollout = vLLMRollout(model_path=local_path,
+                from verl.workers.rollout.vllm_rollout import vLLMAsyncRollout
+                vllm_rollout_cls = vLLMRollout if self.config.rollout.mode == "sync" else vLLMAsyncRollout
+                rollout = vllm_rollout_cls(model_path=local_path,
                                       config=self.config.rollout,
                                       tokenizer=self.tokenizer,
                                       model_hf_config=self.actor_model_config,
@@ -428,26 +408,6 @@
                                       val_reward_fn=self.val_reward_fn,
                                       device_mesh=rollout_device_mesh,
                                       trust_remote_code=trust_remote_code)
-=======
-            if vllm_mode == "customized":
-                rollout = vLLMRollout(
-                    actor_module=self.actor_module_fsdp,
-                    config=self.config.rollout,
-                    tokenizer=self.tokenizer,
-                    model_hf_config=self.actor_model_config,
-                )
-            elif vllm_mode == "spmd":
-                from verl.workers.rollout.vllm_rollout import vLLMAsyncRollout
-                vllm_rollout_cls = vLLMRollout if self.config.rollout.mode == "sync" else vLLMAsyncRollout
-                rollout = vllm_rollout_cls(
-                    model_path=local_path,
-                    config=self.config.rollout,
-                    tokenizer=self.tokenizer,
-                    model_hf_config=self.actor_model_config,
-                    device_mesh=rollout_device_mesh,
-                    trust_remote_code=trust_remote_code,
-                )
->>>>>>> 312a8cbc
             else:
                 raise NotImplementedError("vllm_mode must be 'customized' or 'spmd'")
 
@@ -475,16 +435,6 @@
             # we import it here use the abs path.
             # check: https://github.com/sgl-project/sglang/blob/00f42707eaddfc2c0528e5b1e0094025c640b7a0/python/sglang/srt/layers/quantization/fp8_utils.py#L76
             from verl.workers.sharding_manager.fsdp_sglang import FSDPSGLangShardingManager
-<<<<<<< HEAD
-            log_gpu_memory_usage(f'Before building {rollout_name} rollout', logger=None)
-            rollout = SGLangRollout(actor_module=self.config.model.path,
-                                    config=self.config.rollout,
-                                    tokenizer=self.tokenizer,
-                                    model_hf_config=self.actor_model_config,
-                                    reward_fn=self.reward_fn,
-                                    val_reward_fn=self.val_reward_fn)
-            log_gpu_memory_usage(f'After building {rollout_name} rollout', logger=None)
-=======
 
             log_gpu_memory_usage(f"Before building {rollout_name} rollout", logger=logger)
             local_path = copy_to_local(self.config.model.path)
@@ -493,6 +443,8 @@
                 config=self.config.rollout,
                 tokenizer=self.tokenizer,
                 model_hf_config=self.actor_model_config,
+                reward_fn=self.reward_fn,
+                val_reward_fn=self.val_reward_fn
             )
             log_gpu_memory_usage(f"After building {rollout_name} rollout", logger=logger)
 
@@ -520,7 +472,6 @@
                 model_hf_config=self.actor_model_config,
             )
             log_gpu_memory_usage(f"After building {rollout_name} rollout", logger=None)
->>>>>>> 312a8cbc
 
             if torch.distributed.get_world_size() == 1:
                 self.config.rollout.load_format = "dummy_hf"
@@ -567,18 +518,10 @@
                 optim_config=optim_config,
                 override_model_config=override_model_config,
                 use_remove_padding=use_remove_padding,
-<<<<<<< HEAD
                 enable_gradient_checkpointing=self.config.model.get('enable_gradient_checkpointing', False),
                 trust_remote_code=self.config.model.get('trust_remote_code', False),
                 use_liger=self.config.model.get('use_liger', False),
-                role=role)
-=======
-                enable_gradient_checkpointing=self.config.model.get("enable_gradient_checkpointing", False),
-                trust_remote_code=self.config.model.get("trust_remote_code", False),
-                use_liger=self.config.model.get("use_liger", False),
-                role="actor",
-            )
->>>>>>> 312a8cbc
+                role='actor')
 
             # get the original unwrapped module
             if fsdp_version(self.actor_module_fsdp) == 1:
@@ -1057,7 +1000,6 @@
         if self._is_offload_param:
             load_fsdp_model_to_gpu(self.actor_module_fsdp)
 
-<<<<<<< HEAD
         self.checkpoint_manager.save_checkpoint(local_path=local_path,
                                                 hdfs_path=hdfs_path,
                                                 global_step=global_step,
@@ -1076,9 +1018,6 @@
             os.makedirs(full_checkpoint_local_path, exist_ok=True)
             self.actor_module.save_pretrained(full_checkpoint_local_path, state_dict=state_dict)
             self.tokenizer.save_pretrained(full_checkpoint_local_path)
-=======
-        self.checkpoint_manager.save_checkpoint(local_path=local_path, hdfs_path=hdfs_path, global_step=global_step, max_ckpt_to_keep=max_ckpt_to_keep)
->>>>>>> 312a8cbc
 
         torch.distributed.barrier()
         if self._is_offload_param:
@@ -1527,14 +1466,9 @@
         self.reward_module = self._build_model(config=self.config)
 
     def _forward_micro_batch(self, micro_batch):
-<<<<<<< HEAD
-        from verl.models.bert_padding import pad_input, unpad_input, index_first_axis, rearrange
-        from verl.utils.ulysses import ulysses_pad_and_slice_inputs, gather_outpus_and_unpad
-=======
         from flash_attn.bert_padding import index_first_axis, pad_input, rearrange, unpad_input
 
         from verl.utils.ulysses import gather_outpus_and_unpad, ulysses_pad_and_slice_inputs
->>>>>>> 312a8cbc
 
         with torch.no_grad(), torch.autocast(device_type="cuda", dtype=torch.bfloat16):
             input_ids = micro_batch["input_ids"]
