# Copyright 2024 Bytedance Ltd. and/or its affiliates
#
# Licensed under the Apache License, Version 2.0 (the "License");
# you may not use this file except in compliance with the License.
# You may obtain a copy of the License at
#
#     http://www.apache.org/licenses/LICENSE-2.0
#
# Unless required by applicable law or agreed to in writing, software
# distributed under the License is distributed on an "AS IS" BASIS,
# WITHOUT WARRANTIES OR CONDITIONS OF ANY KIND, either express or implied.
# See the License for the specific language governing permissions and
# limitations under the License.
"""
The main entry point to run the PPO algorithm
"""

import logging
import os
import ray
import warnings
import psutil
from queue import Queue
import queue
from concurrent.futures import Future, as_completed
import threading
import uuid
from typing import List, Union

import psutil
import torch
import torch.distributed
from codetiming import Timer
from omegaconf import DictConfig, open_dict
from torch.distributed.device_mesh import init_device_mesh
from torch.distributed.fsdp import FullyShardedDataParallel as FSDP, StateDictType, FullStateDictConfig

import verl.utils.torch_functional as verl_F
from verl import DataProto
from verl.models.transformers.monkey_patch import apply_monkey_patch
from verl.single_controller.base import Worker
<<<<<<< HEAD
from verl.single_controller.base.decorator import register, Dispatch, Execute
from verl.utils import hf_tokenizer, hf_processor
=======
from verl.single_controller.base.decorator import Dispatch, register
from verl.utils import hf_processor, hf_tokenizer
from verl.utils.activation_offload import enable_activation_offloading
>>>>>>> c60546d3
from verl.utils.checkpoint.fsdp_checkpoint_manager import FSDPCheckpointManager
from verl.utils.debug import log_gpu_memory_usage
from verl.utils.flops_counter import FlopsCounter
from verl.utils.fs import copy_to_local
from verl.utils.fsdp_utils import (
    CPUOffloadPolicy,
    MixedPrecisionPolicy,
    apply_fsdp2,
    fsdp2_load_full_state_dict,
    fsdp_version,
    get_fsdp_wrap_policy,
    get_init_weight_context_manager,
    init_fn,
    load_fsdp_model_to_gpu,
    load_fsdp_optimizer,
    offload_fsdp_model_to_cpu,
    offload_fsdp_optimizer,
)
from verl.utils.import_utils import import_external_libs
from verl.utils.model import compute_position_id_with_mask
from verl.workers.sharding_manager.fsdp_ulysses import FSDPUlyssesShardingManager
from verl.utils.device import get_device_name, get_torch_device, is_cuda_available, is_npu_available


logger = logging.getLogger(__file__)
logger.setLevel(os.getenv("VERL_LOGGING_LEVEL", "WARN"))

device_name = get_device_name()


def create_device_mesh(world_size, fsdp_size):
    if fsdp_size < 0 or fsdp_size >= world_size:
        device_mesh = init_device_mesh(device_name, mesh_shape=(world_size,), mesh_dim_names=["fsdp"])
    else:
        device_mesh = init_device_mesh(device_name, mesh_shape=(world_size // fsdp_size, fsdp_size), mesh_dim_names=["ddp", "fsdp"])
    return device_mesh


def get_sharding_strategy(device_mesh):
    from torch.distributed.fsdp import ShardingStrategy

    if device_mesh.ndim == 1:
        sharding_strategy = ShardingStrategy.FULL_SHARD
    elif device_mesh.ndim == 2:
        sharding_strategy = ShardingStrategy.HYBRID_SHARD
    else:
        raise NotImplementedError(f"Get device mesh ndim={device_mesh.ndim}, but only support 1 or 2")
    return sharding_strategy

class ActorRolloutRefWorker(Worker):
    """
    This worker can be instantiated as a standalone actor or a standalone rollout or a standalone reference policy
    or a hybrid engine based on the config.rollout
    """

    def __init__(self, config: DictConfig, role: str):
        super().__init__()
        self.config = config
        import torch.distributed

        if not torch.distributed.is_initialized():
            rank = int(os.environ.get("RANK", 0))
            world_size = int(os.environ.get("WORLD_SIZE", 1))
            torch.distributed.init_process_group(backend="cpu:gloo,cuda:nccl" if is_cuda_available else "cpu:gloo,npu:hccl", rank=rank, world_size=world_size)

        # build device mesh for FSDP
        world_size = torch.distributed.get_world_size()
        # TODO(sgm): support FSDP hybrid shard for larger model
        self.device_mesh = create_device_mesh(world_size=world_size, fsdp_size=self.config.actor.fsdp_config.fsdp_size)

        # build device mesh for Ulysses Sequence Parallel
        self.ulysses_device_mesh = None
        self.ulysses_sequence_parallel_size = self.config.actor.get("ulysses_sequence_parallel_size", 1)
        dp = world_size // self.ulysses_sequence_parallel_size
        if self.ulysses_sequence_parallel_size > 1:
            self.ulysses_device_mesh = init_device_mesh(device_name, mesh_shape=(dp, self.ulysses_sequence_parallel_size), mesh_dim_names=["dp", "sp"])

        self.ulysses_sharding_manager = FSDPUlyssesShardingManager(self.ulysses_device_mesh)

        self.role = role
        assert self.role in ["actor", "rollout", "ref", "actor_rollout", "actor_rollout_ref"]

        self._is_actor = self.role in ["actor", "actor_rollout", "actor_rollout_ref"]
        self._is_rollout = self.role in ["rollout", "actor_rollout", "actor_rollout_ref"]
        self._is_ref = self.role in ["ref", "actor_rollout_ref"]

        self._is_offload_param = False
        self._is_offload_optimizer = False
        if self._is_actor:
            self._is_offload_param = self.config.actor.fsdp_config.get("param_offload", False)
            self._is_offload_optimizer = self.config.actor.fsdp_config.get("optimizer_offload", False)
        elif self._is_ref:
            # TODO: it seems that manual offload is slowly than FSDP offload
            self._is_offload_param = self.config.ref.fsdp_config.get("param_offload", False)

        if self.role == 'rollout':
            # for rollout worker, the FSDP module should always be on CPU
            self._is_offload_param = True

        # normalize config
        if self._is_actor:
            self.config.actor.ppo_mini_batch_size *= self.config.rollout.n
            self.config.actor.ppo_mini_batch_size //= self.device_mesh.size() // self.ulysses_sequence_parallel_size
            assert self.config.actor.ppo_mini_batch_size > 0, f"ppo_mini_batch_size {self.config.actor.ppo_mini_batch_size} should be larger than 0 after normalization"
            # micro bsz
            if self.config.actor.ppo_micro_batch_size is not None:
                self.config.actor.ppo_micro_batch_size //= self.device_mesh.size() // self.ulysses_sequence_parallel_size
                self.config.actor.ppo_micro_batch_size_per_gpu = self.config.actor.ppo_micro_batch_size

            if self.config.actor.ppo_micro_batch_size_per_gpu is not None:
                assert self.config.actor.ppo_mini_batch_size % self.config.actor.ppo_micro_batch_size_per_gpu == 0, f"normalized ppo_mini_batch_size {self.config.actor.ppo_mini_batch_size} should be divisible by ppo_micro_batch_size_per_gpu {self.config.actor.ppo_micro_batch_size_per_gpu}"
                assert self.config.actor.ppo_mini_batch_size // self.config.actor.ppo_micro_batch_size_per_gpu > 0, f"normalized ppo_mini_batch_size {self.config.actor.ppo_mini_batch_size} should be larger than ppo_micro_batch_size_per_gpu {self.config.actor.ppo_micro_batch_size_per_gpu}"

        # normalize rollout config
        if self._is_rollout and self.config.rollout.log_prob_micro_batch_size is not None:
            self.config.rollout.log_prob_micro_batch_size //= self.device_mesh.size() // self.ulysses_sequence_parallel_size
            self.config.rollout.log_prob_micro_batch_size_per_gpu = self.config.rollout.log_prob_micro_batch_size
        # normalize ref config
        if self._is_ref and self.config.ref.log_prob_micro_batch_size is not None:
            self.config.ref.log_prob_micro_batch_size //= self.device_mesh.size() // self.ulysses_sequence_parallel_size
            self.config.ref.log_prob_micro_batch_size_per_gpu = self.config.ref.log_prob_micro_batch_size

    def _build_model_optimizer(
        self,
        model_path,
        fsdp_config,
        optim_config,
        override_model_config,
        use_remove_padding=False,
        use_fused_kernels=False,
        enable_gradient_checkpointing=False,
        trust_remote_code=False,
        use_liger=False,
        role="actor",
        enable_activation_offload=False,
    ):
        from torch import optim
        from torch.distributed.fsdp import CPUOffload, MixedPrecision
        from torch.distributed.fsdp import FullyShardedDataParallel as FSDP
        from transformers import AutoConfig, AutoModelForCausalLM, AutoModelForVision2Seq

        from verl.utils.model import get_generation_config, print_model_size, update_model_config
        from verl.utils.torch_dtypes import PrecisionType

        assert role in ["actor", "ref"]

        log_gpu_memory_usage(f"Before init {role} from HF AutoModel", logger=logger)
        local_path = copy_to_local(model_path)

        # note that we have to create model in fp32. Otherwise, the optimizer is in bf16, which is incorrect
        # TODO(zhangchi.usc1992): 1. support create from random initialized model. 2. Support init with FSDP directly
        self.tokenizer = hf_tokenizer(local_path, trust_remote_code=trust_remote_code)
        self.processor = hf_processor(local_path, trust_remote_code=trust_remote_code)

        torch_dtype = fsdp_config.get("model_dtype", None)
        if torch_dtype is None:
            torch_dtype = torch.float32 if self._is_actor else torch.bfloat16
        else:
            torch_dtype = PrecisionType.to_dtype(torch_dtype)

        # override model kwargs
        actor_model_config = AutoConfig.from_pretrained(local_path, trust_remote_code=trust_remote_code)

        self.generation_config = get_generation_config(local_path, trust_remote_code=trust_remote_code)

        override_config_kwargs = {
            "bos_token_id": self.tokenizer.bos_token_id,
            "eos_token_id": self.tokenizer.eos_token_id,
            "pad_token_id": self.tokenizer.pad_token_id,
        }
        override_config_kwargs.update(override_model_config)
        update_model_config(actor_model_config, override_config_kwargs=override_config_kwargs)
        if self.rank == 0:
            print(f"Model config after override: {actor_model_config}")

        # NOTE(fix me): tie_word_embedding causes meta_tensor init to hang
        init_context = get_init_weight_context_manager(use_meta_tensor=not actor_model_config.tie_word_embeddings, mesh=self.device_mesh)

        with init_context(), warnings.catch_warnings():
            warnings.simplefilter("ignore")
            if type(actor_model_config) in AutoModelForVision2Seq._model_mapping.keys():
                actor_module_class = AutoModelForVision2Seq
            else:
                actor_module_class = AutoModelForCausalLM

            actor_module = actor_module_class.from_pretrained(
                pretrained_model_name_or_path=local_path,
                torch_dtype=torch_dtype,
                config=actor_model_config,
                attn_implementation="flash_attention_2",
                trust_remote_code=trust_remote_code,
            )

            # Apply Liger kernel to the model if use_liger is set to True
            if use_liger:
                from liger_kernel.transformers.monkey_patch import _apply_liger_kernel_to_instance

                _apply_liger_kernel_to_instance(model=actor_module)

            apply_monkey_patch(
                model=actor_module,
                use_remove_padding=use_remove_padding,
                ulysses_sp_size=self.ulysses_sequence_parallel_size,
                use_fused_kernels=use_fused_kernels,
            )

            # some parameters may not in torch_dtype. TODO(zhangchi.usc1992) remove this after we switch to fsdp2
            actor_module.to(torch_dtype)

            if enable_gradient_checkpointing:
                actor_module.gradient_checkpointing_enable(gradient_checkpointing_kwargs={"use_reentrant": False})
        torch.distributed.barrier()

        if self.rank == 0:
            print_model_size(actor_module)

        log_gpu_memory_usage(f"After init {role} from HF AutoModel", logger=logger)

        # We wrap FSDP for rollout as well
        mixed_precision_config = fsdp_config.get("mixed_precision", None)
        if mixed_precision_config is not None:
            param_dtype = PrecisionType.to_dtype(mixed_precision_config.get("param_dtype", "bf16"))
            reduce_dtype = PrecisionType.to_dtype(mixed_precision_config.get("reduce_dtype", "fp32"))
            buffer_dtype = PrecisionType.to_dtype(mixed_precision_config.get("buffer_dtype", "fp32"))
        else:
            param_dtype = torch.bfloat16
            reduce_dtype = torch.float32
            buffer_dtype = torch.float32

        mixed_precision = MixedPrecision(param_dtype=param_dtype, reduce_dtype=reduce_dtype, buffer_dtype=buffer_dtype)

        auto_wrap_policy = get_fsdp_wrap_policy(module=actor_module, config=fsdp_config.get("wrap_policy", None))

        if self._is_rollout and self.config.rollout.name == "hf":
            # TODO(zhangchi.usc1992, shengguangming) fix me. Current, auto_wrap_policy causes HFRollout to hang in Gemma
            auto_wrap_policy = None

        print(f"wrap_policy: {auto_wrap_policy}")

        fsdp_mesh = self.device_mesh
        sharding_strategy = get_sharding_strategy(fsdp_mesh)

        # TODO: add transformer policy
        # We force reference policy to use CPUOffload to save memory.
        # We force turn off CPUOffload for actor because it causes incorrect results when using grad accumulation
        cpu_offload = None if role == "actor" else CPUOffload(offload_params=True)
        fsdp_strategy = self.config.actor.strategy
        if fsdp_strategy == "fsdp":
            actor_module_fsdp = FSDP(
                actor_module,
                cpu_offload=cpu_offload,
                param_init_fn=init_fn,
                use_orig_params=False,
                auto_wrap_policy=auto_wrap_policy,
                device_id=get_torch_device().current_device(),
                sharding_strategy=sharding_strategy,  # zero3
                mixed_precision=mixed_precision,
                sync_module_states=True,
                device_mesh=self.device_mesh,
                forward_prefetch=False,
            )
        elif fsdp_strategy == "fsdp2":
            assert CPUOffloadPolicy is not None, "PyTorch version >= 2.4 is required for using fully_shard API (FSDP2)"
            mp_policy = MixedPrecisionPolicy(param_dtype=param_dtype, reduce_dtype=reduce_dtype, cast_forward_inputs=True)
            if role == "actor" and fsdp_config.offload_policy:
                cpu_offload = CPUOffloadPolicy(pin_memory=True)
                self._is_offload_param = False
                self._is_offload_optimizer = False
            else:
                cpu_offload = None if role == "actor" else CPUOffloadPolicy(pin_memory=True)

            fsdp_kwargs = {
                "mesh": fsdp_mesh,
                "mp_policy": mp_policy,
                "offload_policy": cpu_offload,
                "reshard_after_forward": fsdp_config.reshard_after_forward,
            }
            full_state = actor_module.state_dict()
            apply_fsdp2(actor_module, fsdp_kwargs, fsdp_config)
            fsdp2_load_full_state_dict(actor_module, full_state, fsdp_mesh, cpu_offload)
            actor_module_fsdp = actor_module
        else:
            raise NotImplementedError(f"not implement {fsdp_strategy}")

        if enable_activation_offload:
            enable_activation_offloading(actor_module_fsdp, fsdp_strategy, enable_gradient_checkpointing)

        log_gpu_memory_usage(f"After {role} FSDP init", logger=logger)

        # TODO: add more optimizer args into config
        if role == "actor" and optim_config is not None:
            from verl.utils.torch_functional import get_constant_schedule_with_warmup, get_cosine_schedule_with_warmup

            actor_optimizer = optim.AdamW(
                actor_module_fsdp.parameters(),
                lr=optim_config.lr,
                betas=optim_config.get("betas", (0.9, 0.999)),
                weight_decay=optim_config.get("weight_decay", 1e-2),
            )

            total_steps = optim_config.get("total_training_steps", 0)
            num_warmup_steps = int(optim_config.get("lr_warmup_steps", -1))
            warmup_style = optim_config.get("warmup_style", "constant")
            min_lr_ratio = optim_config.get("min_lr_ratio", 0.0)
            num_cycles = optim_config.get("num_cycles", 0.5)
            if num_warmup_steps < 0:
                num_warmup_steps_ratio = optim_config.get("lr_warmup_steps_ratio", 0.0)
                num_warmup_steps = int(num_warmup_steps_ratio * total_steps)

            print(f"Total steps: {total_steps}, num_warmup_steps: {num_warmup_steps}")

            if warmup_style == "constant":
                actor_lr_scheduler = get_constant_schedule_with_warmup(optimizer=actor_optimizer, num_warmup_steps=num_warmup_steps)
            elif warmup_style == "cosine":
                actor_lr_scheduler = get_cosine_schedule_with_warmup(optimizer=actor_optimizer, num_warmup_steps=num_warmup_steps, num_training_steps=total_steps, min_lr_ratio=min_lr_ratio, num_cycles=num_cycles)
            else:
                raise NotImplementedError(f"Warmup style {warmup_style} is not supported")

            log_gpu_memory_usage(f"After {role} optimizer init", logger=logger)
        else:
            actor_optimizer = None
            actor_lr_scheduler = None

        return actor_module_fsdp, actor_optimizer, actor_lr_scheduler, actor_model_config
    

    def _build_rollout(self, trust_remote_code=False):
        from torch.distributed.device_mesh import init_device_mesh

        # TODO(sgm): support FSDP hybrid shard for larger model
        infer_tp = self.config.rollout.tensor_model_parallel_size
        dp = self.world_size // infer_tp
<<<<<<< HEAD
        assert self.world_size % infer_tp == 0, f'rollout world_size: {self.world_size} is not divisible by infer_tp: {infer_tp}'
        rollout_device_mesh = init_device_mesh('cuda', mesh_shape=(dp, infer_tp), mesh_dim_names=['dp', 'infer_tp'])
        
=======
        assert self.world_size % infer_tp == 0, f"rollout world_size: {self.world_size} is not divisible by infer_tp: {infer_tp}"
        rollout_device_mesh = init_device_mesh(device_name, mesh_shape=(dp, infer_tp), mesh_dim_names=["dp", "infer_tp"])
>>>>>>> c60546d3
        rollout_name = self.config.rollout.name
        if rollout_name == "hf":
            from verl.workers.rollout import HFRollout
            from verl.workers.sharding_manager.base import BaseShardingManager

            rollout = HFRollout(module=self.actor_module_fsdp, config=self.config.rollout)
            rollout_sharding_manager = BaseShardingManager()
            # TODO: a sharding manager that do nothing?

        elif rollout_name == "vllm":
            from verl.workers.rollout.vllm_rollout import vllm_mode, vLLMRollout
            from verl.workers.sharding_manager.fsdp_vllm import FSDPVLLMShardingManager

            log_gpu_memory_usage(f"Before building {rollout_name} rollout", logger=logger)
            local_path = copy_to_local(self.config.model.path)
            if vllm_mode == "customized":
                rollout = vLLMRollout(
                    actor_module=self.actor_module_fsdp,
                    config=self.config.rollout,
                    tokenizer=self.tokenizer,
                    model_hf_config=self.actor_model_config,
                    trust_remote_code=trust_remote_code,
                )
            elif vllm_mode == "spmd":
                from verl.workers.rollout.vllm_rollout import vLLMAsyncRollout

                vllm_rollout_cls = vLLMRollout if self.config.rollout.mode == "sync" else vLLMAsyncRollout
                rollout = vllm_rollout_cls(model_path=local_path,
                                      config=self.config.rollout,
                                      tokenizer=self.tokenizer,
                                      model_hf_config=self.actor_model_config,
                                      device_mesh=rollout_device_mesh,
                                      trust_remote_code=trust_remote_code)
            else:
                raise NotImplementedError("vllm_mode must be 'customized' or 'spmd'")

            log_gpu_memory_usage(f"After building {rollout_name} rollout", logger=logger)
            if torch.distributed.get_world_size() == 1:
                self.config.rollout.load_format = "dummy_hf"
            rollout_sharding_manager = FSDPVLLMShardingManager(
                module=self.actor_module_fsdp,
                inference_engine=rollout.inference_engine,
                model_config=self.actor_model_config,
                full_params="hf" in self.config.rollout.load_format,
                device_mesh=rollout_device_mesh,
                offload_param=self._is_offload_param,
            )
            log_gpu_memory_usage("After building sharding manager", logger=logger)

        elif rollout_name == "sglang":
            from verl.workers.rollout.sglang_rollout import SGLangRollout

            # NOTE(linjunrong): Due to recent fp8 support in SGLang. Now importing any symbol relate to
            # SGLang's model_runner would check CUDA device capability. However, due to verl's setting,
            # the main process of ray can not find any CUDA device, which would potentially lead to:
            # "RuntimeError: No CUDA GPUs are available".
            # For this reason, sharding_manager.__init__ should not import FSDPSGLangShardingManager and
            # we import it here use the abs path.
            # check: https://github.com/sgl-project/sglang/blob/00f42707eaddfc2c0528e5b1e0094025c640b7a0/python/sglang/srt/layers/quantization/fp8_utils.py#L76
            from verl.workers.sharding_manager.fsdp_sglang import FSDPSGLangShardingManager

            log_gpu_memory_usage(f"Before building {rollout_name} rollout", logger=logger)
            local_path = copy_to_local(self.config.model.path)
            rollout = SGLangRollout(
                actor_module=local_path,
                config=self.config.rollout,
                tokenizer=self.tokenizer,
                model_hf_config=self.actor_model_config,
                trust_remote_code=trust_remote_code,
            )
            log_gpu_memory_usage(f"After building {rollout_name} rollout", logger=logger)

            if torch.distributed.get_world_size() == 1:
                self.config.rollout.load_format = "dummy_hf"
            rollout_sharding_manager = FSDPSGLangShardingManager(
                module=self.actor_module_fsdp,
                inference_engine=rollout.inference_engine,
                model_config=self.actor_model_config,
                full_params="hf" in self.config.rollout.load_format,
                device_mesh=rollout_device_mesh,
                offload_param=self._is_offload_param,
            )
            log_gpu_memory_usage("After building sharding manager", logger=logger)

        elif rollout_name == "sglang_async":
            from verl.workers.rollout.sglang_rollout import AsyncSGLangRollout
            from verl.workers.sharding_manager.fsdp_sglang import FSDPAsyncSGLangShardingManager

            local_path = copy_to_local(self.config.model.path)
            log_gpu_memory_usage(f"Before building {rollout_name} rollout", logger=None)
            rollout = AsyncSGLangRollout(
                actor_module=local_path,
                config=self.config.rollout,
                tokenizer=self.tokenizer,
                model_hf_config=self.actor_model_config,
                trust_remote_code=trust_remote_code,
            )
            log_gpu_memory_usage(f"After building {rollout_name} rollout", logger=None)

            if torch.distributed.get_world_size() == 1:
                self.config.rollout.load_format = "dummy_hf"
            rollout_sharding_manager = FSDPAsyncSGLangShardingManager(
                module=self.actor_module_fsdp,
                inference_engine=rollout._engine,
                model_config=self.actor_model_config,
                full_params="hf" in self.config.rollout.load_format,
                device_mesh=rollout_device_mesh,
                offload_param=self._is_offload_param,
            )
            log_gpu_memory_usage("After building sharding manager", logger=None)

        else:
            raise NotImplementedError(f"Rollout name: {self.config.rollout.name} is not supported")

        return rollout, rollout_sharding_manager

    @register(dispatch_mode=Dispatch.ONE_TO_ALL)
    def init_model(self):
        from verl.workers.actor import DataParallelPPOActor

        # This is used to import external_lib into the huggingface systems
        import_external_libs(self.config.model.get("external_lib", None))

        from omegaconf import OmegaConf

        override_model_config = OmegaConf.to_container(self.config.model.get("override_config", OmegaConf.create()))

        use_remove_padding = self.config.model.get("use_remove_padding", False)
        use_fused_kernels = self.config.model.get("use_fused_kernels", False)

        if self._is_actor or self._is_rollout:
            # we need the model for actor and rollout
            if self._is_actor:
                optim_config = self.config.actor.optim
                fsdp_config = self.config.actor.fsdp_config
            else:
                optim_config = None
                fsdp_config = self.config.actor.fsdp_config
                #fsdp_config = OmegaConf.create()
            (
                self.actor_module_fsdp,
                self.actor_optimizer,
                self.actor_lr_scheduler,
                self.actor_model_config,
            ) = self._build_model_optimizer(
                model_path=self.config.model.path,
                fsdp_config=fsdp_config,
                optim_config=optim_config,
                override_model_config=override_model_config,
                use_remove_padding=use_remove_padding,
                use_fused_kernels=use_fused_kernels,
                enable_gradient_checkpointing=self.config.model.get("enable_gradient_checkpointing", False),
                trust_remote_code=self.config.model.get("trust_remote_code", False),
                use_liger=self.config.model.get("use_liger", False),
                role="actor",
                enable_activation_offload=self.config.model.get("enable_activation_offload", False),
            )

            # get the original unwrapped module
            if fsdp_version(self.actor_module_fsdp) == 1:
                self.actor_module = self.actor_module_fsdp._fsdp_wrapped_module

            if self._is_offload_param:
                offload_fsdp_model_to_cpu(self.actor_module_fsdp)
                log_gpu_memory_usage("After offload actor model during init", logger=logger)

            if self._is_offload_optimizer:
                offload_fsdp_optimizer(optimizer=self.actor_optimizer)
                log_gpu_memory_usage("After offload actor optimizer during init", logger=logger)
        # load from checkpoint
        if self._is_actor:
            OmegaConf.set_struct(self.config.actor, True)
            with open_dict(self.config.actor):
                self.config.actor.use_remove_padding = use_remove_padding
                self.config.actor.use_fused_kernels = use_fused_kernels
            self.actor = DataParallelPPOActor(config=self.config.actor, actor_module=self.actor_module_fsdp, actor_optimizer=self.actor_optimizer)

        if self._is_rollout:
            self.rollout, self.rollout_sharding_manager = self._build_rollout(trust_remote_code=self.config.model.get("trust_remote_code", False))

        if self._is_ref:
            self.ref_module_fsdp = self._build_model_optimizer(
                model_path=self.config.model.path,
                fsdp_config=self.config.ref.fsdp_config,
                optim_config=None,
                override_model_config=override_model_config,
                use_remove_padding=use_remove_padding,
                use_fused_kernels=use_fused_kernels,
                trust_remote_code=self.config.model.get("trust_remote_code", False),
                use_liger=self.config.model.get("use_liger", False),
                role="ref",
            )[0]
            OmegaConf.set_struct(self.config.ref, True)
            with open_dict(self.config.ref):
                self.config.ref.use_remove_padding = use_remove_padding
                self.config.ref.use_fused_kernels = use_fused_kernels
            self.ref_policy = DataParallelPPOActor(config=self.config.ref, actor_module=self.ref_module_fsdp)

        if self._is_actor:
            self.flops_counter = FlopsCounter(self.actor_model_config)
            self.checkpoint_manager = FSDPCheckpointManager(
                model=self.actor_module_fsdp,
                optimizer=self.actor.actor_optimizer,
                lr_scheduler=self.actor_lr_scheduler,
                processing_class=self.processor if self.processor is not None else self.tokenizer,
                checkpoint_contents=self.config.actor.checkpoint.contents,
            )

    @register(dispatch_mode=Dispatch.DP_COMPUTE_PROTO)
    def update_actor(self, data: DataProto):
        # Support all hardwares
        data = data.to(get_torch_device().current_device())

        assert self._is_actor
        if self._is_offload_param:
            load_fsdp_model_to_gpu(self.actor_module_fsdp)
        if self._is_offload_optimizer:
            load_fsdp_optimizer(optimizer=self.actor_optimizer, device_id=get_torch_device().current_device())

        with self.ulysses_sharding_manager:
            data = self.ulysses_sharding_manager.preprocess_data(data=data)
            # perform training
            with Timer(name="update_policy", logger=None) as timer:
                metrics = self.actor.update_policy(data=data)
            delta_time = timer.last
            global_num_tokens = data.meta_info["global_token_num"]
            estimated_flops, promised_flops = self.flops_counter.estimate_flops(global_num_tokens, delta_time)
            metrics["perf/mfu/actor"] = estimated_flops * self.config.actor.ppo_epochs / promised_flops / self.world_size
            metrics["perf/max_memory_allocated_gb"] = get_torch_device().max_memory_allocated() / (1024**3)
            metrics["perf/max_memory_reserved_gb"] = get_torch_device().max_memory_reserved() / (1024**3)
            metrics["perf/cpu_memory_used_gb"] = psutil.virtual_memory().used / (1024**3)

            lr = self.actor_lr_scheduler.get_last_lr()[0]
            metrics["actor/lr"] = lr
            self.actor_lr_scheduler.step()

            # TODO: here, we should return all metrics
            output = DataProto(meta_info={"metrics": metrics})

            output = self.ulysses_sharding_manager.postprocess_data(data=output)
            output = output.to("cpu")

        if self._is_offload_param:
            offload_fsdp_model_to_cpu(self.actor_module_fsdp)
            log_gpu_memory_usage("After offload actor model during update_actor", logger=logger)
        if self._is_offload_optimizer:
            offload_fsdp_optimizer(optimizer=self.actor_optimizer)
            log_gpu_memory_usage("After offload actor optimizer during update_actor", logger=logger)

        return output


    @register(dispatch_mode=Dispatch.DP_COMPUTE_PROTO, blocking=True)
    def update_actor_mini_batch(self, data: DataProto):
        data = data.to('cuda')

        assert self._is_actor
        if self._is_offload_param:
            load_fsdp_model_to_gpu(self.actor_module_fsdp)
        if self._is_offload_optimizer:
            load_fsdp_optimizer(optimizer=self.actor_optimizer, device_id=torch.cuda.current_device())

        data.batch = data.batch.cuda()
        log_gpu_memory_usage('Before update policy', logger=logger)

        with self.ulysses_sharding_manager:
            data = self.ulysses_sharding_manager.preprocess_data(data=data)
            # perform training
            with Timer(name='update_policy', logger=None) as timer:
                metrics = self.actor.update_policy_mini_batch(data=data)
            delta_time = timer.last
            global_num_tokens = data.meta_info['global_token_num']
            estimated_flops, promised_flops = self.flops_counter.estimate_flops(global_num_tokens, delta_time)
            metrics['mfu/actor'] = estimated_flops * self.config.actor.ppo_epochs / promised_flops / self.world_size

            if data.meta_info.get("last_mini_batch", False):
                self.actor_lr_scheduler.step()
            lr = self.actor_lr_scheduler.get_last_lr()[0]
            metrics['actor/lr'] = lr

            log_gpu_memory_usage('After update policy', logger=logger)

            # TODO: here, we should return all metrics
            output = DataProto(meta_info={'metrics': metrics})

            output = self.ulysses_sharding_manager.postprocess_data(data=output)
            output = output.to('cpu')
        
        if self._is_offload_param:
            offload_fsdp_model_to_cpu(self.actor_module_fsdp)
        if self._is_offload_optimizer:
            offload_fsdp_optimizer(optimizer=self.actor_optimizer)
        torch.cuda.empty_cache()
        return output



    @register(dispatch_mode=Dispatch.DP_COMPUTE_PROTO, blocking=True)
    def update_actor_micro_batch(self, data: DataProto):
        data = data.to('cuda')

        assert self._is_actor
        if self._is_offload_param:
            load_fsdp_model_to_gpu(self.actor_module_fsdp)
        if self._is_offload_optimizer:
            load_fsdp_optimizer(optimizer=self.actor_optimizer, device_id=torch.cuda.current_device())

        data.batch = data.batch.cuda()
        log_gpu_memory_usage('Before update policy', logger=logger)

        with self.ulysses_sharding_manager:
            data = self.ulysses_sharding_manager.preprocess_data(data=data)
            # perform training
            with Timer(name='update_policy', logger=None) as timer:
                metrics = self.actor.update_policy_micro_batch(data=data)
            delta_time = timer.last
            global_num_tokens = data.meta_info['global_token_num']
            estimated_flops, promised_flops = self.flops_counter.estimate_flops(global_num_tokens, delta_time)
            metrics['mfu/actor'] = estimated_flops * self.config.actor.ppo_epochs / promised_flops / self.world_size

            if data.meta_info.get("last_mini_batch", False):
                self.actor_lr_scheduler.step()
            lr = self.actor_lr_scheduler.get_last_lr()[0]
            metrics['actor/lr'] = lr

            log_gpu_memory_usage('After update policy', logger=logger)

            # TODO: here, we should return all metrics
            output = DataProto(meta_info={'metrics': metrics})

            output = self.ulysses_sharding_manager.postprocess_data(data=output)
            output = output.to('cpu')
        
        if self._is_offload_param:
            offload_fsdp_model_to_cpu(self.actor_module_fsdp)
        if self._is_offload_optimizer:
            offload_fsdp_optimizer(optimizer=self.actor_optimizer)
        torch.cuda.empty_cache()
        return output

    @register(dispatch_mode=Dispatch.DP_COMPUTE_PROTO)
    def generate_sequences(self, prompts: DataProto):
        # Support all hardwares
        prompts = prompts.to(get_torch_device().current_device())

        assert self._is_rollout

        meta_info = {
            "eos_token_id": self.generation_config.eos_token_id if self.generation_config is not None else self.tokenizer.eos_token_id,
            "pad_token_id": self.generation_config.pad_token_id if self.generation_config is not None else self.tokenizer.pad_token_id,
        }
        prompts.meta_info.update(meta_info)
        with self.rollout_sharding_manager:
            log_gpu_memory_usage("After entering rollout sharding manager", logger=logger)

            prompts = self.rollout_sharding_manager.preprocess_data(prompts)

            if self.config.rollout.name == "sglang_async":
                from verl.workers.rollout.sglang_rollout import AsyncSGLangRollout

                if isinstance(self.rollout, AsyncSGLangRollout) and hasattr(self.rollout, "_tool_schemas") and len(self.rollout._tool_schemas) > 0:
                    output = self.rollout.generate_sequences_with_tools(prompts=prompts)
                else:
                    output = self.rollout.generate_sequences(prompts=prompts)
            else:
                output = self.rollout.generate_sequences(prompts=prompts)
            log_gpu_memory_usage("After rollout generation", logger=logger)

            output = self.rollout_sharding_manager.postprocess_data(output)

        output = output.to("cpu")

        # clear kv cache
        get_torch_device().empty_cache()
        return output


    @register(dispatch_mode=Dispatch.DP_COMPUTE_PROTO)
    def compute_log_prob(self, data: DataProto):
        assert self._is_actor
        if self._is_offload_param:
            load_fsdp_model_to_gpu(self.actor_module_fsdp)

        # Support all hardwares
        data = data.to(get_torch_device().current_device())
        # we should always recompute old_log_probs when it is HybridEngine
        data.meta_info["micro_batch_size"] = self.config.rollout.log_prob_micro_batch_size_per_gpu
        data.meta_info["max_token_len"] = self.config.rollout.log_prob_max_token_len_per_gpu
        data.meta_info["use_dynamic_bsz"] = self.config.rollout.log_prob_use_dynamic_bsz
        data.meta_info["temperature"] = self.config.rollout.temperature
        # perform recompute log_prob
        with self.ulysses_sharding_manager:
            data = self.ulysses_sharding_manager.preprocess_data(data)
            output, entropys = self.actor.compute_log_prob(data=data, calculate_entropy=True)
            output = DataProto.from_dict(
                tensors={"old_log_probs": output, "entropys": entropys},
                meta_info={"temperature": self.config.rollout.temperature},
            )
            output = self.ulysses_sharding_manager.postprocess_data(output)

        output = output.to("cpu")

        # https://pytorch.org/docs/stable/notes/fsdp.html#fsdp-notes
        # unshard the root FSDP module
        if self.world_size > 1 and fsdp_version(self.actor.actor_module) == 1:
            self.actor.actor_module._handle.reshard(True)

        if self._is_offload_param:
            offload_fsdp_model_to_cpu(self.actor_module_fsdp)
            log_gpu_memory_usage("After offload actor model during compute_log_prob", logger=logger)

        return output

    async def generate_async(self, prompts: DataProto = None, **kwargs):
        assert self._is_rollout, "generate_sequences_async requires rollout capability"
        assert hasattr(self.rollout, 'generate_sequences_async'), "Rollout engine must support generate_sequences_async"

        if prompts is None:
            return None
      
        # add requests to generation
        prompts = prompts.to(torch.cuda.current_device())
        meta_info = {
            'eos_token_id':
                self.generation_config.eos_token_id
                if self.generation_config is not None else self.tokenizer.eos_token_id,
            'pad_token_id':
                self.generation_config.pad_token_id
                if self.generation_config is not None else self.tokenizer.pad_token_id,
        }
        prompts.meta_info.update(meta_info)

        # Note: rollout sharding manager is not used for async generation because router handles requests dispatching
        output: List[DataProto] = await self.rollout.generate_async(prompts=prompts, **kwargs)
        output = [o.to('cpu') for o in output]
        log_gpu_memory_usage('After generation', logger=logger)
        
        return output
        

    @register(dispatch_mode=Dispatch.DP_COMPUTE_PROTO)
    def compute_ref_log_prob(self, data: DataProto):
        assert self._is_ref

        # Support all hardwares
        data = data.to(get_torch_device().current_device())

        micro_batch_size = self.config.ref.log_prob_micro_batch_size_per_gpu
        data.meta_info["micro_batch_size"] = micro_batch_size
        data.meta_info["temperature"] = self.config.rollout.temperature
        data.meta_info["max_token_len"] = self.config.ref.log_prob_max_token_len_per_gpu
        data.meta_info["use_dynamic_bsz"] = self.config.ref.log_prob_use_dynamic_bsz
        with self.ulysses_sharding_manager:
            data = self.ulysses_sharding_manager.preprocess_data(data)
            output, _ = self.ref_policy.compute_log_prob(data=data, calculate_entropy=False)
            output = DataProto.from_dict(tensors={"ref_log_prob": output})
            output = self.ulysses_sharding_manager.postprocess_data(output)

        output = output.to("cpu")

        # https://pytorch.org/docs/stable/notes/fsdp.html#fsdp-notes
        # unshard the root FSDP module
        if self.world_size > 1 and fsdp_version(self.ref_policy.actor_module) == 1:
            self.ref_policy.actor_module._handle.reshard(True)

        return output

    @register(dispatch_mode=Dispatch.ONE_TO_ALL, blocking=False)
    def get_state_dict(self):
        """Return the state dict of the FSDP-wrapped module with tensors moved to CPU."""
        if self._is_offload_param:
            load_fsdp_model_to_gpu(self.actor_module_fsdp)

        with FSDP.state_dict_type(self.actor_module_fsdp, StateDictType.FULL_STATE_DICT):
            new_state_dict = self.actor_module_fsdp.state_dict()
            new_state_dict = {k: v.cpu() for k, v in new_state_dict.items()}

        if self._is_offload_param:
            offload_fsdp_model_to_cpu(self.actor_module_fsdp)
        return ray.put(new_state_dict)

    @register(dispatch_mode=Dispatch.ONE_TO_ALL)
    def update_rollout_actor_module(self, new_state_dict_ref):
        """
        Update the rollout worker’s actor_module_fsdp with the new FSDP-wrapped actor module.
        This function handles the case where the new module is on a different GPU and may have a 
        different dtype. We extract a full state dict from the new module (offloaded to CPU),
        convert it to the local module's expected dtype, load it into our local actor_module_fsdp,
        and then recreate the rollout instance to use the updated module.
        
        Args:
            new_actor_module_fsdp: The new FSDP-wrapped actor module (possibly on a different GPU).
        """
        new_state_dict = ray.get(new_state_dict_ref)
        # Ensure we are in a rollout role.
        if self.role not in ['rollout', 'actor_rollout', 'actor_rollout_ref']:
            raise ValueError("update_rollout_actor_module should only be called on a rollout worker.")

        local_dtype = None
        for p in self.actor_module_fsdp.parameters():
            local_dtype = p.dtype
            break
        if local_dtype is None:
            raise ValueError("Unable to determine the dtype of the local actor_module_fsdp.")

        # Convert each tensor in the state dict to the correct dtype and device
        new_state_dict = {
            k: v.to(dtype=local_dtype)
            for k, v in new_state_dict.items()
        }

        # if self._is_offload_param:
        #     load_fsdp_model_to_gpu(self.actor_module_fsdp)

        # Load the new state dict into our local actor_module_fsdp.
        from torch.distributed.fsdp import FullyShardedDataParallel as FSDP, StateDictType, FullStateDictConfig
        with FSDP.state_dict_type(self.actor_module_fsdp, StateDictType.FULL_STATE_DICT):
            self.actor_module_fsdp.load_state_dict(new_state_dict)

        # if self._is_offload_param:
        #     offload_fsdp_model_to_cpu(self.actor_module_fsdp)

        # Update our reference to the underlying (unwrapped) module.
        self.actor_module = self.actor_module_fsdp._fsdp_wrapped_module

        # Recreate the rollout instance (and its sharding manager) so that it uses the updated module.
        # self.rollout, self.rollout_sharding_manager = self._build_rollout()
        # TODO: we might not need this, double check
        # with FSDP.state_dict_type(self.actor_module_fsdp, StateDictType.FULL_STATE_DICT):
        #     self.rollout_sharding_manager.module.load_state_dict(new_state_dict)
        logger.info("Updated local actor_module_fsdp from new module and recreated rollout instance.")

        del new_state_dict
        # Optionally, clear CUDA cache.
        torch.cuda.empty_cache()


    @register(dispatch_mode=Dispatch.ONE_TO_ALL)
    def save_checkpoint(self, local_path, hdfs_path=None, global_step=0, max_ckpt_to_keep=None):
        # only support save and load ckpt for actor
        assert self._is_actor
        import torch

        if self._is_offload_param:
            load_fsdp_model_to_gpu(self.actor_module_fsdp)

        self.checkpoint_manager.save_checkpoint(local_path=local_path,
                                                hdfs_path=hdfs_path,
                                                global_step=global_step,
                                                max_ckpt_to_keep=max_ckpt_to_keep)
        
        torch.distributed.barrier()

        import torch.distributed
        from torch.distributed.fsdp import FullyShardedDataParallel as FSDP, StateDictType, FullStateDictConfig
        cfg = FullStateDictConfig(offload_to_cpu=True, rank0_only=True)
        with FSDP.state_dict_type(self.actor.actor_module, StateDictType.FULL_STATE_DICT, cfg):
            state_dict = self.actor.actor_module.state_dict()
        if self.rank == 0:
            full_checkpoint_local_path=f'{local_path}/checkpoint'
            print(f'Saving actor checkpoint to {full_checkpoint_local_path}')
            os.makedirs(full_checkpoint_local_path, exist_ok=True)
            self.actor_module.save_pretrained(full_checkpoint_local_path, state_dict=state_dict)
            self.tokenizer.save_pretrained(full_checkpoint_local_path)

        torch.distributed.barrier()
        if self._is_offload_param:
            offload_fsdp_model_to_cpu(self.actor_module_fsdp)

    @register(dispatch_mode=Dispatch.ONE_TO_ALL)
    def load_checkpoint(self, local_path, hdfs_path=None, del_local_after_load=False):
        if self._is_offload_param:
            load_fsdp_model_to_gpu(self.actor_module_fsdp)

        self.checkpoint_manager.load_checkpoint(local_path=local_path, hdfs_path=hdfs_path, del_local_after_load=del_local_after_load)

        if self._is_offload_param:
            offload_fsdp_model_to_cpu(self.actor_module_fsdp)

        if self._is_offload_optimizer:
            offload_fsdp_optimizer(self.actor_optimizer)


class CriticWorker(Worker):
    def __init__(self, config):
        super().__init__()
        import torch.distributed

        if not torch.distributed.is_initialized():
            torch.distributed.init_process_group(backend="nccl" if is_cuda_available else "hccl")
        self.config = config

        # build device mesh for Ulysses Sequence Parallel
        world_size = torch.distributed.get_world_size()
        from torch.distributed.device_mesh import init_device_mesh

        fsdp_size = self.config.model.fsdp_config.fsdp_size
        self.device_mesh = create_device_mesh(world_size=world_size, fsdp_size=fsdp_size)

        self.ulysses_device_mesh = None
        self.ulysses_sequence_parallel_size = self.config.get("ulysses_sequence_parallel_size", 1)
        dp = world_size // self.ulysses_sequence_parallel_size
        if self.ulysses_sequence_parallel_size > 1:
            self.ulysses_device_mesh = init_device_mesh(device_name, mesh_shape=(dp, self.ulysses_sequence_parallel_size), mesh_dim_names=["dp", "sp"])

        self.ulysses_sharding_manager = FSDPUlyssesShardingManager(self.ulysses_device_mesh)

        # set FSDP offload params
        self._is_offload_param = self.config.model.fsdp_config.param_offload
        self._is_offload_optimizer = self.config.model.fsdp_config.optimizer_offload

        # normalize config
        self.config.ppo_mini_batch_size *= self.config.rollout_n
        self.config.ppo_mini_batch_size //= torch.distributed.get_world_size() // self.ulysses_sequence_parallel_size
        if self.config.ppo_micro_batch_size is not None:
            self.config.ppo_micro_batch_size //= torch.distributed.get_world_size() // self.ulysses_sequence_parallel_size
            self.config.forward_micro_batch_size //= torch.distributed.get_world_size() // self.ulysses_sequence_parallel_size
            self.config.ppo_micro_batch_size_per_gpu = self.config.ppo_micro_batch_size
            self.config.forward_micro_batch_size_per_gpu = self.config.forward_micro_batch_size

        if self.config.ppo_micro_batch_size_per_gpu is not None:
            assert self.config.ppo_mini_batch_size % self.config.ppo_micro_batch_size_per_gpu == 0, f"normalized ppo_mini_batch_size {self.config.ppo_mini_batch_size} should be divisible by ppo_micro_batch_size_per_gpu {self.config.ppo_micro_batch_size_per_gpu}"
            assert self.config.ppo_mini_batch_size // self.config.ppo_micro_batch_size_per_gpu > 0, f"normalized ppo_mini_batch_size {self.config.ppo_mini_batch_size} should be larger than ppo_micro_batch_size_per_gpu {self.config.ppo_micro_batch_size_per_gpu}"

    def _build_critic_model_optimizer(self, config):
        # the following line is necessary
        from torch import optim
        from torch.distributed.fsdp import FullyShardedDataParallel as FSDP
        from torch.distributed.fsdp import MixedPrecision

        from verl.utils.model import print_model_size
        from verl.utils.torch_dtypes import PrecisionType

        local_path = copy_to_local(config.model.path)
        # note that the tokenizer between actor and critic may be different. So override tokenizer info with actor info
        # using random initialized model from any architecture. May not be the same as Actor.

        tokenizer_path = copy_to_local(config.model.tokenizer_path)
        self.tokenizer = hf_tokenizer(tokenizer_path, trust_remote_code=config.model.get("trust_remote_code", False))
        self.processor = hf_processor(tokenizer_path, trust_remote_code=config.model.get("trust_remote_code", False))

        from omegaconf import OmegaConf

        override_config = OmegaConf.to_container(self.config.model.get("override_config", OmegaConf.create()))
        override_config_kwargs = {
            "bos_token_id": self.tokenizer.bos_token_id,
            "eos_token_id": self.tokenizer.eos_token_id,
            "pad_token_id": self.tokenizer.pad_token_id,
        }
        override_config_kwargs.update(override_config)
        if self.rank == 0:
            print(f"Critic overriding config {override_config_kwargs}")

        torch_dtype = self.config.model.fsdp_config.get("model_dtype", "fp32")
        torch_dtype = PrecisionType.to_dtype(torch_dtype)

        from transformers import AutoConfig, AutoModelForTokenClassification

        critic_model_config = AutoConfig.from_pretrained(local_path, trust_remote_code=config.model.get("trust_remote_code", False))
        critic_model_config.num_labels = 1

        init_context = get_init_weight_context_manager(use_meta_tensor=not critic_model_config.tie_word_embeddings, mesh=self.device_mesh)

        with init_context(), warnings.catch_warnings():
            warnings.simplefilter("ignore")
            critic_model_config.classifier_dropout = 0.0
            critic_model_config.hidden_dropout = "0"
            critic_module = AutoModelForTokenClassification.from_pretrained(
                pretrained_model_name_or_path=local_path,
                torch_dtype=torch_dtype,
                config=critic_model_config,
                attn_implementation="flash_attention_2",
                trust_remote_code=config.model.get("trust_remote_code", False),
            )

            use_remove_padding = config.model.get("use_remove_padding", False)

            apply_monkey_patch(
                model=critic_module,
                use_remove_padding=use_remove_padding,
                ulysses_sp_size=self.ulysses_sequence_parallel_size,
            )

            # some parameters may not in torch_dtype
            critic_module.to(torch_dtype)

            if config.model.get("enable_gradient_checkpointing", False):
                critic_module.gradient_checkpointing_enable(gradient_checkpointing_kwargs={"use_reentrant": False})
        if self.rank == 0:
            print_model_size(critic_module)

        self.critic_model_config = critic_model_config

        fsdp_config = self.config.model.fsdp_config
        mixed_precision_config = fsdp_config.get("mixed_precision", None)
        if mixed_precision_config is not None:
            param_dtype = PrecisionType.to_dtype(mixed_precision_config.get("param_dtype", "bf16"))
            reduce_dtype = PrecisionType.to_dtype(mixed_precision_config.get("reduce_dtype", "fp32"))
            buffer_dtype = PrecisionType.to_dtype(mixed_precision_config.get("buffer_dtype", "fp32"))
        else:
            param_dtype = torch.bfloat16
            reduce_dtype = torch.float32
            buffer_dtype = torch.float32

        mixed_precision = MixedPrecision(param_dtype=param_dtype, reduce_dtype=reduce_dtype, buffer_dtype=buffer_dtype)

        auto_wrap_policy = get_fsdp_wrap_policy(module=critic_module, config=self.config.model.fsdp_config.wrap_policy)

        log_gpu_memory_usage("Before critic FSDP", logger=None)

        fsdp_mesh = self.device_mesh
        sharding_strategy = get_sharding_strategy(fsdp_mesh)

        # Note: We force turn off CPUOffload for critic because it causes incorrect results when using grad accumulation
        if config.strategy == "fsdp":
            critic_module = FSDP(
                critic_module,
                param_init_fn=init_fn,
                use_orig_params=False,
                auto_wrap_policy=auto_wrap_policy,
                device_id=get_torch_device().current_device(),
                sharding_strategy=sharding_strategy,
                mixed_precision=mixed_precision,
                sync_module_states=True,
                forward_prefetch=False,
                device_mesh=self.device_mesh,
                cpu_offload=None,
            )
        elif config.strategy == "fsdp2":
            assert CPUOffloadPolicy is not None, "PyTorch version >= 2.4 is required for using fully_shard API (FSDP2)"
            mp_policy = MixedPrecisionPolicy(param_dtype=param_dtype, reduce_dtype=reduce_dtype, cast_forward_inputs=True)
            offload_policy = None
            if fsdp_config.offload_policy:
                self._is_offload_param = False
                self._is_offload_optimizer = False
                offload_policy = CPUOffloadPolicy(pin_memory=True)

            fsdp_kwargs = {
                "mesh": fsdp_mesh,
                "mp_policy": mp_policy,
                "offload_policy": offload_policy,
                "reshard_after_forward": fsdp_config.reshard_after_forward,
            }
            full_state = critic_module.state_dict()
            apply_fsdp2(critic_module, fsdp_kwargs, fsdp_config)
            fsdp2_load_full_state_dict(critic_module, full_state, fsdp_mesh, offload_policy)
        else:
            raise NotImplementedError(f"Unknown strategy {config.strategy}")

        if config.model.get("enable_activation_offload", False):
            enable_gradient_checkpointing = config.model.get("enable_gradient_checkpointing", False)
            enable_activation_offloading(critic_module, config.strategy, enable_gradient_checkpointing)

        log_gpu_memory_usage("After critic FSDP", logger=None)

        critic_optimizer = optim.AdamW(
            critic_module.parameters(),
            lr=config.optim.lr,
            betas=config.optim.get("betas", (0.9, 0.999)),
            weight_decay=config.optim.get("weight_decay", 1e-2),
        )

        total_steps = config.optim.get("total_training_steps", 0)
        num_warmup_steps = int(config.optim.get("lr_warmup_steps", -1))
        warmup_style = config.optim.get("warmup_style", "constant")
        if num_warmup_steps < 0:
            num_warmup_steps_ratio = config.optim.get("lr_warmup_steps_ratio", 0.0)
            num_warmup_steps = int(num_warmup_steps_ratio * total_steps)

        print(f"Total steps: {total_steps}, num_warmup_steps: {num_warmup_steps}")

        from verl.utils.torch_functional import get_constant_schedule_with_warmup, get_cosine_schedule_with_warmup

        if warmup_style == "constant":
            critic_lr_scheduler = get_constant_schedule_with_warmup(optimizer=critic_optimizer, num_warmup_steps=num_warmup_steps)
        elif warmup_style == "cosine":
            critic_lr_scheduler = get_cosine_schedule_with_warmup(optimizer=critic_optimizer, num_warmup_steps=num_warmup_steps, num_training_steps=total_steps)
        else:
            raise NotImplementedError(f"Warmup style {warmup_style} is not supported")

        return critic_module, critic_optimizer, critic_lr_scheduler

    @register(dispatch_mode=Dispatch.ONE_TO_ALL)
    def init_model(self):
        # This is used to import external_lib into the huggingface systems
        import_external_libs(self.config.model.get("external_lib", None))

        from verl.workers.critic import DataParallelPPOCritic

        self.critic_module, self.critic_optimizer, self.critic_lr_scheduler = self._build_critic_model_optimizer(self.config)

        if self._is_offload_param:
            offload_fsdp_model_to_cpu(self.critic_module)
            log_gpu_memory_usage("After offload critic model during init", logger=logger)
        if self._is_offload_optimizer:
            offload_fsdp_optimizer(optimizer=self.critic_optimizer)
            log_gpu_memory_usage("After offload critic optimizer during init", logger=logger)

        self.critic = DataParallelPPOCritic(config=self.config, critic_module=self.critic_module, critic_optimizer=self.critic_optimizer)

        self.flops_counter = FlopsCounter(self.critic_model_config)
        self.checkpoint_manager = FSDPCheckpointManager(
            model=self.critic_module,
            optimizer=self.critic_optimizer,
            lr_scheduler=self.critic_lr_scheduler,
            processing_class=self.processor if self.processor is not None else self.tokenizer,
            checkpoint_contents=self.config.checkpoint.contents,
        )

    @register(dispatch_mode=Dispatch.DP_COMPUTE_PROTO)
    def compute_values(self, data: DataProto):
        # Support all hardwares
        data = data.to(get_torch_device().current_device())

        if self._is_offload_param:
            load_fsdp_model_to_gpu(self.critic_module)
        micro_batch_size = self.config.forward_micro_batch_size_per_gpu
        data.meta_info["micro_batch_size"] = micro_batch_size
        data.meta_info["max_token_len"] = self.config.forward_max_token_len_per_gpu
        data.meta_info["use_dynamic_bsz"] = self.config.use_dynamic_bsz
        # perform forward computation
        with self.ulysses_sharding_manager:
            data = self.ulysses_sharding_manager.preprocess_data(data=data)
            values = self.critic.compute_values(data=data)
            output = DataProto.from_dict(tensors={"values": values})
            output = self.ulysses_sharding_manager.postprocess_data(data=output)

        output = output.to("cpu")
        if self._is_offload_param:
            offload_fsdp_model_to_cpu(self.critic_module)
        return output

    @register(dispatch_mode=Dispatch.DP_COMPUTE_PROTO)
    def update_critic(self, data: DataProto):
        # Support all hardwares
        data = data.to(get_torch_device().current_device())
        if self._is_offload_param:
            load_fsdp_model_to_gpu(self.critic_module)
        if self._is_offload_optimizer:
            load_fsdp_optimizer(optimizer=self.critic_optimizer, device_id=get_torch_device().current_device())

        # perform forward computation
        with self.ulysses_sharding_manager:
            data = self.ulysses_sharding_manager.preprocess_data(data=data)

            with Timer(name="update_critic", logger=None) as timer:
                metrics = self.critic.update_critic(data=data)
            delta_time = timer.last

            global_num_tokens = data.meta_info["global_token_num"]
            estimated_flops, promised_flops = self.flops_counter.estimate_flops(global_num_tokens, delta_time)
            metrics["perf/mfu/critic"] = estimated_flops * self.config.ppo_epochs / promised_flops / self.world_size

            self.critic_lr_scheduler.step()
            lr = self.critic_lr_scheduler.get_last_lr()[0]
            metrics["critic/lr"] = lr

            output = DataProto(batch=None, meta_info={"metrics": metrics})
            output = self.ulysses_sharding_manager.postprocess_data(data=output)

        if self._is_offload_param:
            offload_fsdp_model_to_cpu(self.critic_module)
        if self._is_offload_optimizer:
            offload_fsdp_optimizer(optimizer=self.critic_optimizer)

        output = output.to("cpu")
        return output

    @register(dispatch_mode=Dispatch.ONE_TO_ALL)
    def save_checkpoint(self, local_path, hdfs_path=None, global_step=0, max_ckpt_to_keep=None):
        import torch

        if self._is_offload_param:
            load_fsdp_model_to_gpu(self.critic_module)

        self.checkpoint_manager.save_checkpoint(local_path=local_path, hdfs_path=hdfs_path, global_step=global_step, max_ckpt_to_keep=max_ckpt_to_keep)

        torch.distributed.barrier()

        if self._is_offload_param:
            offload_fsdp_model_to_cpu(self.critic_module)

    @register(dispatch_mode=Dispatch.ONE_TO_ALL)
    def load_checkpoint(self, local_path, hdfs_path=None, del_local_after_load=True):
        import torch

        if self._is_offload_param:
            load_fsdp_model_to_gpu(self.critic_module)

        self.checkpoint_manager.load_checkpoint(local_path=local_path, hdfs_path=hdfs_path, del_local_after_load=del_local_after_load)

        torch.distributed.barrier()
        if self._is_offload_param:
            offload_fsdp_model_to_cpu(self.critic_module)

        if self._is_offload_optimizer:
            offload_fsdp_optimizer(self.critic_optimizer)


# TODO(sgm): we may need to extract it to dp_reward_model.py
class RewardModelWorker(Worker):
    """
    Note that we only implement the reward model that is subclass of AutoModelForTokenClassification.
    """

    def __init__(self, config):
        super().__init__()
        import torch.distributed

        if not torch.distributed.is_initialized():
            torch.distributed.init_process_group(backend="nccl" if is_cuda_available else "hccl")
        self.config = config

        # build device mesh for Ulysses Sequence Parallel
        world_size = torch.distributed.get_world_size()
        from torch.distributed.device_mesh import init_device_mesh

        fsdp_size = self.config.model.fsdp_config.fsdp_size
        self.device_mesh = create_device_mesh(world_size=world_size, fsdp_size=fsdp_size)

        self.ulysses_device_mesh = None
        self.ulysses_sequence_parallel_size = self.config.get("ulysses_sequence_parallel_size", 1)
        dp = world_size // self.ulysses_sequence_parallel_size
        if self.ulysses_sequence_parallel_size > 1:
            self.ulysses_device_mesh = init_device_mesh(device_name, mesh_shape=(dp, self.ulysses_sequence_parallel_size), mesh_dim_names=["dp", "sp"])

        self.ulysses_sharding_manager = FSDPUlyssesShardingManager(self.ulysses_device_mesh)

        self.use_remove_padding = self.config.model.get("use_remove_padding", False)

        # normalize config
        if self.config.micro_batch_size is not None:
            self.config.micro_batch_size //= torch.distributed.get_world_size()
            self.config.micro_batch_size_per_gpu = self.config.micro_batch_size

    def _build_model(self, config):
        # the following line is necessary
        from torch.distributed.fsdp import CPUOffload
        from torch.distributed.fsdp import FullyShardedDataParallel as FSDP
        from transformers import AutoConfig, AutoModelForTokenClassification

        # download the checkpoint from hdfs
        local_path = copy_to_local(config.model.path)

        if self.config.model.input_tokenizer is None:
            self._do_switch_chat_template = False
        else:
            self._do_switch_chat_template = True
            input_tokenizer_local_path = copy_to_local(config.model.input_tokenizer)
            self.input_tokenizer = hf_tokenizer(input_tokenizer_local_path, trust_remote_code=config.model.get("trust_remote_code", False))
            self.tokenizer = hf_tokenizer(local_path, trust_remote_code=config.model.get("trust_remote_code", False))

        trust_remote_code = config.model.get("trust_remote_code", False)
        model_config = AutoConfig.from_pretrained(local_path, trust_remote_code=trust_remote_code)
        model_config.num_labels = 1

        # note that we have to create model in fp32. Otherwise, the optimizer is in bf16, which is incorrect
        init_context = get_init_weight_context_manager(use_meta_tensor=not model_config.tie_word_embeddings, mesh=self.device_mesh)

        with init_context(), warnings.catch_warnings():
            warnings.simplefilter("ignore")
            model_config.classifier_dropout = 0.0
            reward_module = AutoModelForTokenClassification.from_pretrained(
                pretrained_model_name_or_path=local_path,
                config=model_config,
                torch_dtype=torch.bfloat16,
                attn_implementation="flash_attention_2",
                trust_remote_code=trust_remote_code,
            )

            apply_monkey_patch(
                model=reward_module,
                use_remove_padding=config.model.get("use_remove_padding", False),
                ulysses_sp_size=self.ulysses_sequence_parallel_size,
            )

            reward_module.to(torch.bfloat16)

        auto_wrap_policy = get_fsdp_wrap_policy(module=reward_module, config=self.config.model.fsdp_config)

        fsdp_mesh = self.device_mesh
        sharding_strategy = get_sharding_strategy(fsdp_mesh)

        if config.strategy == "fsdp":
            reward_module = FSDP(
                reward_module,
                param_init_fn=init_fn,
                use_orig_params=False,
                auto_wrap_policy=auto_wrap_policy,
                device_id=get_torch_device().current_device(),
                sharding_strategy=sharding_strategy,  # zero3
                sync_module_states=True,
                cpu_offload=CPUOffload(offload_params=True),
                forward_prefetch=False,
                device_mesh=self.device_mesh,
            )
        elif config.strategy == "fsdp2":
            assert CPUOffloadPolicy is not None, "PyTorch version >= 2.4 is required for using fully_shard API (FSDP2)"
            cpu_offload = CPUOffloadPolicy(pin_memory=True)
            fsdp_kwargs = {
                "mesh": fsdp_mesh,
                "offload_policy": cpu_offload,
                "reshard_after_forward": config.model.fsdp_config.reshard_after_forward,
            }
            full_state = reward_module.state_dict()
            apply_fsdp2(reward_module, fsdp_kwargs, config.model.fsdp_config)
            fsdp2_load_full_state_dict(reward_module, full_state, fsdp_mesh, cpu_offload)
        else:
            raise NotImplementedError(f"Unknown strategy: {config.strategy}")
        return reward_module

    @register(dispatch_mode=Dispatch.ONE_TO_ALL)
    def init_model(self):
        # This is used to import external_lib into the huggingface systems
        import_external_libs(self.config.model.get("external_lib", None))
        self.reward_module = self._build_model(config=self.config)

    def _forward_micro_batch(self, micro_batch):
        if is_cuda_available:
            from flash_attn.bert_padding import index_first_axis, pad_input, rearrange, unpad_input
        elif is_npu_available:
            from transformers.integrations.npu_flash_attention import pad_input, unpad_input, rearrange, index_first_axis

        from verl.utils.ulysses import gather_outpus_and_unpad, ulysses_pad_and_slice_inputs

        with torch.no_grad(), torch.autocast(device_type=device_name, dtype=torch.bfloat16):
            input_ids = micro_batch["input_ids"]
            batch_size, seqlen = input_ids.shape
            attention_mask = micro_batch["attention_mask"]
            position_ids = micro_batch["position_ids"]

            if self.use_remove_padding:
                input_ids_rmpad, indices, *_ = unpad_input(input_ids.unsqueeze(-1), attention_mask)  # input_ids_rmpad (total_nnz, ...)
                input_ids_rmpad = input_ids_rmpad.transpose(0, 1)  # (1, total_nnz)

                # unpad the position_ids to align the rotary
                position_ids_rmpad = index_first_axis(rearrange(position_ids.unsqueeze(-1), "b s ... -> (b s) ..."), indices).transpose(0, 1)

                # pad and slice the inputs if sp > 1
                if self.ulysses_sequence_parallel_size > 1:
                    input_ids_rmpad, position_ids_rmpad, pad_size = ulysses_pad_and_slice_inputs(input_ids_rmpad, position_ids_rmpad, sp_size=self.ulysses_sequence_parallel_size)

                # only pass input_ids and position_ids to enable flash_attn_varlen
                output = self.reward_module(input_ids=input_ids_rmpad, attention_mask=None, position_ids=position_ids_rmpad, use_cache=False)  # prevent model thinks we are generating
                reward_rmpad = output.logits
                reward_rmpad = reward_rmpad.squeeze(0)  # (total_nnz)

                # gather output if sp > 1
                if self.ulysses_sequence_parallel_size > 1:
                    reward_rmpad = gather_outpus_and_unpad(reward_rmpad, gather_dim=0, unpad_dim=0, padding_size=pad_size)

                # pad it back
                rm_score = pad_input(reward_rmpad, indices=indices, batch=batch_size, seqlen=seqlen).squeeze(-1)
            else:
                output = self.reward_module(input_ids=input_ids, attention_mask=attention_mask, position_ids=position_ids, use_cache=False)
                rm_score = output.logits  # (batch_size, seq_len, 1)
                rm_score = rm_score.squeeze(-1)

            # extract the result of the last valid token
            eos_mask_idx = torch.argmax(position_ids * attention_mask, dim=-1)  # (bsz,)
            rm_score = rm_score[torch.arange(batch_size), eos_mask_idx]
            return rm_score

    def _expand_to_token_level(self, data: DataProto, scores: torch.Tensor):
        batch_size = data.batch.batch_size[0]
        # expand as token_level_reward
        attention_mask = data.batch["attention_mask"]
        position_ids = data.batch["position_ids"]
        response_length = data.batch["responses"].shape[-1]
        eos_mask_idx = torch.argmax(position_ids * attention_mask, dim=-1)  # (bsz,)
        token_level_scores = torch.zeros_like(attention_mask, dtype=scores.dtype)  # (bsz, seqlen)
        token_level_scores[torch.arange(batch_size), eos_mask_idx] = scores

        # select the response part
        token_level_scores = token_level_scores[:, -response_length:]

        return token_level_scores

    def _switch_chat_template(self, data: DataProto):
        src_max_length = data.batch["attention_mask"].shape[-1]

        src_tokenizer = self.input_tokenizer
        target_tokenizer = self.tokenizer

        rm_input_ids = []
        rm_attention_mask = []

        for i in range(data.batch.batch_size[0]):
            # extract raw prompt
            if isinstance(data.non_tensor_batch["raw_prompt"][i], list):
                chat: list = data.non_tensor_batch["raw_prompt"][i]
            else:
                chat: list = data.non_tensor_batch["raw_prompt"][i].tolist()

            # extract response
            response_ids = data.batch["responses"][i]
            response_length = response_ids.shape[-1]
            valid_response_length = data.batch["attention_mask"][i][-response_length:].sum()
            valid_response_ids = response_ids[:valid_response_length]

            # decode
            response = src_tokenizer.decode(valid_response_ids)
            # remove bos and eos
            response = response.replace(src_tokenizer.eos_token, "")

            chat.append({"role": "assistant", "content": response})

            prompt_with_chat_template = target_tokenizer.apply_chat_template(chat, add_generation_prompt=False, tokenize=False)
            if self.rank == 0 and i == 0:
                # for debugging purpose
                print(f"Switch template. chat: {prompt_with_chat_template}")

            # the maximum length is actually determined by the reward model itself
            max_length = self.config.get("max_length", src_max_length)
            if max_length is None:
                max_length = src_max_length

            model_inputs = target_tokenizer(prompt_with_chat_template, return_tensors="pt", add_special_tokens=False)
            input_ids, attention_mask = verl_F.postprocess_data(
                input_ids=model_inputs["input_ids"],
                attention_mask=model_inputs["attention_mask"],
                max_length=max_length,
                pad_token_id=target_tokenizer.pad_token_id,
                left_pad=False,  # right padding
                truncation=self.config.get("truncation", "right"),
            )  # truncate from the right

            rm_input_ids.append(input_ids)
            rm_attention_mask.append(attention_mask)

        rm_input_ids = torch.cat(rm_input_ids, dim=0)
        rm_attention_mask = torch.cat(rm_attention_mask, dim=0)

        rm_position_ids = compute_position_id_with_mask(rm_attention_mask)

        rm_inputs = {"input_ids": rm_input_ids, "attention_mask": rm_attention_mask, "position_ids": rm_position_ids}

        return DataProto.from_dict(rm_inputs)

    @register(dispatch_mode=Dispatch.DP_COMPUTE_PROTO)
    def compute_rm_score(self, data: DataProto):
        import itertools

        from verl.utils.seqlen_balancing import get_reverse_idx, rearrange_micro_batches

        # Support all hardwares
        data = data.to(get_torch_device().current_device())
        if self._do_switch_chat_template:
            rm_data = self._switch_chat_template(data)
        else:
            rm_input_ids = data.batch["input_ids"]
            rm_attention_mask = data.batch["attention_mask"]
            rm_position_ids = data.batch["position_ids"]
            rm_inputs = {
                "input_ids": rm_input_ids,
                "attention_mask": rm_attention_mask,
                "position_ids": rm_position_ids,
            }
            rm_data = DataProto.from_dict(rm_inputs)

        # Support all hardwares
        rm_data.batch = rm_data.batch.to(get_torch_device().current_device())

        # perform forward computation
        with self.ulysses_sharding_manager:
            rm_data = self.ulysses_sharding_manager.preprocess_data(data=rm_data)
            data = self.ulysses_sharding_manager.preprocess_data(data=data)

            use_dynamic_bsz = self.config.use_dynamic_bsz
            if use_dynamic_bsz:
                max_token_len = self.config.forward_max_token_len_per_gpu * self.ulysses_sequence_parallel_size
                micro_batches, indices = rearrange_micro_batches(batch=rm_data.batch, max_token_len=max_token_len)
            else:
                micro_batches = rm_data.batch.split(self.config.micro_batch_size_per_gpu)
            output = []
            for micro_batch in micro_batches:
                rm_score = self._forward_micro_batch(micro_batch)
                output.append(rm_score)
            scores = torch.cat(output, dim=0)  # (batch_size)

            if use_dynamic_bsz:
                indices = list(itertools.chain.from_iterable(indices))
                assert len(indices) == scores.size(0), f"{len(indices)} vs. {scores.size()}"
                revert_indices = torch.tensor(get_reverse_idx(indices), dtype=torch.long)
                scores = scores[revert_indices]

            token_level_scores = self._expand_to_token_level(data, scores)
            # Note that this is only the scores, may not be the final rewards used to train RL
            output = DataProto.from_dict(tensors={"rm_scores": token_level_scores})
            output = self.ulysses_sharding_manager.postprocess_data(data=output)

        # https://pytorch.org/docs/stable/notes/fsdp.html#fsdp-notes
        # unshard the root FSDP module
        self.reward_module._handle.reshard(True)

        output = output.to("cpu")
        return output


# ================================= Async related workers =================================
class AsyncActorRolloutRefWorker(ActorRolloutRefWorker):
    def _build_rollout(self, trust_remote_code=False):
        rollout, rollout_sharding_manager = super()._build_rollout(trust_remote_code)

        # NOTE: rollout is not actually initialized here, it's deferred
        # to be initialized by AsyncvLLMServer.

        self.vllm_tp_size = self.config.rollout.tensor_model_parallel_size
        self.vllm_dp_rank = int(os.environ["RANK"]) // self.vllm_tp_size
        self.vllm_tp_rank = int(os.environ["RANK"]) % self.vllm_tp_size

        # used for sleep/wake_up
        rollout.sharding_manager = rollout_sharding_manager

        return rollout, rollout_sharding_manager

    @register(dispatch_mode=Dispatch.DP_COMPUTE_PROTO)
    def generate_sequences(self, prompts: DataProto):
        raise NotImplementedError("AsyncActorRolloutRefWorker does not support generate_sequences")

    @register(dispatch_mode=Dispatch.DIRECT_ROLLOUT_METHOD)
    def execute_method(self, method: Union[str, bytes], *args, **kwargs):
        """Called by ExternalRayDistributedExecutor collective_rpc."""
        if self.vllm_tp_rank == 0 and method != "execute_model":
            print(f"[DP={self.vllm_dp_rank},TP={self.vllm_tp_rank}] execute_method: {method if isinstance(method, str) else 'Callable'}")
        return self.rollout.execute_method(method, *args, **kwargs)<|MERGE_RESOLUTION|>--- conflicted
+++ resolved
@@ -39,14 +39,9 @@
 from verl import DataProto
 from verl.models.transformers.monkey_patch import apply_monkey_patch
 from verl.single_controller.base import Worker
-<<<<<<< HEAD
-from verl.single_controller.base.decorator import register, Dispatch, Execute
-from verl.utils import hf_tokenizer, hf_processor
-=======
 from verl.single_controller.base.decorator import Dispatch, register
 from verl.utils import hf_processor, hf_tokenizer
 from verl.utils.activation_offload import enable_activation_offloading
->>>>>>> c60546d3
 from verl.utils.checkpoint.fsdp_checkpoint_manager import FSDPCheckpointManager
 from verl.utils.debug import log_gpu_memory_usage
 from verl.utils.flops_counter import FlopsCounter
@@ -379,14 +374,8 @@
         # TODO(sgm): support FSDP hybrid shard for larger model
         infer_tp = self.config.rollout.tensor_model_parallel_size
         dp = self.world_size // infer_tp
-<<<<<<< HEAD
-        assert self.world_size % infer_tp == 0, f'rollout world_size: {self.world_size} is not divisible by infer_tp: {infer_tp}'
-        rollout_device_mesh = init_device_mesh('cuda', mesh_shape=(dp, infer_tp), mesh_dim_names=['dp', 'infer_tp'])
-        
-=======
         assert self.world_size % infer_tp == 0, f"rollout world_size: {self.world_size} is not divisible by infer_tp: {infer_tp}"
         rollout_device_mesh = init_device_mesh(device_name, mesh_shape=(dp, infer_tp), mesh_dim_names=["dp", "infer_tp"])
->>>>>>> c60546d3
         rollout_name = self.config.rollout.name
         if rollout_name == "hf":
             from verl.workers.rollout import HFRollout
