--- conflicted
+++ resolved
@@ -47,7 +47,6 @@
 
         already_print_data_sources = {}
 
-<<<<<<< HEAD
         # Thread-safe dict for tracking printed data sources
         print_lock = threading.Lock()
         def process_row(args):
@@ -61,20 +60,6 @@
 
             response_ids = data_item.batch['responses'] 
             valid_response_length = data_item.batch['attention_mask'][prompt_length:].sum()
-=======
-        for i in range(len(data)):
-            data_item = data[i]  # DataProtoItem
-
-            prompt_ids = data_item.batch["prompts"]
-
-            prompt_length = prompt_ids.shape[-1]
-
-            valid_prompt_length = data_item.batch["attention_mask"][:prompt_length].sum()
-            valid_prompt_ids = prompt_ids[-valid_prompt_length:]
-
-            response_ids = data_item.batch["responses"]
-            valid_response_length = data_item.batch["attention_mask"][prompt_length:].sum()
->>>>>>> 312a8cbc
             valid_response_ids = response_ids[:valid_response_length]
 
             # decode
@@ -85,12 +70,8 @@
 
             data_source = data_item.non_tensor_batch[self.reward_fn_key]
 
-<<<<<<< HEAD
-            extra_info = data_item.non_tensor_batch.get('extra_info', None)
-=======
             extra_info = data_item.non_tensor_batch.get("extra_info", None)
 
->>>>>>> 312a8cbc
             score = self.compute_score(
                 data_source=data_source,
                 solution_str=response_str,
@@ -105,7 +86,6 @@
                     reward_extra_info[key].append(value)
             else:
                 reward = score
-<<<<<<< HEAD
             
             with print_lock:
                 if data_source not in already_print_data_sources:
@@ -138,25 +118,6 @@
                     reward_extra_info[key] = [None] * len(data)
                 reward_extra_info[key][i] = value
         
-=======
-
-            reward_tensor[i, valid_response_length - 1] = reward
-
-            if data_source not in already_print_data_sources:
-                already_print_data_sources[data_source] = 0
-
-            if already_print_data_sources[data_source] < self.num_examine:
-                already_print_data_sources[data_source] += 1
-                print("[prompt]", prompt_str)
-                print("[response]", response_str)
-                print("[ground_truth]", ground_truth)
-                if isinstance(score, dict):
-                    for key, value in score.items():
-                        print(f"[{key}]", value)
-                else:
-                    print("[score]", score)
-
->>>>>>> 312a8cbc
         if return_dict:
             return {
                 "reward_tensor": reward_tensor,
