# Copyright 2024 Bytedance Ltd. and/or its affiliates
#
# Licensed under the Apache License, Version 2.0 (the "License");
# you may not use this file except in compliance with the License.
# You may obtain a copy of the License at
#
#     http://www.apache.org/licenses/LICENSE-2.0
#
# Unless required by applicable law or agreed to in writing, software
# distributed under the License is distributed on an "AS IS" BASIS,
# WITHOUT WARRANTIES OR CONDITIONS OF ANY KIND, either express or implied.
# See the License for the specific language governing permissions and
# limitations under the License.
"""
Single Process Actor
"""

import itertools
from typing import Iterable, Tuple

import torch
from torch import nn
from torch.distributed.fsdp import FullyShardedDataParallel as FSDP

from verl import DataProto
from verl.trainer.ppo import core_algos
from verl.workers.actor import BasePPOActor
from verl.utils.py_functional import append_to_dict
from verl.utils.torch_functional import logprobs_from_logits, masked_mean
from verl.utils.ulysses import ulysses_pad_and_slice_inputs, gather_outpus_and_unpad
from verl.utils.seqlen_balancing import rearrange_micro_batches, get_reverse_idx
import verl.utils.torch_functional as verl_F

from verl.models.bert_padding import pad_input, unpad_input, rearrange, index_first_axis

__all__ = ['DataParallelPPOActor']


class DataParallelPPOActor(BasePPOActor):

    def __init__(
        self,
        config,
        actor_module: nn.Module,
        actor_optimizer: torch.optim.Optimizer = None,
    ):
        """When optimizer is None, it is Reference Policy"""
        super().__init__(config)
        self.actor_module = actor_module
        self.actor_optimizer = actor_optimizer
        self.use_remove_padding = self.config.get('use_remove_padding', False)
        print(f'Actor use_remove_padding={self.use_remove_padding}')
        self.ulysses_sequence_parallel_size = self.config.ulysses_sequence_parallel_size
        self.use_ulysses_sp = self.ulysses_sequence_parallel_size > 1

        self.compute_entropy_from_logits = (
            torch.compile(verl_F.entropy_from_logits, dynamic=True)
            if self.config.get('use_torch_compile', True)  #  use torch compile by default
            else verl_F.entropy_from_logits)

    def _forward_micro_batch(self, micro_batch, temperature) -> Tuple[torch.Tensor, torch.Tensor]:
        """
        Returns: 
            entropy: # (bs, response_len)
            log_probs: # (bs, response_len)
        """
        response_length = micro_batch['responses'].size(-1)
        multi_modal_inputs = {}
        if 'multi_modal_inputs' in micro_batch:
            for key in micro_batch['multi_modal_inputs'][0].keys():
                multi_modal_inputs[key] = torch.cat([inputs[key] for inputs in micro_batch['multi_modal_inputs']],
                                                    dim=0)

        with torch.autocast(device_type='cuda', dtype=torch.bfloat16):
            input_ids = micro_batch['input_ids']
            batch_size, seqlen = input_ids.shape
            attention_mask = micro_batch['attention_mask']
            position_ids = micro_batch['position_ids']
            if position_ids.dim() == 3:  # qwen2vl mrope
                position_ids = position_ids.transpose(0, 1)  # (bsz, 3, seqlen) -> (3, bsz, seqlen)

            if self.use_remove_padding:
                input_ids_rmpad, indices, *_ = unpad_input(input_ids.unsqueeze(-1),
                                                           attention_mask)  # input_ids_rmpad (total_nnz, ...)
                input_ids_rmpad = input_ids_rmpad.transpose(0, 1)  # (1, total_nnz)

                # unpad the position_ids to align the rotary
                if position_ids.dim() == 3:
                    position_ids_rmpad = index_first_axis(rearrange(position_ids, "c b s ... -> (b s) c ..."),
                                                          indices).transpose(0, 1).unsqueeze(
                                                              1)  # (3, bsz, seqlen) -> (3, 1, bsz * seqlen)
                else:
                    position_ids_rmpad = index_first_axis(rearrange(position_ids.unsqueeze(-1), "b s ... -> (b s) ..."),
                                                          indices).transpose(0, 1)

                # for compute the log_prob
                input_ids_rmpad_rolled = torch.roll(input_ids_rmpad, shifts=-1, dims=1)  # (1, total_nnz)

                # pad and slice the inputs if sp > 1
                if self.use_ulysses_sp:
                    input_ids_rmpad, position_ids_rmpad, pad_size = ulysses_pad_and_slice_inputs(input_ids_rmpad, \
                                                                                                position_ids_rmpad, \
                                                                                                sp_size=self.ulysses_sequence_parallel_size)
                    input_ids_rmpad_rolled, _, _ = ulysses_pad_and_slice_inputs(input_ids_rmpad_rolled, None,
                                                                                self.ulysses_sequence_parallel_size)

                input_ids_rmpad_rolled = input_ids_rmpad_rolled.squeeze(0)  # ((total_nnz / sp) + pad)

                # only pass input_ids and position_ids to enable flash_attn_varlen
                output = self.actor_module(input_ids=input_ids_rmpad,
                                           attention_mask=None,
                                           position_ids=position_ids_rmpad,
                                           **multi_modal_inputs,
                                           use_cache=False)  # prevent model thinks we are generating
                logits_rmpad = output.logits.squeeze(0)  # (total_nnz, vocab_size)

                logits_rmpad.div_(temperature)

                # compute entropy
                entropy_rmpad = self.compute_entropy_from_logits(logits_rmpad)  # ((total_nnz / sp) + pad)

                # if use_sp: ((total_nnz / sp) + pad) ; if not use_sp: (batch, seqlen)
                log_probs = logprobs_from_logits(logits=logits_rmpad, labels=input_ids_rmpad_rolled)

                # gather log_prob if sp > 1
                if self.use_ulysses_sp:
                    # gather and unpad for the ulysses sp
                    log_probs = gather_outpus_and_unpad(log_probs, gather_dim=0, unpad_dim=0, padding_size=pad_size)
                    entropy_rmpad = gather_outpus_and_unpad(entropy_rmpad,
                                                            gather_dim=0,
                                                            unpad_dim=0,
                                                            padding_size=pad_size)
                # pad back to (bsz, seqlen)
                full_entropy = pad_input(hidden_states=entropy_rmpad.unsqueeze(-1),
                                         indices=indices,
                                         batch=batch_size,
                                         seqlen=seqlen)
                full_log_probs = pad_input(hidden_states=log_probs.unsqueeze(-1),
                                           indices=indices,
                                           batch=batch_size,
                                           seqlen=seqlen)

                # only return response part:
                entropy = full_entropy.squeeze(-1)[:, -response_length - 1:-1]  # (bsz, response_length)
                log_probs = full_log_probs.squeeze(-1)[:, -response_length - 1:-1]  # (bsz, response_length)

            else:  # not using rmpad and no ulysses sp
                output = self.actor_module(input_ids=input_ids,
                                           attention_mask=attention_mask,
                                           position_ids=position_ids,
                                           **multi_modal_inputs,
                                           use_cache=False)  # prevent model thinks we are generating
                logits = output.logits
                logits.div_(temperature)
                logits = logits[:, -response_length - 1:-1, :]  # (bsz, response_length, vocab_size)
                log_probs = logprobs_from_logits(logits, micro_batch['responses'])
                entropy = verl_F.entropy_from_logits(logits)  # (bsz, response_length)

            return entropy, log_probs

    def _optimizer_step(self):
        assert self.config.grad_clip is not None

        if isinstance(self.actor_module, FSDP):
            grad_norm = self.actor_module.clip_grad_norm_(max_norm=self.config.grad_clip)
        else:
            grad_norm = torch.nn.utils.clip_grad_norm_(self.actor_module.parameters(), max_norm=self.config.grad_clip)
        self.actor_optimizer.step()
        return grad_norm

    def compute_log_prob(self, data: DataProto) -> torch.Tensor:
        """Compute the log probability of the responses given input_ids, attention_mask and position_ids

        Args:
            data (DataProto): a DataProto containing keys

                ``input_ids``: tensor of shape [batch_size, sequence_length]. torch.int64. Note that input_ids is the
                concatenation of prompt and response. Note that ``sequence_length = prompt_length + response_length``.

                ``attention_mask``: tensor of shape [batch_size, sequence_length]. torch.int64.

                ``position_ids``: tensor of shape [batch_size, sequence_length]. torch.int64.

                ``responses``:  tensor of shape [batch_size, response_length]. torch.int64.

        Returns:
            torch.Tensor: the log_prob tensor
        """
        # set to eval
        self.actor_module.eval()

        micro_batch_size = data.meta_info['micro_batch_size']
        temperature = data.meta_info['temperature']  # temperature must be in the data.meta_info to avoid slient error
        use_dynamic_bsz = data.meta_info['use_dynamic_bsz']

        select_keys = ['responses', 'input_ids', 'attention_mask', 'position_ids']
        batch = data.select(batch_keys=select_keys).batch
        has_multi_modal_inputs = 'multi_modal_inputs' in data.non_tensor_batch.keys()

        if has_multi_modal_inputs:
            num_micro_batches = data.batch.batch_size[0] // micro_batch_size
            non_tensor_select_keys = ['multi_modal_inputs']
            micro_batches = data.select(select_keys, non_tensor_select_keys).chunk(num_micro_batches)
        elif use_dynamic_bsz:
            # split using dynamic bsz
            max_token_len = data.meta_info['max_token_len'] * self.ulysses_sequence_parallel_size
            micro_batches, indices = rearrange_micro_batches(batch=batch, max_token_len=max_token_len)
        else:
            micro_batches = batch.split(micro_batch_size)

        log_probs_lst = []
        for micro_batch in micro_batches:
            if isinstance(micro_batch, DataProto):
                micro_batch = {**micro_batch.batch, **micro_batch.non_tensor_batch}

            with torch.no_grad():
                _, log_probs = self._forward_micro_batch(micro_batch, temperature=temperature)
            log_probs_lst.append(log_probs)
        log_probs = torch.concat(log_probs_lst, dim=0)

        if use_dynamic_bsz:
            indices = list(itertools.chain.from_iterable(indices))
            assert len(indices) == log_probs.size(0), f"{len(indices)} vs. {log_probs.size()}"
            revert_indices = torch.tensor(get_reverse_idx(indices), dtype=torch.long)
            log_probs = log_probs[revert_indices]

        return log_probs

    def update_policy(self, data: DataProto):
        # make sure we are in training mode
        self.actor_module.train()

        temperature = data.meta_info['temperature']  # temperature must be in the data.meta_info to avoid slient error

        select_keys = ['responses', 'input_ids', 'attention_mask', 'position_ids', 'old_log_probs', 'advantages']
        if self.config.use_kl_loss:
            select_keys.append('ref_log_prob')
<<<<<<< HEAD
        if 'traj_mask' in data.batch:
            select_keys.append('traj_mask')
=======
        if 'tool_call_mask' in data.batch:
            select_keys.append('tool_call_mask')
>>>>>>> 5611b5d4
        batch = data.select(batch_keys=select_keys).batch
        has_multi_modal_inputs = 'multi_modal_inputs' in data.non_tensor_batch.keys()

        # Split to make minibatch iterator for updating the actor
        # See PPO paper for details. https://arxiv.org/abs/1707.06347
        if has_multi_modal_inputs:
            num_mini_batches = data.batch.batch_size[0] // self.config.ppo_mini_batch_size
            non_tensor_select_keys = ['multi_modal_inputs']
            dataloader = data.select(select_keys, non_tensor_select_keys).chunk(num_mini_batches)
        else:
            dataloader = batch.split(self.config.ppo_mini_batch_size)

        metrics = {}
        for epoch in range(self.config.ppo_epochs):
            for batch_idx, data in enumerate(dataloader):
                # split batch into micro_batches
                mini_batch = data
                if has_multi_modal_inputs:
                    self.gradient_accumulation = self.config.ppo_mini_batch_size // self.config.ppo_micro_batch_size_per_gpu
                    num_micro_batches = mini_batch.batch.batch_size[0] // self.config.ppo_micro_batch_size_per_gpu
                    micro_batches = data.select(select_keys, non_tensor_select_keys).chunk(num_micro_batches)
                elif self.config.use_dynamic_bsz:
                    max_token_len = self.config.ppo_max_token_len_per_gpu * self.ulysses_sequence_parallel_size
                    micro_batches, _ = rearrange_micro_batches(batch=mini_batch, max_token_len=max_token_len)
                else:
                    self.gradient_accumulation = self.config.ppo_mini_batch_size // self.config.ppo_micro_batch_size_per_gpu
                    # split batch into micro_batches
                    micro_batches = mini_batch.split(self.config.ppo_micro_batch_size_per_gpu)

                self.actor_optimizer.zero_grad()

                for data in micro_batches:
                    # Support all hardwares
                    if isinstance(data, DataProto):
                        data = {**data.batch.to(torch.cuda.current_device()), **data.non_tensor_batch}
                    else:
                        data = data.to(torch.cuda.current_device())  # actor device is cpu when using offload
                    responses = data['responses']
                    response_length = responses.size(1)
                    attention_mask = data['attention_mask']
                    response_mask = attention_mask[:, -response_length:]
<<<<<<< HEAD
                    if "traj_mask" in data:
                        response_mask = data['traj_mask']
=======
                    if "tool_call_mask" in data:
                        response_mask = data['tool_call_mask']
>>>>>>> 5611b5d4
                    old_log_prob = data['old_log_probs']
                    advantages = data['advantages']

                    clip_ratio = self.config.clip_ratio
                    entropy_coeff = self.config.entropy_coeff

                    # all return: (bsz, response_length)
                    entropy, log_prob = self._forward_micro_batch(micro_batch=data, temperature=temperature)

                    pg_loss, pg_clipfrac, ppo_kl = core_algos.compute_policy_loss(old_log_prob=old_log_prob,
                                                                                  log_prob=log_prob,
                                                                                  advantages=advantages,
                                                                                  eos_mask=response_mask,
                                                                                  cliprange=clip_ratio,
                                                                                  cliprange_low=self.config.clip_ratio_low,
                                                                                  cliprange_high=self.config.clip_ratio_high,
                                                                                  use_token_level_loss=self.config.use_token_level_loss)
                    # compute entropy loss from entropy
                    entropy_loss = verl_F.masked_mean(entropy, response_mask)

                    # compute policy loss
                    policy_loss = pg_loss - entropy_loss * entropy_coeff

                    if self.config.use_kl_loss:
                        ref_log_prob = data['ref_log_prob']
                        # compute kl loss
                        kld = core_algos.kl_penalty(logprob=log_prob,
                                                    ref_logprob=ref_log_prob,
                                                    kl_penalty=self.config.kl_loss_type)
                        kl_loss = masked_mean(kld, response_mask)

                        policy_loss = policy_loss + kl_loss * self.config.kl_loss_coef
                        metrics['actor/kl_loss'] = kl_loss.detach().item()
                        metrics['actor/kl_coef'] = self.config.kl_loss_coef

                    if self.config.use_dynamic_bsz:
                        # relative to the dynamic bsz
                        loss = policy_loss * (len(data) / self.config.ppo_mini_batch_size)
                    else:
                        loss = policy_loss / self.gradient_accumulation
                    loss.backward()

                    data = {
                        'actor/entropy_loss': entropy_loss.detach().item(),
                        'actor/pg_loss': pg_loss.detach().item(),
                        'actor/pg_clipfrac': pg_clipfrac.detach().item(),
                        'actor/ppo_kl': ppo_kl.detach().item(),
                    }
                    append_to_dict(metrics, data)

                grad_norm = self._optimizer_step()
                data = {'actor/grad_norm': grad_norm.detach().item()}
            append_to_dict(metrics, data)
        self.actor_optimizer.zero_grad()
        return metrics

    def update_policy_mini_batch(self, data: DataProto):
        # make sure we are in training mode
        self.actor_module.train()

        temperature = data.meta_info['temperature']  # temperature must be in the data.meta_info to avoid slient error

        select_keys = ['responses', 'input_ids', 'attention_mask', 'position_ids', 'old_log_probs', 'advantages']
        if self.config.use_kl_loss:
            select_keys.append('ref_log_prob')
<<<<<<< HEAD
        if 'traj_mask' in data.batch:
            select_keys.append('traj_mask')
        mini_batch = data.select(batch_keys=select_keys).batch
        
        metrics = {}

        if self.config.use_dynamic_bsz:
            max_token_len = self.config.ppo_max_token_len_per_gpu * self.ulysses_sequence_parallel_size
            micro_batches, _ = rearrange_micro_batches(batch=mini_batch, max_token_len=max_token_len)
        else:
            self.gradient_accumulation = self.config.ppo_mini_batch_size // self.config.ppo_micro_batch_size_per_gpu
            # split batch into micro_batches
            micro_batches = mini_batch.split(self.config.ppo_micro_batch_size_per_gpu)

        self.actor_optimizer.zero_grad()

        for data in micro_batches:
            data = data.cuda()  # actor device is cpu when using offload
            responses = data['responses']
            response_length = responses.size(1)
            attention_mask = data['attention_mask']
            response_mask = attention_mask[:, -response_length:]
            if "traj_mask" in data:
                response_mask = data['traj_mask']
            old_log_prob = data['old_log_probs']
            advantages = data['advantages']

            clip_ratio = self.config.clip_ratio
            entropy_coeff = self.config.entropy_coeff

            # all return: (bsz, response_length)
            entropy, log_prob = self._forward_micro_batch(micro_batch=data, temperature=temperature)

            pg_loss, pg_clipfrac, ppo_kl = core_algos.compute_policy_loss(old_log_prob=old_log_prob,
                                                                            log_prob=log_prob,
                                                                            advantages=advantages,
                                                                            eos_mask=response_mask,
                                                                            cliprange=clip_ratio)
            # compute entropy loss from entropy
            entropy_loss = verl_F.masked_mean(entropy, response_mask)

            # compute policy loss
            policy_loss = pg_loss - entropy_loss * entropy_coeff

            if self.config.use_kl_loss:
                ref_log_prob = data['ref_log_prob']
                # compute kl loss
                kld = core_algos.kl_penalty(logprob=log_prob,
                                            ref_logprob=ref_log_prob,
                                            kl_penalty=self.config.kl_loss_type)
                kl_loss = masked_mean(kld, response_mask)

                policy_loss = policy_loss + kl_loss * self.config.kl_loss_coef
                metrics['actor/kl_loss'] = kl_loss.detach().item()
                metrics['actor/kl_coef'] = self.config.kl_loss_coef

            if self.config.use_dynamic_bsz:
                # relative to the dynamic bsz
                loss = policy_loss * (len(data) / self.config.ppo_mini_batch_size)
            else:
                loss = policy_loss / self.gradient_accumulation
            loss.backward()

            data = {
                'actor/entropy_loss': entropy_loss.detach().item(),
                'actor/pg_loss': pg_loss.detach().item(),
                'actor/pg_clipfrac': pg_clipfrac.detach().item(),
                'actor/ppo_kl': ppo_kl.detach().item(),
            }
            append_to_dict(metrics, data)

        grad_norm = self._optimizer_step()
        data = {'actor/grad_norm': grad_norm.detach().item()}
        append_to_dict(metrics, data)
        self.actor_optimizer.zero_grad()
        return metrics


    def update_policy_micro_batch(self, data: DataProto):
        # make sure we are in training mode
        self.actor_module.train()

        temperature = data.meta_info['temperature']  # temperature must be in the data.meta_info to avoid slient error

        select_keys = ['responses', 'input_ids', 'attention_mask', 'position_ids', 'old_log_probs', 'advantages']
        if self.config.use_kl_loss:
            select_keys.append('ref_log_prob')
        if 'traj_mask' in data.batch:
            select_keys.append('traj_mask')
=======
        if 'tool_call_mask' in data.batch:
            select_keys.append('tool_call_mask')
>>>>>>> 5611b5d4
        mini_batch = data.select(batch_keys=select_keys).batch
        
        metrics = {}

        if self.config.use_dynamic_bsz:
            max_token_len = self.config.ppo_max_token_len_per_gpu * self.ulysses_sequence_parallel_size
            micro_batches, _ = rearrange_micro_batches(batch=mini_batch, max_token_len=max_token_len)
        else:
            self.gradient_accumulation = self.config.ppo_mini_batch_size // self.config.ppo_micro_batch_size_per_gpu
            # split batch into micro_batches
            micro_batches = mini_batch.split(self.config.ppo_micro_batch_size_per_gpu)

        self.actor_optimizer.zero_grad()

        for data in micro_batches:
            data = data.cuda()  # actor device is cpu when using offload
            responses = data['responses']
            response_length = responses.size(1)
            attention_mask = data['attention_mask']
            response_mask = attention_mask[:, -response_length:]
<<<<<<< HEAD
            if "traj_mask" in data:
                response_mask = data['traj_mask']
=======
            if "tool_call_mask" in data:
                response_mask = data['tool_call_mask']
>>>>>>> 5611b5d4
            old_log_prob = data['old_log_probs']
            advantages = data['advantages']

            clip_ratio = self.config.clip_ratio
            entropy_coeff = self.config.entropy_coeff

            # all return: (bsz, response_length)
            entropy, log_prob = self._forward_micro_batch(micro_batch=data, temperature=temperature)

            pg_loss, pg_clipfrac, ppo_kl = core_algos.compute_policy_loss(old_log_prob=old_log_prob,
                                                                            log_prob=log_prob,
                                                                            advantages=advantages,
                                                                            eos_mask=response_mask,
                                                                            cliprange=clip_ratio)
            # compute entropy loss from entropy
            entropy_loss = verl_F.masked_mean(entropy, response_mask)

            # compute policy loss
            policy_loss = pg_loss - entropy_loss * entropy_coeff

            if self.config.use_kl_loss:
                ref_log_prob = data['ref_log_prob']
                # compute kl loss
                kld = core_algos.kl_penalty(logprob=log_prob,
                                            ref_logprob=ref_log_prob,
                                            kl_penalty=self.config.kl_loss_type)
                kl_loss = masked_mean(kld, response_mask)

                policy_loss = policy_loss + kl_loss * self.config.kl_loss_coef
                metrics['actor/kl_loss'] = kl_loss.detach().item()
                metrics['actor/kl_coef'] = self.config.kl_loss_coef

            if self.config.use_dynamic_bsz:
                # relative to the dynamic bsz
                loss = policy_loss * (len(data) / self.config.ppo_mini_batch_size)
            else:
                loss = policy_loss / self.gradient_accumulation
            loss.backward()

            data = {
                'actor/entropy_loss': entropy_loss.detach().item(),
                'actor/pg_loss': pg_loss.detach().item(),
                'actor/pg_clipfrac': pg_clipfrac.detach().item(),
                'actor/ppo_kl': ppo_kl.detach().item(),
            }
            append_to_dict(metrics, data)

        grad_norm = self._optimizer_step()
        data = {'actor/grad_norm': grad_norm.detach().item()}
        append_to_dict(metrics, data)
        self.actor_optimizer.zero_grad()
        return metrics<|MERGE_RESOLUTION|>--- conflicted
+++ resolved
@@ -235,13 +235,10 @@
         select_keys = ['responses', 'input_ids', 'attention_mask', 'position_ids', 'old_log_probs', 'advantages']
         if self.config.use_kl_loss:
             select_keys.append('ref_log_prob')
-<<<<<<< HEAD
         if 'traj_mask' in data.batch:
             select_keys.append('traj_mask')
-=======
         if 'tool_call_mask' in data.batch:
             select_keys.append('tool_call_mask')
->>>>>>> 5611b5d4
         batch = data.select(batch_keys=select_keys).batch
         has_multi_modal_inputs = 'multi_modal_inputs' in data.non_tensor_batch.keys()
 
@@ -283,13 +280,10 @@
                     response_length = responses.size(1)
                     attention_mask = data['attention_mask']
                     response_mask = attention_mask[:, -response_length:]
-<<<<<<< HEAD
                     if "traj_mask" in data:
                         response_mask = data['traj_mask']
-=======
                     if "tool_call_mask" in data:
                         response_mask = data['tool_call_mask']
->>>>>>> 5611b5d4
                     old_log_prob = data['old_log_probs']
                     advantages = data['advantages']
 
@@ -355,9 +349,10 @@
         select_keys = ['responses', 'input_ids', 'attention_mask', 'position_ids', 'old_log_probs', 'advantages']
         if self.config.use_kl_loss:
             select_keys.append('ref_log_prob')
-<<<<<<< HEAD
         if 'traj_mask' in data.batch:
             select_keys.append('traj_mask')
+        if 'tool_call_mask' in data.batch:
+            select_keys.append('tool_call_mask')
         mini_batch = data.select(batch_keys=select_keys).batch
         
         metrics = {}
@@ -380,6 +375,8 @@
             response_mask = attention_mask[:, -response_length:]
             if "traj_mask" in data:
                 response_mask = data['traj_mask']
+            if "tool_call_mask" in data:
+                response_mask = data['tool_call_mask']
             old_log_prob = data['old_log_probs']
             advantages = data['advantages']
 
@@ -431,100 +428,4 @@
         data = {'actor/grad_norm': grad_norm.detach().item()}
         append_to_dict(metrics, data)
         self.actor_optimizer.zero_grad()
-        return metrics
-
-
-    def update_policy_micro_batch(self, data: DataProto):
-        # make sure we are in training mode
-        self.actor_module.train()
-
-        temperature = data.meta_info['temperature']  # temperature must be in the data.meta_info to avoid slient error
-
-        select_keys = ['responses', 'input_ids', 'attention_mask', 'position_ids', 'old_log_probs', 'advantages']
-        if self.config.use_kl_loss:
-            select_keys.append('ref_log_prob')
-        if 'traj_mask' in data.batch:
-            select_keys.append('traj_mask')
-=======
-        if 'tool_call_mask' in data.batch:
-            select_keys.append('tool_call_mask')
->>>>>>> 5611b5d4
-        mini_batch = data.select(batch_keys=select_keys).batch
-        
-        metrics = {}
-
-        if self.config.use_dynamic_bsz:
-            max_token_len = self.config.ppo_max_token_len_per_gpu * self.ulysses_sequence_parallel_size
-            micro_batches, _ = rearrange_micro_batches(batch=mini_batch, max_token_len=max_token_len)
-        else:
-            self.gradient_accumulation = self.config.ppo_mini_batch_size // self.config.ppo_micro_batch_size_per_gpu
-            # split batch into micro_batches
-            micro_batches = mini_batch.split(self.config.ppo_micro_batch_size_per_gpu)
-
-        self.actor_optimizer.zero_grad()
-
-        for data in micro_batches:
-            data = data.cuda()  # actor device is cpu when using offload
-            responses = data['responses']
-            response_length = responses.size(1)
-            attention_mask = data['attention_mask']
-            response_mask = attention_mask[:, -response_length:]
-<<<<<<< HEAD
-            if "traj_mask" in data:
-                response_mask = data['traj_mask']
-=======
-            if "tool_call_mask" in data:
-                response_mask = data['tool_call_mask']
->>>>>>> 5611b5d4
-            old_log_prob = data['old_log_probs']
-            advantages = data['advantages']
-
-            clip_ratio = self.config.clip_ratio
-            entropy_coeff = self.config.entropy_coeff
-
-            # all return: (bsz, response_length)
-            entropy, log_prob = self._forward_micro_batch(micro_batch=data, temperature=temperature)
-
-            pg_loss, pg_clipfrac, ppo_kl = core_algos.compute_policy_loss(old_log_prob=old_log_prob,
-                                                                            log_prob=log_prob,
-                                                                            advantages=advantages,
-                                                                            eos_mask=response_mask,
-                                                                            cliprange=clip_ratio)
-            # compute entropy loss from entropy
-            entropy_loss = verl_F.masked_mean(entropy, response_mask)
-
-            # compute policy loss
-            policy_loss = pg_loss - entropy_loss * entropy_coeff
-
-            if self.config.use_kl_loss:
-                ref_log_prob = data['ref_log_prob']
-                # compute kl loss
-                kld = core_algos.kl_penalty(logprob=log_prob,
-                                            ref_logprob=ref_log_prob,
-                                            kl_penalty=self.config.kl_loss_type)
-                kl_loss = masked_mean(kld, response_mask)
-
-                policy_loss = policy_loss + kl_loss * self.config.kl_loss_coef
-                metrics['actor/kl_loss'] = kl_loss.detach().item()
-                metrics['actor/kl_coef'] = self.config.kl_loss_coef
-
-            if self.config.use_dynamic_bsz:
-                # relative to the dynamic bsz
-                loss = policy_loss * (len(data) / self.config.ppo_mini_batch_size)
-            else:
-                loss = policy_loss / self.gradient_accumulation
-            loss.backward()
-
-            data = {
-                'actor/entropy_loss': entropy_loss.detach().item(),
-                'actor/pg_loss': pg_loss.detach().item(),
-                'actor/pg_clipfrac': pg_clipfrac.detach().item(),
-                'actor/ppo_kl': ppo_kl.detach().item(),
-            }
-            append_to_dict(metrics, data)
-
-        grad_norm = self._optimizer_step()
-        data = {'actor/grad_norm': grad_norm.detach().item()}
-        append_to_dict(metrics, data)
-        self.actor_optimizer.zero_grad()
         return metrics