--- conflicted
+++ resolved
@@ -241,20 +241,8 @@
 
         if prompts.meta_info.get('agent_rollout', False):
             kwargs['n'] = 1
-<<<<<<< HEAD
-
-=======
-            # kwargs = {
-            #     # 'best_of': 1,
-            #     # 'top_p': 1.0,
-            #     # 'top_k': -1,
-            #     # 'min_p': 0.0,
-            #     # 'temperature': 1.0,
-            #     'n': 1  # if greedy, only 1 response
-            # }
-        
+
         is_validation = False
->>>>>>> 2548876c
         if prompts.meta_info.get('val_temperature', None):
             kwargs['temperature'] = prompts.meta_info['val_temperature']
             is_validation = True
@@ -390,14 +378,11 @@
                 'temperature': 0,
                 'n': 1  # if greedy, only 1 response
             }
-<<<<<<< HEAD
             
         if prompts.meta_info.get('agent_rollout', False):
             kwargs['n'] = 1
 
-=======
         is_validation = False
->>>>>>> 2548876c
         if prompts.meta_info.get('val_temperature', None):
             kwargs['temperature'] = prompts.meta_info['val_temperature']
             is_validation = True
