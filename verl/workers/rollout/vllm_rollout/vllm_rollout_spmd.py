--- conflicted
+++ resolved
@@ -231,19 +231,11 @@
         do_sample = prompts.meta_info.get('do_sample', True)
         if not do_sample:
             kwargs = {
-<<<<<<< HEAD
-                # 'best_of': 1,
-                # 'top_p': 1.0,
-                # 'top_k': -1,
-                # 'min_p': 0.0,
-                # 'temperature': 1.0,
-=======
                 'best_of': 1,
                 'top_p': 1.0,
                 'top_k': -1,
                 'min_p': 0.0,
                 'temperature': 1.0,
->>>>>>> 97365aee
                 'n': 1  # if greedy, only 1 response
             }
 
@@ -521,7 +513,6 @@
             # Clean up
             pending = asyncio.all_tasks(loop)
             for task in pending:
-                print("One generation task is cancelled")
                 task.cancel()
             
             if not loop.is_closed():
