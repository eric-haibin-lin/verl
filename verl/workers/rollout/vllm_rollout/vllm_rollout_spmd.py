--- conflicted
+++ resolved
@@ -25,157 +25,57 @@
 - Do inference in tp. pp is treated as additional dp
 - After inference, all the parameters that doesn't belong to this pp rank is freed.
 """
-<<<<<<< HEAD
+import asyncio
 import copy
-=======
-
 import logging
->>>>>>> 312a8cbc
 import os
+import random
+import threading
+import uuid
+from concurrent.futures import Future
 from contextlib import contextmanager
-<<<<<<< HEAD
 from copy import deepcopy
 from types import SimpleNamespace
-from typing import AsyncGenerator, Generator, List, Literal, Tuple, TypeVar, Union, Optional
-import asyncio
-import numpy as np
-import torch
-import torch.distributed
-import uuid
-from omegaconf import DictConfig
-from tensordict import TensorDict
-from concurrent.futures import Future
-import threading
-
-from rllm.tools.multi_tool import MultiTool
-from rllm.parser import get_tool_parser
-from rllm.tools.tool_base import ToolOutputs
-from torch import nn
-from typing import Any, Dict, Union
-=======
-from typing import Any, Dict, List, Union
+from typing import Any, AsyncGenerator, Dict, Generator, List, Literal, Optional, Tuple, TypeVar, Union
 
 import numpy as np
 import torch
 import torch.distributed
 from omegaconf import DictConfig
 from tensordict import TensorDict
-from vllm import LLM, SamplingParams
-from vllm.distributed import parallel_state as vllm_ps
-from vllm.worker.worker_base import WorkerWrapperBase
-
->>>>>>> 312a8cbc
+from torch import nn
+
+from rllm.parser import get_tool_parser
+from rllm.tools.multi_tool import MultiTool
+from rllm.tools.tool_base import ToolOutputs
 from verl import DataProto
 from verl.third_party.vllm import vllm_version
 from verl.utils.debug import GPUMemoryLogger
 from verl.utils.torch_functional import get_response_mask, pad_2d_list_to_length
 from verl.workers.rollout.base import BaseRollout
-<<<<<<< HEAD
 from verl.workers.rollout.vllm_rollout.utils import run_async_generator
-from verl.third_party.vllm import vllm_version
-=======
-
-logger = logging.getLogger(__file__)
-logger.setLevel(os.getenv("VERL_LOGGING_LEVEL", "WARN"))
->>>>>>> 312a8cbc
-
+from verl.workers.rollout.vllm_rollout.monkey_patch import (
+    wake_up_v1,
+    wake_up_v2,
+    sleep_v1,
+    sleep_v2,
+    _validate_model_input,
+)
 import vllm
-from vllm import AsyncLLMEngine, LLM, SamplingParams, TokensPrompt, LLMEngine
+from vllm import AsyncLLMEngine, LLM, LLMEngine, SamplingParams, TokensPrompt
 from vllm.distributed import parallel_state as vllm_ps
 from vllm.engine.arg_utils import AsyncEngineArgs
 from vllm.inputs import SingletonInputs
 from vllm.lora.request import LoRARequest
 from vllm.multimodal.processing import EncDecMultiModalProcessor
 from vllm.outputs import RequestOutput
+from vllm.worker.worker_base import WorkerWrapperBase
+
+logger = logging.getLogger(__file__)
+logger.setLevel(os.getenv("VERL_LOGGING_LEVEL", "WARN"))
 
 # Set very long timeout to effectively disable it
 os.environ['VLLM_ENGINE_ITERATION_TIMEOUT_S'] = '1000000000'  # 1e9 seconds
-
-# TODO
-# 1. support pp in vllm
-# 2. passing tokenizer is not necessary? no encoding/decoding is happending here
-# 3. simplify init logics
-# NOTE(sgm): add for verl. We can optimize it by making the dataloader yield List[int] without padding.
-def _pre_process_inputs(pad_token_id, prompt_token_ids: torch.Tensor) -> List[int]:
-    # remove the left padding in the prompt token_id
-    # pad_token_id = self.llm_engine.tokenizer.pad_token_id if self.llm_engine.tokenizer.pad_token_id
-    # is not None else self.llm_engine.tokenizer.eos_token_id
-    non_pad_index = torch.nonzero(prompt_token_ids != pad_token_id, as_tuple=False)[0][0]
-    token_ids = prompt_token_ids[non_pad_index:].tolist()
-    return token_ids
-
-def _repeat_interleave(value: Union[torch.Tensor, np.ndarray], repeats: int) -> Union[torch.Tensor, List[Any]]:
-    if isinstance(value, torch.Tensor):
-        return value.repeat_interleave(repeats, dim=0)
-    else:
-        return np.repeat(value, repeats, axis=0)
-
-#  vLLM 0.7.X
-def sleep_v1(self, level: int = 1):
-    self.engine.reset_prefix_cache()
-    self.engine.sleep(level=level)
-
-def wake_up_v1(self):
-    self.engine.wake_up()
-
-# vLLM 0.8.X implements sleep and wake_up as a coroutine, so we implement a synchronous version.
-def sleep_v2(self, level: int = 1) -> None:
-    self.engine.reset_prefix_cache()
-    self.engine.sleep(level)
-
-def wake_up_v2(self, tags: Optional[list[str]] = None) -> None:
-    self.engine.wake_up(tags)
-
-def _validate_model_input(
-        self,
-        prompt_inputs: SingletonInputs,
-        lora_request: Optional[LoRARequest],
-        *,
-        prompt_type: Literal["encoder", "decoder"],
-    ):
-    model_config = self.model_config
-    tokenizer = (None if self.tokenizer is None else
-                    self.tokenizer.get_lora_tokenizer(lora_request))
-
-    prompt_ids = prompt_inputs["prompt_token_ids"]
-    if prompt_ids is None or len(prompt_ids) == 0:
-        if prompt_type == "encoder" and model_config.is_multimodal_model:
-            pass  # Mllama may have empty encoder inputs for text-only data
-        else:
-            raise ValueError(f"The {prompt_type} prompt cannot be empty")
-
-    max_prompt_len = self.model_config.max_model_len
-    if len(prompt_ids) > max_prompt_len:
-        if prompt_type == "encoder" and model_config.is_multimodal_model:
-            mm_registry = self.input_preprocessor.mm_registry
-            mm_processor = mm_registry.create_processor(
-                model_config,
-                tokenizer=tokenizer or object(),  # Dummy if no tokenizer
-            )
-            assert isinstance(mm_processor, EncDecMultiModalProcessor)
-
-            if mm_processor.pad_dummy_encoder_prompt:
-                return  # Skip encoder length check for Whisper
-
-        if model_config.is_multimodal_model:
-            suggestion = (
-                "Make sure that `max_model_len` is no smaller than the "
-                "number of text tokens plus multimodal tokens. For image "
-                "inputs, the number of image tokens depends on the number "
-                "of images, and possibly their aspect ratios as well.")
-        else:
-            suggestion = (
-                "Make sure that `max_model_len` is no smaller than the "
-                "number of text tokens.")
-
-        raise ValueError(
-            f"The {prompt_type} prompt (length {len(prompt_ids)}) is "
-            f"longer than the maximum model length of {max_prompt_len}. "
-            f"{suggestion}")
-
-        # TODO: Find out how many placeholder tokens are there so we can
-        # check that chunked prefill does not truncate them
-        # max_batch_len = self.scheduler_config.max_num_batched_tokens
 
 vllm_version = vllm.__version__
 
@@ -195,15 +95,29 @@
 
 LLMEngine._validate_model_input = _validate_model_input
 
+# TODO
+# 1. support pp in vllm
+# 2. passing tokenizer is not necessary? no encoding/decoding is happending here
+# 3. simplify init logics
+# NOTE(sgm): add for verl. We can optimize it by making the dataloader yield List[int] without padding.
+def _pre_process_inputs(pad_token_id, prompt_token_ids: torch.Tensor) -> List[int]:
+    # remove the left padding in the prompt token_id
+    # pad_token_id = self.llm_engine.tokenizer.pad_token_id if self.llm_engine.tokenizer.pad_token_id
+    # is not None else self.llm_engine.tokenizer.eos_token_id
+    non_pad_index = torch.nonzero(prompt_token_ids != pad_token_id, as_tuple=False)[0][0]
+    token_ids = prompt_token_ids[non_pad_index:].tolist()
+    return token_ids
+
+def _repeat_interleave(value: Union[torch.Tensor, np.ndarray], repeats: int) -> Union[torch.Tensor, List[Any]]:
+    if isinstance(value, torch.Tensor):
+        return value.repeat_interleave(repeats, dim=0)
+    else:
+        return np.repeat(value, repeats, axis=0)
 
 
 class vLLMRollout(BaseRollout):
-<<<<<<< HEAD
 
     def __init__(self, model_path: str, config: DictConfig, tokenizer, model_hf_config, reward_fn, val_reward_fn, **kwargs):
-=======
-    def __init__(self, model_path: str, config: DictConfig, tokenizer, model_hf_config, **kwargs):
->>>>>>> 312a8cbc
         """A vLLM rollout. It requires the module is supported by the vllm.
 
         Args:
@@ -218,31 +132,17 @@
         self.config = config
         assert not (not config.enforce_eager and config.free_cache_engine), "disable CUDA graph (enforce_eager = False) if free cache engine"
 
-<<<<<<< HEAD
-        tensor_parallel_size = self.config.get('tensor_model_parallel_size', 1)
-        assert tensor_parallel_size <= torch.distributed.get_world_size(), \
-            "tensor parallel size should be less than or equal to the world size"
-        max_num_batched_tokens = self.config.get('max_num_batched_tokens', 32768)
-        
-        self.reward_fn = reward_fn
-        self.val_reward_fn = val_reward_fn
-        
-        if kwargs.get('train_tp', None) is not None:
-=======
         tensor_parallel_size = self.config.get("tensor_model_parallel_size", 1)
         assert tensor_parallel_size <= torch.distributed.get_world_size(), "tensor parallel size should be less than or equal to the world size"
         max_num_batched_tokens = self.config.get("max_num_batched_tokens", 8192)
-
-        if kwargs.get("train_tp") is not None:
->>>>>>> 312a8cbc
+        
+        self.reward_fn = reward_fn
+        self.val_reward_fn = val_reward_fn
+        
+        if kwargs.get('train_tp', None) is not None:
             # deployed with megatron
             import os
 
-<<<<<<< HEAD
-        # assert model_hf_config.max_position_embeddings >= config.prompt_length + config.response_length, \
-        #     "model context length should be greater than total sequence length"
-
-=======
             os.environ["CUDA_TIMER_STREAM_KAFKA_ENABLE"] = "0"
             os.environ["MEGATRON_IMPORT_TIMERS"] = "0"
             if vllm_version in (
@@ -254,32 +154,24 @@
                 vllm_ps.initialize_parallel_state(tensor_model_parallel_size=tensor_parallel_size, num_tp_per_train_tp=num_tp_per_train_tp)
             else:
                 vllm_ps.initialize_model_parallel(tensor_model_parallel_size=tensor_parallel_size)
->>>>>>> 312a8cbc
-
-        assert model_hf_config.max_position_embeddings >= config.prompt_length + config.response_length, "model context length should be greater than total sequence length"
+
+        # assert model_hf_config.max_position_embeddings >= config.prompt_length + config.response_length, \
+        #     "model context length should be greater than total sequence length"
+
 
         max_model_len = int(config.max_model_len or config.prompt_length + config.response_length)
 
-<<<<<<< HEAD
         # if max_num_batched_tokens < max_model_len and self.config.enable_chunked_prefill:
         #     raise ValueError('Enable chunked prefill, max_num_batched_tokens is smaller than max_model_len, \
         #                      please increase max_num_batched_tokens or disable chunked prefill')
-=======
-        if max_num_batched_tokens < max_model_len and self.config.enable_chunked_prefill:
-            raise ValueError(
-                "Enable chunked prefill, max_num_batched_tokens is smaller than max_model_len, \
-                             please increase max_num_batched_tokens or disable chunked prefill"
-            )
 
         trust_remote_code = kwargs.get("trust_remote_code", False)
         load_format = "dummy" if config.load_format.startswith("dummy") else config.load_format
->>>>>>> 312a8cbc
 
         limit_mm_per_prompt = None
         if config.get("limit_images", None):  # support for multi-image data
             limit_mm_per_prompt = {"image": config.get("limit_images")}
 
-<<<<<<< HEAD
         if config.async_engine:
             self.inference_engine = AsyncLLMEngine.from_engine_args(
                 AsyncEngineArgs(
@@ -300,32 +192,9 @@
                     enable_chunked_prefill=config.enable_chunked_prefill,
                     enable_prefix_caching=True,
                     trust_remote_code=trust_remote_code,
-                    seed=int(os.getenv("RANK", "0")) // tensor_parallel_size,
+                    seed=config.get("seed", random.randint(0, 1000000)), # Random seed
                 )
             )
-=======
-        self.inference_engine = LLM(
-            model=model_path,
-            enable_sleep_mode=True,
-            tensor_parallel_size=tensor_parallel_size,
-            distributed_executor_backend="external_launcher",
-            dtype=config.dtype,
-            enforce_eager=config.enforce_eager,
-            gpu_memory_utilization=config.gpu_memory_utilization,
-            disable_custom_all_reduce=True,
-            disable_mm_preprocessor_cache=True,
-            limit_mm_per_prompt=limit_mm_per_prompt,
-            skip_tokenizer_init=False,
-            max_model_len=max_model_len,
-            load_format=load_format,
-            disable_log_stats=config.disable_log_stats,
-            max_num_batched_tokens=max_num_batched_tokens,
-            enable_chunked_prefill=config.enable_chunked_prefill,
-            enable_prefix_caching=True,
-            trust_remote_code=trust_remote_code,
-            seed=config.get("seed", 0),
-        )
->>>>>>> 312a8cbc
 
             # in case of async_engine for agent, we also initialize a status flag, a task queue, and a result future list.
             # to make generate async multithread safe
@@ -355,7 +224,7 @@
                 enable_chunked_prefill=config.enable_chunked_prefill,
                 enable_prefix_caching=True,
                 trust_remote_code=trust_remote_code,
-                seed=int(os.getenv("RANK", "0")) // tensor_parallel_size,
+                seed=config.get("seed", random.randint(0, 1000000)), # Random seed
             )
         # Offload vllm model to reduce peak memory usage
         self.inference_engine.sleep(level=1)
@@ -433,16 +302,13 @@
     @GPUMemoryLogger(role="vllm rollout spmd", logger=logger)
     @torch.no_grad()
     def generate_sequences(self, prompts: DataProto, **kwargs) -> DataProto:
-<<<<<<< HEAD
         # Handle async engine case
         if self.config.async_engine:
             outputs = []
             for output in self.generate_sequences_async(prompts):
                 outputs.append(output)
             return DataProto.concat(outputs)
-        # Rebuild vllm cache engine
-        if vllm_version in ('0.3.1', '0.4.2', '0.5.4', '0.6.3') and self.config.free_cache_engine:
-=======
+
         # rebuild vllm cache engine
         if (
             vllm_version
@@ -452,7 +318,6 @@
             )
             and self.config.free_cache_engine
         ):
->>>>>>> 312a8cbc
             self.inference_engine.init_cache_engine()
 
         idx = prompts.batch["input_ids"]  # (bs, prompt_length)
@@ -466,21 +331,15 @@
         batch_size = idx.size(0)
 
         non_tensor_batch = prompts.non_tensor_batch
-<<<<<<< HEAD
         if 'raw_prompt_ids' not in non_tensor_batch or True:
             non_tensor_batch['raw_prompt_ids'] = np.array(
                 [_pre_process_inputs(self.pad_token_id, idx[i]) for i in range(batch_size)], dtype=object)
-=======
-        if "raw_prompt_ids" not in non_tensor_batch:
-            non_tensor_batch["raw_prompt_ids"] = np.array([_pre_process_inputs(self.pad_token_id, idx[i]) for i in range(batch_size)], dtype=object)
->>>>>>> 312a8cbc
 
         if batch_size != len(non_tensor_batch["raw_prompt_ids"]):
             raise RuntimeError("vllm sharding manager is not work properly.")
 
         if "multi_modal_data" in non_tensor_batch:
             vllm_inputs = []
-<<<<<<< HEAD
             for raw_prompt_ids, multi_modal_data in zip(non_tensor_batch.pop('raw_prompt_ids'),
                                                         non_tensor_batch.pop('multi_modal_data')):
                 vllm_inputs.append({'prompt_token_ids': raw_prompt_ids if raw_prompt_ids is not None else [], 'multi_modal_data': multi_modal_data})
@@ -490,12 +349,6 @@
             } for raw_prompt_ids in non_tensor_batch.pop('raw_prompt_ids')]
         
         vllm_inputs = [TokensPrompt(**vllm_input) for vllm_input in vllm_inputs]
-=======
-            for raw_prompt_ids, multi_modal_data in zip(non_tensor_batch.pop("raw_prompt_ids"), non_tensor_batch.pop("multi_modal_data")):
-                vllm_inputs.append({"prompt_token_ids": raw_prompt_ids, "multi_modal_data": multi_modal_data})
-        else:
-            vllm_inputs = [{"prompt_token_ids": raw_prompt_ids} for raw_prompt_ids in non_tensor_batch.pop("raw_prompt_ids")]
->>>>>>> 312a8cbc
 
         # ensure the type of `prompt_token_ids` passed to vllm is list[int]
         # https://github.com/volcengine/verl/pull/772
@@ -525,28 +378,18 @@
 
         if is_validate:
             # TODO: try **
-<<<<<<< HEAD
             kwargs.update({
                 'top_k': self.config.val_kwargs.top_k,
                 'top_p': self.config.val_kwargs.top_p,
                 'temperature': self.config.val_kwargs.temperature,
                 'n': 1,  # if validate, already repeat in ray_trainer
             })
-=======
-            kwargs = {
-                "top_k": self.config.val_kwargs.top_k,
-                "top_p": self.config.val_kwargs.top_p,
-                "temperature": self.config.val_kwargs.temperature,
-                "n": 1,  # if validate, already repeat in ray_trainer
-            }
->>>>>>> 312a8cbc
 
         # users can customize different sampling_params at different run
         with self.update_sampling_params(**kwargs):
             outputs = self.inference_engine.generate(
                 prompts=vllm_inputs,  # because we have already convert it to prompt token id
                 sampling_params=self.sampling_params,
-<<<<<<< HEAD
                 use_tqdm=False)
         
         # Extract token IDs and log probabilities
@@ -581,31 +424,6 @@
             for key, val in prompts.non_tensor_batch.items():
                 # Repeat each element n times (interleaved)
                 non_tensor_batch[key] = _repeat_interleave(val, self.sampling_params.n)
-=======
-                use_tqdm=False,
-            )
-
-            # TODO(sgm): disable logprob when recompute_log_prob is enable
-            # if n = 1: (bs, response_length) ; if n > 1: (bs * n, response_length)
-
-            response = []
-            for output in outputs:
-                for sample_id in range(len(output.outputs)):
-                    response.append(output.outputs[sample_id].token_ids)
-
-            response = pad_2d_list_to_length(response, self.pad_token_id, max_length=self.config.response_length).to(idx.device)
-
-            if self.sampling_params.n > 1 and do_sample:
-                idx = _repeat_interleave(idx, self.sampling_params.n)
-                attention_mask = _repeat_interleave(attention_mask, self.sampling_params.n)
-                position_ids = _repeat_interleave(position_ids, self.sampling_params.n)
-                batch_size = batch_size * self.sampling_params.n
-                if "multi_modal_inputs" in non_tensor_batch.keys():
-                    non_tensor_batch["multi_modal_inputs"] = _repeat_interleave(non_tensor_batch["multi_modal_inputs"], self.sampling_params.n)
-                # NOTE(linjunrong): for multi-turn https://github.com/volcengine/verl/pull/1037
-                if "tools_kwargs" in non_tensor_batch.keys():
-                    non_tensor_batch["tools_kwargs"] = _repeat_interleave(non_tensor_batch["tools_kwargs"], self.sampling_params.n)
->>>>>>> 312a8cbc
 
         seq = torch.cat([idx, response], dim=-1)
 
@@ -627,7 +445,6 @@
         # all the tp ranks should contain the same data here. data in all ranks are valid
         batch = TensorDict(
             {
-<<<<<<< HEAD
                 'prompts': idx,
                 'responses': response,
                 'input_ids': seq,
@@ -1085,17 +902,6 @@
         # Create new event loop for this generator
         for generated_seq in run_async_generator(_async_generate):
             yield generated_seq
-=======
-                "prompts": idx,
-                "responses": response,
-                "input_ids": seq,  # here input_ids become the whole sentences
-                # 'old_log_probs': log_probs, # we will recompute old log prob with actor
-                "attention_mask": attention_mask,
-                "position_ids": position_ids,
-            },
-            batch_size=batch_size,
-        )
->>>>>>> 312a8cbc
 
         # free vllm cache engine
         if (
@@ -1119,7 +925,6 @@
             self._loop.create_task(self._process_queue())
             self._loop.run_forever()
 
-<<<<<<< HEAD
 
         with self._active_tasks_lock:
             if not self._started_process:
@@ -1326,8 +1131,6 @@
         )
         
         return result
-=======
-        return DataProto(batch=batch, non_tensor_batch=non_tensor_batch)
 
 
 class vLLMAsyncRollout:
@@ -1381,5 +1184,4 @@
         elif method == "wake_up":
             return self.wake_up(*args, **kwargs)
         else:
-            return self.inference_engine.execute_method(method, *args, **kwargs)
->>>>>>> 312a8cbc
+            return self.inference_engine.execute_method(method, *args, **kwargs)