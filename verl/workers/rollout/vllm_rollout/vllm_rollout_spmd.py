# Copyright 2024 Bytedance Ltd. and/or its affiliates
#
# Licensed under the Apache License, Version 2.0 (the "License");
# you may not use this file except in compliance with the License.
# You may obtain a copy of the License at
#
#     http://www.apache.org/licenses/LICENSE-2.0
#
# Unless required by applicable law or agreed to in writing, software
# distributed under the License is distributed on an "AS IS" BASIS,
# WITHOUT WARRANTIES OR CONDITIONS OF ANY KIND, either express or implied.
# See the License for the specific language governing permissions and
# limitations under the License.
"""
The vllm_rollout that can be applied in different backend
When working with FSDP:
- Use DTensor weight loader (recommended) or HF weight loader
- Utilize state_dict from the FSDP to synchronize the weights among tp ranks in vLLM
When working with Megatron:
- Use Megatron weight loader
- During training, only the current pp stage holds the parameters
- Before inference, broadcast the parameters of the current pp rank
  to all other pp ranks (all pp ranks holds all the parameters)
- Bind the parameters to the inference engine
- Do inference in tp. pp is treated as additional dp
- After inference, all the parameters that doesn't belong to this pp rank is freed.
"""
import asyncio
import copy
import logging
import os
import random
import threading
import uuid
from concurrent.futures import Future
from contextlib import contextmanager
from copy import deepcopy
from typing import Any, Dict, List, Union

import numpy as np
import torch
import torch.distributed
from omegaconf import DictConfig, OmegaConf
from tensordict import TensorDict

from rllm.tools.tool_base import ToolOutputs
from verl import DataProto
from verl.third_party.vllm import vllm_version
from verl.utils.debug import GPUMemoryLogger
from verl.utils.torch_functional import get_response_mask, pad_2d_list_to_length
from verl.workers.rollout.base import BaseRollout
from vllm.lora.request import LoRARequest

from verl.workers.rollout.vllm_rollout.monkey_patch import (
    wake_up_v1,
    wake_up_v2,
    sleep_v1,
    sleep_v2,
    _validate_model_input,
)
import vllm
from vllm import AsyncLLMEngine, LLM, LLMEngine, SamplingParams, TokensPrompt
from vllm.distributed import parallel_state as vllm_ps
from vllm.engine.arg_utils import AsyncEngineArgs
from vllm.outputs import RequestOutput
from vllm.worker.worker_base import WorkerWrapperBase

logger = logging.getLogger(__file__)
logger.setLevel(os.getenv("VERL_LOGGING_LEVEL", "WARN"))

# Set very long timeout to effectively disable error.
os.environ['VLLM_ENGINE_ITERATION_TIMEOUT_S'] = '1000000000'

vllm_version = vllm.__version__

if vllm_version.startswith("0.7.") and os.environ.get('VLLM_USE_V1', '0') != '1':
    AsyncLLMEngine.sleep = sleep_v1
    AsyncLLMEngine.wake_up = wake_up_v1
elif vllm_version.startswith("0.8.") and os.environ.get('VLLM_USE_V1', '0') != '1':
    AsyncLLMEngine.sleep = sleep_v2
    AsyncLLMEngine.wake_up = wake_up_v2
else:
    print(f"Not patching vllm sleep/wake_up for version {vllm_version}, VLLM_USE_V1={os.environ.get('VLLM_USE_V1', '0')}")
LLMEngine._validate_model_input = _validate_model_input

# TODO
# 1. support pp in vllm
# 2. passing tokenizer is not necessary? no encoding/decoding is happending here
# 3. simplify init logics
# NOTE(sgm): add for verl. We can optimize it by making the dataloader yield List[int] without padding.
def _pre_process_inputs(pad_token_id, prompt_token_ids: torch.Tensor) -> List[int]:
    # remove the left padding in the prompt token_id
    # pad_token_id = self.llm_engine.tokenizer.pad_token_id if self.llm_engine.tokenizer.pad_token_id
    # is not None else self.llm_engine.tokenizer.eos_token_id
    non_pad_index = torch.nonzero(prompt_token_ids != pad_token_id, as_tuple=False)[0][0]
    token_ids = prompt_token_ids[non_pad_index:].tolist()
    return token_ids

def _repeat_interleave(value: Union[torch.Tensor, np.ndarray], repeats: int) -> Union[torch.Tensor, List[Any]]:
    if isinstance(value, torch.Tensor):
        return value.repeat_interleave(repeats, dim=0)
    else:
        return np.repeat(value, repeats, axis=0)


class vLLMRollout(BaseRollout):

    def __init__(self, model_path: str, config: DictConfig, tokenizer, model_hf_config, **kwargs):
        """A vLLM rollout. It requires the module is supported by the vllm.

        Args:
            module: module here follows huggingface APIs
            config: DictConfig
            tokenizer: the task/model tokenizer
            model_hf_config: the huggingface config to initiallize the generating model in vllm
            **kwargs: train_tp, for Megatron Backend to initialize hybrid engine (zero redundancy) process group
        """
        
        super().__init__()
        self.config = config
        assert not (not config.enforce_eager and config.free_cache_engine), "disable CUDA graph (enforce_eager = False) if free cache engine"

        tensor_parallel_size = self.config.get("tensor_model_parallel_size", 1)
        assert tensor_parallel_size <= torch.distributed.get_world_size(), "tensor parallel size should be less than or equal to the world size"
        max_num_batched_tokens = self.config.get("max_num_batched_tokens", 8192)
        
        if kwargs.get('train_tp', None) is not None:
            # deployed with megatron
            import os

            os.environ["CUDA_TIMER_STREAM_KAFKA_ENABLE"] = "0"
            os.environ["MEGATRON_IMPORT_TIMERS"] = "0"
            if vllm_version in (
                "0.5.4",
                "0.6.3",
            ):
                train_tp = kwargs.get("train_tp")
                num_tp_per_train_tp = train_tp // tensor_parallel_size
                vllm_ps.initialize_parallel_state(tensor_model_parallel_size=tensor_parallel_size, num_tp_per_train_tp=num_tp_per_train_tp)
            else:
                vllm_ps.initialize_model_parallel(tensor_model_parallel_size=tensor_parallel_size)

        rope_scaling_config = getattr(model_hf_config, "rope_scaling", None)
        if not rope_scaling_config:
            max_position_embeddings = None
            if hasattr(model_hf_config, "max_position_embeddings"):
                max_position_embeddings = model_hf_config.max_position_embeddings
            elif hasattr(model_hf_config, "llm_config") and hasattr(model_hf_config.llm_config, "max_position_embeddings"):
                max_position_embeddings = model_hf_config.llm_config.max_position_embeddings
            elif hasattr(model_hf_config, "text_config") and hasattr(model_hf_config.text_config, "max_position_embeddings"):
                max_position_embeddings = model_hf_config.text_config.max_position_embeddings
            if max_position_embeddings is None:
                raise ValueError("max_position_embeddings not found in model_hf_config")

            assert max_position_embeddings >= config.prompt_length + config.response_length, "model context length should be greater than total sequence length"

        max_model_len = int(config.max_model_len or config.prompt_length + config.response_length)

        trust_remote_code = kwargs.get("trust_remote_code", False)
        load_format = "dummy" if config.load_format.startswith("dummy") else config.load_format

        limit_mm_per_prompt = None
        if config.get("limit_images", None):  # support for multi-image data
            limit_mm_per_prompt = {"image": config.get("limit_images")}

        lora_kwargs = kwargs.pop('lora_kwargs', {})
        self.lora_kwargs = lora_kwargs
        # copy it to avoid secretly modifying the engine config
        engine_kwargs = {} if "engine_kwargs" not in config or "vllm" not in config.engine_kwargs else OmegaConf.to_container(deepcopy(config.engine_kwargs.vllm))
        # For each vLLM engine parameter,
        # - `None` means not setting it, so we pop it, and leave it to vLLM default value
        #    (which can vary across different vLLM versions);
        # - Otherwise it's the desired value we want to explicitly set.
        engine_kwargs = {key: val for key, val in engine_kwargs.items() if val is not None}
        self.inference_engine = LLM(
            model=model_path,
            enable_sleep_mode=True,
            tensor_parallel_size=tensor_parallel_size,
            distributed_executor_backend="external_launcher",
            dtype=config.dtype,
            enforce_eager=config.enforce_eager,
            gpu_memory_utilization=config.gpu_memory_utilization,
            disable_custom_all_reduce=True,
            disable_mm_preprocessor_cache=True,
            skip_tokenizer_init=False,
            max_model_len=max_model_len,
            load_format=load_format,
            disable_log_stats=config.disable_log_stats,
            max_num_batched_tokens=max_num_batched_tokens,
            enable_chunked_prefill=config.enable_chunked_prefill,
            enable_prefix_caching=True,
            trust_remote_code=trust_remote_code,
<<<<<<< HEAD
            seed=config.get("seed", random.randint(0, 1000000)), # Random seed
=======
            seed=config.get("seed", 0),
            **lora_kwargs,
>>>>>>> e23e67ba
            **engine_kwargs,
        )
        # Offload vllm model to reduce peak memory usage
        self.inference_engine.sleep(level=1)

        kwargs = dict(
            n=1,
            logprobs=0,  # can be set to 0 and let actor to recompute
            max_tokens=config.response_length,
        )

        # # we may detokenize the result all together later
        if vllm_version != "0.3.1":
            kwargs["detokenize"] = False

        # supporting adding any sampling params from the config file
        for k in config.keys():
            if hasattr(SamplingParams(), str(k)):
                kwargs[k] = config.get(k)

        print(f"kwargs: {kwargs}")
        self.sampling_params = SamplingParams(**kwargs)

        self.pad_token_id = tokenizer.pad_token_id
        self.tokenizer = tokenizer


    @contextmanager
    def update_sampling_params(self, **kwargs):
        # update sampling params
        old_sampling_params_args = {}
        if kwargs:
            for key, value in kwargs.items():
                if hasattr(self.sampling_params, key):
                    old_value = getattr(self.sampling_params, key)
                    old_sampling_params_args[key] = old_value
                    setattr(self.sampling_params, key, value)
        yield
        # roll back to previous sampling params
        # if len(old_sampling_params_args):
        for key, value in old_sampling_params_args.items():
            setattr(self.sampling_params, key, value)

    @GPUMemoryLogger(role="vllm rollout spmd", logger=logger)
    @torch.no_grad()
    def generate_sequences(self, prompts: DataProto, **kwargs) -> DataProto:
        # rebuild vllm cache engine
        if (
            vllm_version
            in (
                "0.5.4",
                "0.6.3",
            )
            and self.config.free_cache_engine
        ):
            self.inference_engine.init_cache_engine()

        idx = prompts.batch["input_ids"]  # (bs, prompt_length)
        # left-padded attention_mask
        attention_mask = prompts.batch["attention_mask"]
        position_ids = prompts.batch["position_ids"]

        # used to construct attention_mask
        eos_token_id = prompts.meta_info["eos_token_id"]

        batch_size = idx.size(0)

        non_tensor_batch = prompts.non_tensor_batch
        if 'raw_prompt_ids' not in non_tensor_batch or True:
            non_tensor_batch['raw_prompt_ids'] = np.array(
                [_pre_process_inputs(self.pad_token_id, idx[i]) for i in range(batch_size)], dtype=object)

        if batch_size != len(non_tensor_batch["raw_prompt_ids"]):
            raise RuntimeError("vllm sharding manager is not work properly.")

        if "multi_modal_data" in non_tensor_batch:
            vllm_inputs = []
            for raw_prompt_ids, multi_modal_data in zip(non_tensor_batch.pop('raw_prompt_ids'),
                                                        non_tensor_batch.pop('multi_modal_data')):
                vllm_inputs.append({'prompt_token_ids': raw_prompt_ids if raw_prompt_ids is not None else [], 'multi_modal_data': multi_modal_data})
        else:
            vllm_inputs = [{
                'prompt_token_ids': raw_prompt_ids if raw_prompt_ids is not None else []
            } for raw_prompt_ids in non_tensor_batch.pop('raw_prompt_ids')]
        
        vllm_inputs = [TokensPrompt(**vllm_input) for vllm_input in vllm_inputs]

        # ensure the type of `prompt_token_ids` passed to vllm is list[int]
        # https://github.com/volcengine/verl/pull/772
        for input_data in vllm_inputs:
            if isinstance(input_data["prompt_token_ids"], np.ndarray):
                input_data["prompt_token_ids"] = input_data["prompt_token_ids"].tolist()
            elif not isinstance(input_data["prompt_token_ids"], list):
                raise TypeError(f"prompt_token_ids must be a list or numpy array, got {type(input_data['prompt_token_ids'])}")

        do_sample = prompts.meta_info.get("do_sample", True)
        is_validate = prompts.meta_info.get("validate", False)
        if not do_sample:
            kwargs = {
                "best_of": 1,
                "top_p": 1.0,
                "top_k": -1,
                "min_p": 0.0,
                "temperature": 0,
                "n": 1,  # if greedy, only 1 response
            }

        if prompts.meta_info.get('agent_rollout', False):
            kwargs['n'] = 1
        
        if prompts.meta_info.get('max_tokens', None):
            kwargs['max_tokens'] = prompts.meta_info['max_tokens']

        if is_validate:
            # TODO: try **
            kwargs.update({
                'top_k': self.config.val_kwargs.top_k,
                'top_p': self.config.val_kwargs.top_p,
                'temperature': self.config.val_kwargs.temperature,
                'n': 1,  # if validate, already repeat in ray_trainer
            })

        lora_requests = None
        if self.lora_kwargs:
            lora_int_ids = list(self.inference_engine.llm_engine.list_loras())
            if len(lora_int_ids) > 0:
                lora_int_id=lora_int_ids[0]
                lora_requests = [LoRARequest(lora_name=f"{lora_int_id}",lora_int_id=lora_int_id,lora_path="/simon-stub-path")] * batch_size

        # users can customize different sampling_params at different run
        with self.update_sampling_params(**kwargs):
            outputs = self.inference_engine.generate(
                prompts=vllm_inputs,  # because we have already convert it to prompt token id
                sampling_params=self.sampling_params,
<<<<<<< HEAD
                use_tqdm=False)
        
        # Extract token IDs and log probabilities
        response = []
        log_probs = []
        for output in outputs:
            for sample_id in range(len(output.outputs)):
                response.append(output.outputs[sample_id].token_ids)
                if self.config.enable_log_prob and hasattr(output.outputs[sample_id], 'logprobs') and output.outputs[sample_id].logprobs is not None:
                    # Directly use the list of floats returned by vLLM
                    log_prob_list = []
                    for log_prob in output.outputs[sample_id].logprobs:
                        log_prob_list.append(next(iter(log_prob.values())).logprob)
                    log_probs.append(log_prob_list)
                else:
                    log_probs.append([0.0] * len(output.outputs[sample_id].token_ids))
        
        response = pad_2d_list_to_length(response, self.pad_token_id,
                                         max_length=self.config.response_length).to(idx.device)
        if self.config.enable_log_prob:
            log_probs = pad_2d_list_to_length(log_probs, 0.0,
                                            max_length=self.config.response_length).to(idx.device)

        non_tensor_batch = deepcopy(prompts.non_tensor_batch)
        if self.sampling_params.n > 1 and do_sample and not prompts.meta_info.get('agent_rollout', False):
            idx = _repeat_interleave(idx, self.sampling_params.n)
            attention_mask = _repeat_interleave(attention_mask, self.sampling_params.n)
            position_ids = _repeat_interleave(position_ids, self.sampling_params.n)
            batch_size = batch_size * self.sampling_params.n
            # Create interleaved non_tensor_batch
            non_tensor_batch = {}
            for key, val in prompts.non_tensor_batch.items():
                # Repeat each element n times (interleaved)
                non_tensor_batch[key] = _repeat_interleave(val, self.sampling_params.n)

        seq = torch.cat([idx, response], dim=-1)
=======
                lora_request=lora_requests,
                use_tqdm=False,
            )

            # TODO(sgm): disable logprob when recompute_log_prob is enable
            # if n = 1: (bs, response_length) ; if n > 1: (bs * n, response_length)

            response = []
            rollout_log_probs = []
            for output in outputs:
                for sample_id in range(len(output.outputs)):
                    response_ids = output.outputs[sample_id].token_ids
                    response.append(response_ids)
                    curr_log_prob = []
                    for i, logprob in enumerate(output.outputs[sample_id].logprobs):
                        curr_log_prob.append(logprob[response_ids[i]].logprob)
                    rollout_log_probs.append(curr_log_prob)

            response = pad_2d_list_to_length(response, self.pad_token_id, max_length=self.config.response_length).to(idx.device)
            rollout_log_probs = pad_2d_list_to_length(rollout_log_probs, -1, max_length=self.config.response_length).to(idx.device)
            rollout_log_probs = rollout_log_probs.to(torch.float32)

            if self.sampling_params.n > 1 and do_sample:
                idx = _repeat_interleave(idx, self.sampling_params.n)
                attention_mask = _repeat_interleave(attention_mask, self.sampling_params.n)
                position_ids = _repeat_interleave(position_ids, self.sampling_params.n)
                batch_size = batch_size * self.sampling_params.n
                # NOTE(linjunrong): for multi-turn https://github.com/volcengine/verl/pull/1037
                if "tools_kwargs" in non_tensor_batch.keys():
                    non_tensor_batch["tools_kwargs"] = _repeat_interleave(non_tensor_batch["tools_kwargs"], self.sampling_params.n)

            seq = torch.cat([idx, response], dim=-1)
>>>>>>> e23e67ba

        response_length = response.size(1)
        delta_position_id = torch.arange(1, response_length + 1, device=position_ids.device)
        delta_position_id = delta_position_id.unsqueeze(0).expand(batch_size, -1)
        if position_ids.dim() == 3:  # qwen2vl mrope
            delta_position_id = delta_position_id.view(batch_size, 1, -1).expand(batch_size, 3, -1)

        # TODO(sgm): fix position_ids on right_pad
        # prompt: left pad + response: right pad
        # attention_mask: [0,0,0,0,1,1,1,1, | 1,1,1,0,0,0,0,0]
        # position_ids:   [0,0,0,0,0,1,2,3, | 4,5,6,7,8,9,10,11]
        response_position_ids = position_ids[..., -1:] + delta_position_id
        position_ids = torch.cat([position_ids, response_position_ids], dim=-1)
        response_attention_mask = get_response_mask(response_id=response, eos_token=eos_token_id, dtype=attention_mask.dtype)
        attention_mask = torch.cat((attention_mask, response_attention_mask), dim=-1)

        # all the tp ranks should contain the same data here. data in all ranks are valid
        batch = TensorDict(
            {
<<<<<<< HEAD
                'prompts': idx,
                'responses': response,
                'input_ids': seq,
                'attention_mask': attention_mask,
                'position_ids': position_ids
=======
                "prompts": idx,
                "responses": response,
                "input_ids": seq,  # here input_ids become the whole sentences
                'rollout_log_probs': rollout_log_probs, # we will recompute old log prob with actor
                "attention_mask": attention_mask,
                "position_ids": position_ids,
>>>>>>> e23e67ba
            },
            batch_size=batch_size)
        if self.config.enable_log_prob:
            batch['old_log_probs'] = log_probs
        
        # free vllm cache engine
        if vllm_version in ('0.3.1', '0.4.2', '0.5.4', '0.6.3') and self.config.free_cache_engine:
            self.inference_engine.free_cache_engine()
        
        return DataProto(
            batch=batch,
            non_tensor_batch=non_tensor_batch,
            meta_info=prompts.meta_info
        )

class vLLMAsyncRollout:
    """vLLMAsyncRollout is a thin wrapper of WorkerWrapperBase,
    which is engine in single worker process.
    """

    def __init__(self, *args, **kwargs):
        # Engine is deferred to be initialized in init_worker
        self.inference_engine: WorkerWrapperBase = None
        self.sharding_manager = None
        self.is_sleep = False

    def init_worker(self, all_kwargs: List[Dict[str, Any]]):
        """Initialize worker engine."""
        all_kwargs[0]["rank"] = int(os.environ["RANK"])
        all_kwargs[0]["local_rank"] = 0

        self.vllm_config = all_kwargs[0]["vllm_config"]
        self.inference_engine = WorkerWrapperBase(vllm_config=self.vllm_config)
        self.inference_engine.init_worker(all_kwargs)

    def load_model(self, *args, **kwargs):
        self.inference_engine.load_model(*args, **kwargs)

        # inference engine is intialized now, update sharding manager
        self.sharding_manager.inference_engine = self.inference_engine
        self.sharding_manager.model_runner = self.inference_engine.worker.model_runner

    def sleep(self, *args, **kwargs):
        """Offload model weights and discard kv cache."""
        if self.is_sleep:
            return
        self.sharding_manager.__exit__(None, None, None)
        self.is_sleep = True

    def wake_up(self, *args, **kwargs):
        """Load model weights and build kv cache."""
        if not self.is_sleep:
            return
        self.sharding_manager.__enter__()  # pylint: disable=C2801
        self.is_sleep = False

    def execute_method(self, method: Union[str, bytes], *args, **kwargs):
        if method == "init_worker":
            return self.init_worker(*args, **kwargs)
        elif method == "load_model":
            return self.load_model(*args, **kwargs)
        elif method == "sleep":
            return self.sleep(*args, **kwargs)
        elif method == "wake_up":
            return self.wake_up(*args, **kwargs)
        else:
            return self.inference_engine.execute_method(method, *args, **kwargs)<|MERGE_RESOLUTION|>--- conflicted
+++ resolved
@@ -190,12 +190,8 @@
             enable_chunked_prefill=config.enable_chunked_prefill,
             enable_prefix_caching=True,
             trust_remote_code=trust_remote_code,
-<<<<<<< HEAD
-            seed=config.get("seed", random.randint(0, 1000000)), # Random seed
-=======
-            seed=config.get("seed", 0),
+            seed=config.get("seed", random.randint(0, 1000000)),
             **lora_kwargs,
->>>>>>> e23e67ba
             **engine_kwargs,
         )
         # Offload vllm model to reduce peak memory usage
@@ -330,44 +326,6 @@
             outputs = self.inference_engine.generate(
                 prompts=vllm_inputs,  # because we have already convert it to prompt token id
                 sampling_params=self.sampling_params,
-<<<<<<< HEAD
-                use_tqdm=False)
-        
-        # Extract token IDs and log probabilities
-        response = []
-        log_probs = []
-        for output in outputs:
-            for sample_id in range(len(output.outputs)):
-                response.append(output.outputs[sample_id].token_ids)
-                if self.config.enable_log_prob and hasattr(output.outputs[sample_id], 'logprobs') and output.outputs[sample_id].logprobs is not None:
-                    # Directly use the list of floats returned by vLLM
-                    log_prob_list = []
-                    for log_prob in output.outputs[sample_id].logprobs:
-                        log_prob_list.append(next(iter(log_prob.values())).logprob)
-                    log_probs.append(log_prob_list)
-                else:
-                    log_probs.append([0.0] * len(output.outputs[sample_id].token_ids))
-        
-        response = pad_2d_list_to_length(response, self.pad_token_id,
-                                         max_length=self.config.response_length).to(idx.device)
-        if self.config.enable_log_prob:
-            log_probs = pad_2d_list_to_length(log_probs, 0.0,
-                                            max_length=self.config.response_length).to(idx.device)
-
-        non_tensor_batch = deepcopy(prompts.non_tensor_batch)
-        if self.sampling_params.n > 1 and do_sample and not prompts.meta_info.get('agent_rollout', False):
-            idx = _repeat_interleave(idx, self.sampling_params.n)
-            attention_mask = _repeat_interleave(attention_mask, self.sampling_params.n)
-            position_ids = _repeat_interleave(position_ids, self.sampling_params.n)
-            batch_size = batch_size * self.sampling_params.n
-            # Create interleaved non_tensor_batch
-            non_tensor_batch = {}
-            for key, val in prompts.non_tensor_batch.items():
-                # Repeat each element n times (interleaved)
-                non_tensor_batch[key] = _repeat_interleave(val, self.sampling_params.n)
-
-        seq = torch.cat([idx, response], dim=-1)
-=======
                 lora_request=lora_requests,
                 use_tqdm=False,
             )
@@ -390,17 +348,19 @@
             rollout_log_probs = pad_2d_list_to_length(rollout_log_probs, -1, max_length=self.config.response_length).to(idx.device)
             rollout_log_probs = rollout_log_probs.to(torch.float32)
 
-            if self.sampling_params.n > 1 and do_sample:
+            non_tensor_batch = deepcopy(prompts.non_tensor_batch)
+            if self.sampling_params.n > 1 and do_sample and not prompts.meta_info.get('agent_rollout', False):
                 idx = _repeat_interleave(idx, self.sampling_params.n)
                 attention_mask = _repeat_interleave(attention_mask, self.sampling_params.n)
                 position_ids = _repeat_interleave(position_ids, self.sampling_params.n)
                 batch_size = batch_size * self.sampling_params.n
-                # NOTE(linjunrong): for multi-turn https://github.com/volcengine/verl/pull/1037
-                if "tools_kwargs" in non_tensor_batch.keys():
-                    non_tensor_batch["tools_kwargs"] = _repeat_interleave(non_tensor_batch["tools_kwargs"], self.sampling_params.n)
+                # Create interleaved non_tensor_batch
+                non_tensor_batch = {}
+                for key, val in prompts.non_tensor_batch.items():
+                    # Repeat each element n times (interleaved)
+                    non_tensor_batch[key] = _repeat_interleave(val, self.sampling_params.n)
 
             seq = torch.cat([idx, response], dim=-1)
->>>>>>> e23e67ba
 
         response_length = response.size(1)
         delta_position_id = torch.arange(1, response_length + 1, device=position_ids.device)
@@ -420,24 +380,14 @@
         # all the tp ranks should contain the same data here. data in all ranks are valid
         batch = TensorDict(
             {
-<<<<<<< HEAD
-                'prompts': idx,
-                'responses': response,
-                'input_ids': seq,
-                'attention_mask': attention_mask,
-                'position_ids': position_ids
-=======
                 "prompts": idx,
                 "responses": response,
                 "input_ids": seq,  # here input_ids become the whole sentences
                 'rollout_log_probs': rollout_log_probs, # we will recompute old log prob with actor
                 "attention_mask": attention_mask,
                 "position_ids": position_ids,
->>>>>>> e23e67ba
             },
             batch_size=batch_size)
-        if self.config.enable_log_prob:
-            batch['old_log_probs'] = log_probs
         
         # free vllm cache engine
         if vllm_version in ('0.3.1', '0.4.2', '0.5.4', '0.6.3') and self.config.free_cache_engine:
