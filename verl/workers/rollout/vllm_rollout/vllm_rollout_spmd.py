--- conflicted
+++ resolved
@@ -24,13 +24,10 @@
 - Do inference in tp. pp is treated as additional dp
 - After inference, all the parameters that doesn't belong to this pp rank is freed.
 """
-<<<<<<< HEAD
 import copy
 import os
-=======
 import numpy as np
 from typing import List
->>>>>>> 5367156a
 from contextlib import contextmanager
 from copy import deepcopy
 from types import SimpleNamespace
@@ -42,13 +39,10 @@
 import uuid
 from omegaconf import DictConfig
 from tensordict import TensorDict
-<<<<<<< HEAD
 
 from rllm.environments.tools import PythonInterpreter, ToolCaller
-=======
 from torch import nn
-from typing import Any, Union
->>>>>>> 5367156a
+from typing import Any, Dict, Union
 from verl import DataProto
 from verl.third_party.vllm import vllm_version
 from verl.utils.torch_functional import get_eos_mask, pad_2d_list_to_length
@@ -75,8 +69,13 @@
     token_ids = prompt_token_ids[non_pad_index:].tolist()
     return token_ids
 
-
-<<<<<<< HEAD
+def _repeat_interleave(value: Union[torch.Tensor, np.ndarray], repeats: int) -> Union[torch.Tensor, List[Any]]:
+    if isinstance(value, torch.Tensor):
+        return value.repeat_interleave(repeats, dim=0)
+    else:
+        return np.repeat(value, repeats, axis=0)
+
+
 # Monkey patch for AsyncLLMEngine to support sleep and wakeup operations.
 def sleep(self, level: int = 1):
         """
@@ -107,14 +106,6 @@
 
 AsyncLLMEngine.sleep = sleep
 AsyncLLMEngine.wake_up = wake_up
-=======
-def _repeat_interleave(value: Union[torch.Tensor, np.ndarray], repeats: int) -> Union[torch.Tensor, List[Any]]:
-    if isinstance(value, torch.Tensor):
-        return value.repeat_interleave(repeats, dim=0)
-    else:
-        return np.repeat(value, repeats, axis=0)
->>>>>>> 5367156a
-
 
 class vLLMRollout(BaseRollout):
 
@@ -154,7 +145,6 @@
         assert model_hf_config.max_position_embeddings >= config.prompt_length + config.response_length, \
             "model context length should be greater than total sequence length"
 
-<<<<<<< HEAD
         if config.async_engine:
             self.inference_engine = AsyncLLMEngine.from_engine_args(
                 AsyncEngineArgs(
@@ -189,26 +179,8 @@
                 disable_log_stats=config.disable_log_stats,
                 max_num_batched_tokens=max_num_batched_tokens,
                 enable_chunked_prefill=config.enable_chunked_prefill,
+                enable_prefix_caching=True,
             )
-=======
-        self.inference_engine = LLM(
-            model=model_path,
-            enable_sleep_mode=True,
-            tensor_parallel_size=tensor_parallel_size,
-            distributed_executor_backend="external_launcher",
-            dtype=config.dtype,
-            enforce_eager=config.enforce_eager,
-            gpu_memory_utilization=config.gpu_memory_utilization,
-            disable_custom_all_reduce=True,
-            skip_tokenizer_init=False,
-            max_model_len=config.prompt_length + config.response_length,
-            disable_log_stats=config.disable_log_stats,
-            max_num_batched_tokens=max_num_batched_tokens,
-            enable_chunked_prefill=config.enable_chunked_prefill,
-            enable_prefix_caching=True,
-        )
-
->>>>>>> 5367156a
         # Offload vllm model to reduce peak memory usage
         self.inference_engine.sleep(level=1)
 
@@ -235,7 +207,7 @@
         self.interpreter = PythonInterpreter(n_sandboxes=2)
         self.tool_caller = ToolCaller(tools=[self.interpreter], parser_type="python")
 
-    async def generate_sequence_task(self, idx: int, prompt_tokens: List[int], sampling_params: SamplingParams = None) -> Tuple[int, RequestOutput]:
+    async def generate_sequence_task(self, idx: int, prompt_tokens: Dict[str, Any], sampling_params: SamplingParams = None) -> Tuple[int, RequestOutput]:
         """Generate a sequence asynchronously using vLLM.
         
         This method creates an asynchronous task for generating text from the given prompt tokens.
@@ -253,7 +225,7 @@
         if sampling_params is None:
             sampling_params = self.sampling_params
         task = self.inference_engine.generate(
-                    prompt=TokensPrompt(prompt_token_ids=prompt_tokens),
+                    prompt=TokensPrompt(**prompt_tokens),
                     sampling_params=sampling_params,
                     request_id=str(uuid.uuid4()),
         )
@@ -328,14 +300,6 @@
                 'temperature': 0,
                 'n': 1  # if greedy, only 1 response
             }
-<<<<<<< HEAD
-        
-        is_validation = False
-        if prompts.meta_info.get('val_temperature', None):
-            kwargs['temperature'] = prompts.meta_info['val_temperature']
-            is_validation = True
-        
-=======
         elif is_validate:
             # TODO: try **
             kwargs = {
@@ -345,14 +309,12 @@
                 'n': 1,  # if validate, already repeat in ray_trainer
             }
 
->>>>>>> 5367156a
         # users can customize different sampling_params at different run
         with self.update_sampling_params(**kwargs):
             outputs = self.inference_engine.generate(
                 prompts=vllm_inputs,  # because we have already convert it to prompt token id
                 sampling_params=self.sampling_params,
                 use_tqdm=False)
-<<<<<<< HEAD
         
         # Extract token IDs and log probabilities
         response = []
@@ -360,7 +322,7 @@
         for output in outputs:
             for sample_id in range(len(output.outputs)):
                 response.append(output.outputs[sample_id].token_ids)
-                if hasattr(output.outputs[sample_id], 'logprobs') and output.outputs[sample_id].logprobs is not None:
+                if self.config.vllm_log_prob and hasattr(output.outputs[sample_id], 'logprobs') and output.outputs[sample_id].logprobs is not None:
                     # Directly use the list of floats returned by vLLM
                     log_prob_list = []
                     for log_prob in output.outputs[sample_id].logprobs:
@@ -370,47 +332,23 @@
                     log_probs.append([0.0] * len(output.outputs[sample_id].token_ids))
         response = pad_2d_list_to_length(response, self.pad_token_id,
                                          max_length=self.config.response_length).to(idx.device)
-        log_probs = pad_2d_list_to_length(log_probs, 0.0,
-                                         max_length=self.config.response_length).to(idx.device)
+        if self.config.vllm_log_prob:
+            log_probs = pad_2d_list_to_length(log_probs, 0.0,
+                                            max_length=self.config.response_length).to(idx.device)
 
         non_tensor_batch = deepcopy(prompts.non_tensor_batch)
-        if self.config.n > 1 and do_sample:
-            idx = idx.repeat_interleave(self.config.n, dim=0)
-            attention_mask = attention_mask.repeat_interleave(self.config.n, dim=0)
-            position_ids = position_ids.repeat_interleave(self.config.n, dim=0)
-            batch_size = batch_size * self.config.n
+        if self.sampling_params.n > 1 and do_sample:
+            idx = _repeat_interleave(idx, self.sampling_params.n)
+            attention_mask = _repeat_interleave(attention_mask, self.sampling_params.n)
+            position_ids = _repeat_interleave(position_ids, self.sampling_params.n)
+            batch_size = batch_size * self.sampling_params.n
             # Create interleaved non_tensor_batch
             non_tensor_batch = {}
             for key, val in prompts.non_tensor_batch.items():
                 # Repeat each element n times (interleaved)
-                repeated_val = np.repeat(val, self.config.n)
-                non_tensor_batch[key] = repeated_val
+                non_tensor_batch[key] = _repeat_interleave(val, self.sampling_params.n)
 
         seq = torch.cat([idx, response], dim=-1)
-=======
-
-            # TODO(sgm): disable logprob when recompute_log_prob is enable
-            # if n = 1: (bs, response_length) ; if n > 1: (bs * n, response_length)
-
-            response = []
-            for output in outputs:
-                for sample_id in range(len(output.outputs)):
-                    response.append(output.outputs[sample_id].token_ids)
-
-            response = pad_2d_list_to_length(response, self.pad_token_id,
-                                             max_length=self.config.response_length).to(idx.device)
-
-            if self.sampling_params.n > 1 and do_sample:
-                idx = _repeat_interleave(idx, self.sampling_params.n)
-                attention_mask = _repeat_interleave(attention_mask, self.sampling_params.n)
-                position_ids = _repeat_interleave(position_ids, self.sampling_params.n)
-                batch_size = batch_size * self.sampling_params.n
-                if 'multi_modal_inputs' in non_tensor_batch.keys():
-                    non_tensor_batch['multi_modal_inputs'] = _repeat_interleave(non_tensor_batch['multi_modal_inputs'],
-                                                                                self.sampling_params.n)
-
-            seq = torch.cat([idx, response], dim=-1)
->>>>>>> 5367156a
 
         response_length = response.size(1)
         delta_position_id = torch.arange(1, response_length + 1, device=position_ids.device)
@@ -444,7 +382,7 @@
         if vllm_version in ('0.3.1', '0.4.2', '0.5.4', '0.6.3') and self.config.free_cache_engine:
             self.inference_engine.free_cache_engine()
         
-        if self.reward_fn is not None and not is_validation:
+        if self.reward_fn is not None and not is_validate:
             init_batch = DataProto(
                 batch=batch,
                 non_tensor_batch=non_tensor_batch,
@@ -481,13 +419,26 @@
         eos_token_id = prompts.meta_info['eos_token_id']
 
         batch_size = idx.size(0)
-
-        idx_list = []
-        # parse idx from torch.Tensor to List[List[str]]
-        for i in range(batch_size):
-            idx_list.append(_pre_process_inputs(self.pad_token_id, idx[i]))
+        non_tensor_batch = prompts.non_tensor_batch
+        if 'raw_prompt_ids' not in non_tensor_batch:
+            non_tensor_batch['raw_prompt_ids'] = np.array(
+                [_pre_process_inputs(self.pad_token_id, idx[i]) for i in range(batch_size)], dtype=object)
+
+        if batch_size != len(non_tensor_batch['raw_prompt_ids']):
+            raise RuntimeError('vllm sharding manager is not work properly.')
+
+        if 'multi_modal_data' in non_tensor_batch:
+            vllm_inputs = []
+            for raw_prompt_ids, multi_modal_data in zip(non_tensor_batch.pop('raw_prompt_ids'),
+                                                        non_tensor_batch.pop('multi_modal_data')):
+                vllm_inputs.append({'prompt_token_ids': raw_prompt_ids, 'multi_modal_data': multi_modal_data})
+        else:
+            vllm_inputs = [{
+                'prompt_token_ids': raw_prompt_ids
+            } for raw_prompt_ids in non_tensor_batch.pop('raw_prompt_ids')]
 
         do_sample = prompts.meta_info.get('do_sample', True)
+        is_validate = prompts.meta_info.get('validate', False)
         if not do_sample:
             kwargs = {
                 'best_of': 1,
@@ -497,10 +448,15 @@
                 'temperature': 0,
                 'n': 1  # if greedy, only 1 response
             }
-        is_validation = False
-        if prompts.meta_info.get('val_temperature', None):
-            kwargs['temperature'] = prompts.meta_info['val_temperature']
-            is_validation = True
+        elif is_validate:
+            # TODO: try **
+            kwargs = {
+                'top_k': self.config.val_kwargs.top_k,
+                'top_p': self.config.val_kwargs.top_p,
+                'temperature': self.config.val_kwargs.temperature,
+                'n': 1,  # if validate, already repeat in ray_trainer
+            }
+
 
         updated_sampling_params = deepcopy(self.sampling_params)
         for key, value in kwargs.items():
@@ -510,17 +466,19 @@
         async def _async_generate():
             # Create all tasks
             tasks = [
-                self.generate_sequence_task(prompt_idx, prompt_tokens, updated_sampling_params) for prompt_idx, prompt_tokens in enumerate(idx_list)
+                self.generate_sequence_task(prompt_idx, vllm_inputs[prompt_idx], updated_sampling_params) for prompt_idx in range(batch_size)
             ]
             for completed_task in asyncio.as_completed(tasks):
-                prompt_idx, output  = await completed_task
+                prompt_idx, output = await completed_task
                 
                 # Process output
                 response = []
                 log_probs = []
                 for sample_id in range(len(output.outputs)):
                     response.append(output.outputs[sample_id].token_ids)
-                    if hasattr(output.outputs[sample_id], 'logprobs') and output.outputs[sample_id].logprobs is not None:
+                    if self.config.vllm_log_prob and \
+                        hasattr(output.outputs[sample_id], 'logprobs') and \
+                        output.outputs[sample_id].logprobs is not None:
                         log_prob_list = []
                         for log_prob in output.outputs[sample_id].logprobs:
                             log_prob_list.append(next(iter(log_prob.values())).logprob)
@@ -544,20 +502,21 @@
                     non_tensor_batch[key] = single_val
                 # Handle multiple samples per prompt when n > 1 and sampling
                 if self.config.n > 1 and do_sample:
-                    single_idx = single_idx.repeat_interleave(self.config.n, dim=0)
-                    single_attention_mask = single_attention_mask.repeat_interleave(self.config.n, dim=0)
-                    single_position_ids = single_position_ids.repeat_interleave(self.config.n, dim=0)
+                    single_idx = _repeat_interleave(single_idx, self.sampling_params.n)
+                    single_attention_mask = _repeat_interleave(single_attention_mask, self.sampling_params.n)
+                    single_position_ids = _repeat_interleave(single_position_ids, self.sampling_params.n)
                     # Create interleaved non_tensor_batch for this subset
                     for key, val in non_tensor_batch.items():
                         # Get single value and repeat n times
-                        repeated_val = np.repeat(val, self.config.n)
-                        non_tensor_batch[key] = repeated_val
+                        non_tensor_batch[key] = _repeat_interleave(val, self.sampling_params.n)
 
                 seq = torch.cat([single_idx, response], dim=-1)
                 
                 response_length = response.size(1)
                 delta_position_id = torch.arange(1, response_length + 1, device=position_ids.device)
                 delta_position_id = delta_position_id.unsqueeze(0).repeat(response.size(0), 1)
+                if position_ids.dim() == 3:  # qwen2vl mrope
+                    delta_position_id = delta_position_id.view(response.size(0), 1, -1).expand(response.size(0), 3, -1)
                 
                 response_position_ids = single_position_ids[:, -1:] + delta_position_id
                 position_ids_out = torch.cat([single_position_ids, response_position_ids], dim=-1)
@@ -577,7 +536,7 @@
                     batch['old_log_probs'] = log_probs
                 
                 
-                if self.reward_fn is not None and not is_validation:
+                if self.reward_fn is not None and not is_validate:
                     init_batch = DataProto(
                         batch=batch,
                         non_tensor_batch=non_tensor_batch,
@@ -631,13 +590,26 @@
 
         batch_size = idx.size(0)
 
-        idx_list = [] # list of list, represents all input tokens in the batch
-        # parse idx from torch.Tensor to List[List[int]]
-        for i in range(batch_size):
-            idx_list.extend([_pre_process_inputs(self.pad_token_id, idx[i])])
-
-<<<<<<< HEAD
+        non_tensor_batch = prompts.non_tensor_batch
+        if 'raw_prompt_ids' not in non_tensor_batch:
+            non_tensor_batch['raw_prompt_ids'] = np.array(
+                [_pre_process_inputs(self.pad_token_id, idx[i]) for i in range(batch_size)], dtype=object)
+
+        if batch_size != len(non_tensor_batch['raw_prompt_ids']):
+            raise RuntimeError('vllm sharding manager is not work properly.')
+
+        if 'multi_modal_data' in non_tensor_batch:
+            vllm_inputs = []
+            for raw_prompt_ids, multi_modal_data in zip(non_tensor_batch.pop('raw_prompt_ids'),
+                                                        non_tensor_batch.pop('multi_modal_data')):
+                vllm_inputs.append({'prompt_token_ids': raw_prompt_ids, 'multi_modal_data': multi_modal_data})
+        else:
+            vllm_inputs = [{
+                'prompt_token_ids': raw_prompt_ids
+            } for raw_prompt_ids in non_tensor_batch.pop('raw_prompt_ids')]
+
         do_sample = prompts.meta_info.get('do_sample', True)
+        is_validate = prompts.meta_info.get('validate', False)
         if not do_sample:
             kwargs = {
                 'best_of': 1,
@@ -647,10 +619,14 @@
                 'temperature': 0,
                 'n': 1  # if greedy, only 1 response
             }
-        is_validation = False
-        if prompts.meta_info.get('val_temperature', None):
-            kwargs['temperature'] = prompts.meta_info['val_temperature']
-            is_validation = True
+        elif is_validate:
+            # TODO: try **
+            kwargs = {
+                'top_k': self.config.val_kwargs.top_k,
+                'top_p': self.config.val_kwargs.top_p,
+                'temperature': self.config.val_kwargs.temperature,
+                'n': 1,  # if validate, already repeat in ray_trainer
+            }
 
         updated_sampling_params = deepcopy(self.sampling_params)
         for key, value in kwargs.items():
@@ -668,8 +644,9 @@
             # return {"content": tool_call_result}
 
         # Main function to process single prompt
-        async def _generate_single_prompt_vectorized(prompt_idx: int, prompt_tokens: List[int]):
+        async def _generate_single_prompt_vectorized(prompt_idx: int, vllm_inputs: List[Dict[str, Any]]):
             """Process a single prompt with potential tool calls."""
+            prompt_tokens = vllm_inputs[prompt_idx]['prompt_token_ids']
             max_token_limit = self.config.response_length + len(prompt_tokens)
             max_response_token_limit = self.config.response_length 
        
@@ -681,7 +658,7 @@
             # updated_sampling_params.stop_token_ids = [self.tokenizer.eos_token_id]
 
             n_rollouts = self.config.n
-            if is_validation:
+            if is_validate:
                 # validation data is already repeated in the outer loop
                 n_rollouts = 1
 
@@ -690,10 +667,12 @@
             all_log_probs: List[List[float]] = [[] for _ in range(n_rollouts)]
             all_tool_call_masks: List[List[int]] = [[] for _ in range(n_rollouts)]
             all_dones = [False for _ in range(n_rollouts)]
+            all_tool_call_counts = [0 for _ in range(n_rollouts)]
             has_tool_calls = [False for _ in range(n_rollouts)]  
 
             for _ in range(self.config.max_tool_calls):
-                gathered_outputs = await asyncio.gather(*[self.generate_sequence_task(idx, generation_tokens, updated_sampling_params) for idx, generation_tokens in enumerate(all_tokens) if not all_dones[idx]])
+                gathered_outputs = await asyncio.gather(*[self.generate_sequence_task(idx, vllm_inputs[idx], updated_sampling_params) \
+                                                          for idx in range(len(vllm_inputs)) if not all_dones[idx]])
         
                 for gen_idx, gen_output in gathered_outputs:
                     output = gen_output.outputs[0]
@@ -711,6 +690,7 @@
                         tool_call = tool_calls[-1]
                         toolcall_result = await _apply_tool(tool_call)
                         if not isinstance(toolcall_result['content'], str):
+                            # Timeout can return a Tuple
                             toolcall_result['content'] = str(toolcall_result['content'])
                         toolcall_result_with_special_token = "\n" + tool_response_start_tokens[0] + toolcall_result['content'] + tool_response_stop_tokens[0]
                         result_tokens = self.tokenizer.encode(toolcall_result_with_special_token, add_special_tokens=False)
@@ -721,7 +701,10 @@
                         all_log_probs[gen_idx].extend([0.0] * (len(result_tokens)))
                         all_tool_call_masks[gen_idx].extend([1] * (len(cur_token_ids)))
                         all_tool_call_masks[gen_idx].extend([0] * (len(result_tokens)))
+                        all_tool_call_counts[gen_idx] += 1
                         has_tool_calls[gen_idx] = True
+                        if all_tool_call_counts[gen_idx] >= self.config.max_tool_calls:
+                            all_dones[gen_idx] = True
                     else:
                         # Update running statistics.
                         all_tokens[gen_idx].extend(cur_token_ids)
@@ -730,12 +713,12 @@
                         all_dones[gen_idx] = True
 
                     # If sequences has hit the max token limit, truncate the sequence and mark as done.
-                    # @TODO(mluo): If the generation has too many tests, we should stop the generation.
                     if len(all_tokens[gen_idx]) >= max_token_limit:
                         all_tokens[gen_idx] = all_tokens[gen_idx][:max_token_limit]
                         all_log_probs[gen_idx] = all_log_probs[gen_idx][:max_response_token_limit]
                         all_tool_call_masks[gen_idx] = all_tool_call_masks[gen_idx][:max_response_token_limit]
                         all_dones[gen_idx] = True
+                print(all_tool_call_counts)
                 # Break out of the loop if all generations have terminated.
                 if all(all_dones):
                     break
@@ -750,8 +733,8 @@
         async def _async_generate():
             # Create all tasks
             tasks = [
-                _generate_single_prompt_vectorized(prompt_idx, prompt_tokens)
-                for prompt_idx, prompt_tokens in enumerate(idx_list)
+                _generate_single_prompt_vectorized(prompt_idx, vllm_inputs)
+                for prompt_idx in range(batch_size)
             ]
 
             # Use as_completed to yield results as they finish
@@ -787,15 +770,14 @@
                     non_tensor_batch[key] = single_val
 
                 # Handle multiple samples per prompt when n > 1 and sampling
-                if self.config.n > 1 and not is_validation:
+                if self.config.n > 1 and do_sample:
                     single_idx = single_idx.repeat_interleave(self.config.n, dim=0)
                     single_attention_mask = single_attention_mask.repeat_interleave(self.config.n, dim=0)
                     single_position_ids = single_position_ids.repeat_interleave(self.config.n, dim=0)
                     # Create interleaved non_tensor_batch for this subset
                     for key, val in non_tensor_batch.items():
                         # Get single value and repeat n times
-                        repeated_val = np.repeat(val, self.config.n)
-                        non_tensor_batch[key] = repeated_val
+                        non_tensor_batch[key] = _repeat_interleave(val, self.sampling_params.n)
                 
                 # adding has_toolcall to the extra_info so that reward fn can assign bonus
                 for i, info in enumerate(non_tensor_batch['extra_info']):
@@ -806,6 +788,8 @@
                 response_length = response.size(1)
                 delta_position_id = torch.arange(1, response_length + 1, device=position_ids.device)
                 delta_position_id = delta_position_id.unsqueeze(0).repeat(response.size(0), 1)
+                if position_ids.dim() == 3:  # qwen2vl mrope
+                    delta_position_id = delta_position_id.view(response.size(0), 1, -1).expand(response.size(0), 3, -1)
                 
                 response_position_ids = single_position_ids[:, -1:] + delta_position_id
                 position_ids_out = torch.cat([single_position_ids, response_position_ids], dim=-1)
@@ -826,7 +810,7 @@
                 if self.config.vllm_log_prob:
                     batch['old_log_probs'] = log_probs
                 
-                if self.reward_fn is not None and not is_validation:
+                if self.reward_fn is not None and not is_validate:
                     init_batch = DataProto(
                         batch=batch,
                         non_tensor_batch=non_tensor_batch,
@@ -848,7 +832,4 @@
         # free vllm cache engine
         if vllm_version in ('0.3.1', '0.4.2', '0.5.4', '0.6.3') and self.config.free_cache_engine:
             self.inference_engine.free_cache_engine()
-        return None
-=======
-        return DataProto(batch=batch, non_tensor_batch=non_tensor_batch)
->>>>>>> 5367156a
+        return None