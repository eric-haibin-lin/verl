# Copyright 2024 Bytedance Ltd. and/or its affiliates
#
# Licensed under the Apache License, Version 2.0 (the "License");
# you may not use this file except in compliance with the License.
# You may obtain a copy of the License at
#
#     http://www.apache.org/licenses/LICENSE-2.0
#
# Unless required by applicable law or agreed to in writing, software
# distributed under the License is distributed on an "AS IS" BASIS,
# WITHOUT WARRANTIES OR CONDITIONS OF ANY KIND, either express or implied.
# See the License for the specific language governing permissions and
# limitations under the License.
import logging
from collections.abc import AsyncGenerator
from typing import Any, Callable, Dict, List, Optional, Tuple, Union

import cloudpickle
import ray
from omegaconf import DictConfig
from starlette.requests import Request
from starlette.responses import JSONResponse, StreamingResponse
from vllm import SamplingParams
from vllm.engine.arg_utils import AsyncEngineArgs
from vllm.entrypoints.logger import RequestLogger
from vllm.entrypoints.openai.protocol import ChatCompletionRequest, ChatCompletionResponse, CompletionRequest, CompletionResponse, ErrorResponse
from vllm.entrypoints.openai.serving_chat import OpenAIServingChat
from vllm.entrypoints.openai.serving_completion import OpenAIServingCompletion
from vllm.entrypoints.openai.serving_models import BaseModelPath, OpenAIServingModels
from vllm.v1.engine.async_llm import AsyncLLM
from vllm.v1.executor.abstract import Executor
from vllm.worker.worker_base import WorkerWrapperBase
from vllm.distributed.device_communicators.cuda_communicator import (
            CudaCommunicator)

from verl.utils.fs import copy_to_local
from verl.workers.rollout.async_server import AsyncServerBase
from verl.workers.rollout.vllm_rollout.monkey_patch import all_reduce

logger = logging.getLogger(__file__)

CudaCommunicator.all_reduce = all_reduce


class ExternalRayDistributedExecutor(Executor):
    """An executor that engines are launched by external ray actors."""

    uses_ray: bool = False

    def _init_executor(self) -> None:
        assert self.vllm_config.instance_id is not None, "instance_id must be set for external ray actors."

        fields = self.vllm_config.instance_id.split(":")
        assert len(fields) == 4, f"instance_id: {self.vllm_config.instance_id} must be in the format of <namespace>:<wg_prefix>:<vllm_dp_size>:<vllm_dp_rank>."
        namespace, wg_prefix, vllm_dp_size, vllm_dp_rank = fields[0], fields[1], int(fields[2]), int(fields[3])

        # Make sure subprocess in same namespace as parent actor.
        # actor name format: {name_prefix}WorkerDict_{pg_idx}:{local_rank}
        ray.init(namespace=namespace)
        actor_names = [actor_name for actor_name in ray.util.list_named_actors() if actor_name.startswith(f"{wg_prefix}WorkerDict") or actor_name.startswith(f"{wg_prefix}ActorRolloutRefWorker")]

        vllm_tp_size = self.vllm_config.parallel_config.tensor_parallel_size
        assert len(actor_names) == vllm_dp_size * vllm_tp_size, f"instance_id: {self.vllm_config.instance_id} has {len(actor_names)} actors, but vllm_dp_size: {vllm_dp_size} * vllm_tp_size: {vllm_tp_size} = {vllm_dp_size * vllm_tp_size} is expected."

        def get_pg_index_and_local_rank(actor_name) -> Tuple[int, int]:
            fields = actor_name.split(":")
            assert len(fields) == 2, f"invalid actor name: {actor_name}"
            pg_index, local_rank = int(fields[0].split("_")[-1]), int(fields[1])
            return pg_index, local_rank

        # sort actor names by pg_index and local_rank
        actor_names = sorted(actor_names, key=get_pg_index_and_local_rank)
        actor_names = actor_names[vllm_dp_rank * vllm_tp_size : (vllm_dp_rank + 1) * vllm_tp_size]
        self.workers: List[WorkerWrapperBase] = [ray.get_actor(actor_name) for actor_name in actor_names]
        print(f"instance_id: {self.vllm_config.instance_id} intializes with external actors: {actor_names}")

        kwargs = dict(
            vllm_config=self.vllm_config,
            local_rank=None,
            rank=None,
            distributed_init_method="env://",
            is_driver_worker=True,
        )
        self.collective_rpc("init_worker", args=([kwargs],))
        self.collective_rpc("init_device")
        self.collective_rpc("load_model")
        print(f"instance_id: {self.vllm_config.instance_id} intializes finished.")

    def collective_rpc(
        self,
        method: Union[str, Callable],
        timeout: Optional[float] = None,
        args: Tuple = (),
        kwargs: Optional[Dict[str, Any]] = None,
    ) -> List[Any]:
        # TODO(wuxibin): support ray compiled graph
        if isinstance(method, str):
            sent_method = method
        else:
            sent_method = cloudpickle.dumps(method)
        del method
<<<<<<< HEAD
        futures = [worker.execute_method.remote(sent_method, *args, **(kwargs or {})) for worker in self.workers]
        outputs = ray.get(futures)
        # if sent_method == 'execute_model':
        #     logger.info(f'execute model exit')
=======

        # ~3ms overhead per schedule step due to SchedulerOutput/ModelRunnerOutput serialization/deserialization.
        outputs = ray.get([worker.execute_method.remote(sent_method, *args, **(kwargs or {})) for worker in self.workers])
>>>>>>> 8970cb05
        return outputs

    def check_health(self):
        return


@ray.remote(num_cpus=1)
class AsyncvLLMServer(AsyncServerBase):
    """
    AsyncvLLMServer is a wrapper for AsyncLLM, it uses ExternalRayDistributedExecutor to launch engines
    in hybrid rollout workers, i.e AsyncActorRolloutRefWorker.

    AsyncvLLMServer works as follows:
    1. Start FastAPI server first.
    2. Initialize AsyncLLM with ExternalRayDistributedExecutor.
    3. AsyncLLM spawn EngineCore in subprocess.
    4. EngineCore initialize ExternalRayDistributedExecutor.
    5. ExternalRayDistributedExecutor lookup its corresponding actors by name.
    6. ExternalRayDistributedExecutor init executor: init_worker, init_device, load_model.

    For vLLM AsyncLLM design, see: https://github.com/vllm-project/vllm/pull/9826
    """

    def __init__(self, config: DictConfig, vllm_dp_size: int, vllm_dp_rank: int, wg_prefix: str):
        """
        Args:
            config: DictConfig, actor_rollout_ref config.
            vllm_dp_size: int, vllm data parallel size.
            vllm_dp_rank: int, vllm data parallel rank.
            wg_prefix: str, worker group prefix, used to lookup actors.
        """
        super().__init__()

        self.config = config
        self.vllm_dp_size = vllm_dp_size
        self.vllm_dp_rank = vllm_dp_rank
        self.wg_prefix = wg_prefix
        self.engine: AsyncLLM = None

    async def init_engine(self):
        """Init vLLM AsyncLLM engine."""
        config = self.config
        model_path = config.model.path
        model_name = "/".join(model_path.split("/")[-2:])
        local_path = copy_to_local(model_path)
        trust_remote_code = config.model.get("trust_remote_code", False)
        config = config.rollout

        tensor_parallel_size = config.get("tensor_model_parallel_size", 1)
        max_model_len = config.max_model_len if config.max_model_len else config.prompt_length + config.response_length
        max_model_len = max(max_model_len, 32768)
        max_num_batched_tokens = max(config.get("max_num_batched_tokens", 32768), max_model_len)

        # Override default generation config from hugging face model config,
        # user can still override them by passing kwargs in each request.
        kwargs = dict(
            n=1,
            logprobs=0,
            max_tokens=config.response_length,
        )
        for k in config.keys():
            if hasattr(SamplingParams(), str(k)):
                kwargs[k] = config.get(k)
        print(f"override_generation_config: {kwargs}")

        engine_args = AsyncEngineArgs(
            model=local_path,
            enable_sleep_mode=True,
            override_generation_config=kwargs,
            tensor_parallel_size=tensor_parallel_size,
            distributed_executor_backend=ExternalRayDistributedExecutor,
            dtype=config.dtype,
            enforce_eager=config.enforce_eager,
            gpu_memory_utilization=config.gpu_memory_utilization,
            disable_custom_all_reduce=True,
            #disable_mm_preprocessor_cache=True,
            skip_tokenizer_init=False,
            max_model_len=max_model_len,
            load_format="auto",
            disable_log_stats=config.disable_log_stats,
            max_num_batched_tokens=max_num_batched_tokens,
            enable_chunked_prefill=config.enable_chunked_prefill,
            enable_prefix_caching=True,
            trust_remote_code=trust_remote_code,
            seed=self.vllm_dp_rank,
            max_num_seqs=1024,
            hf_overrides={"max_position_embeddings": max_model_len},
        )

        # init async llm engine
        vllm_config = engine_args.create_engine_config()
        namespace = ray.get_runtime_context().namespace
        vllm_config.instance_id = f"{namespace}:{self.wg_prefix}:{self.vllm_dp_size}:{self.vllm_dp_rank}"
        self.engine = AsyncLLM.from_vllm_config(vllm_config)

        # build serving chat
        model_config = self.engine.model_config
        BASE_MODEL_PATHS = [BaseModelPath(name=model_name, model_path=model_path)]
        models = OpenAIServingModels(self.engine, model_config, BASE_MODEL_PATHS)
        self.openai_serving_chat = OpenAIServingChat(
            self.engine,
            model_config,
            models,
            "assistant",
            request_logger=RequestLogger(max_log_len=4096) if not config.disable_logging else None,
            chat_template=None,
            chat_template_content_format="auto",
        )

        self.openai_serving_completion = OpenAIServingCompletion(
            self.engine,
            model_config,
            models,
            request_logger=RequestLogger(max_log_len=4096) if not config.disable_logging else None,
            return_tokens_as_token_ids=True,
        )

        print(f"Async vLLM Server running at {await self.get_server_address()}")

    async def chat_completion(self, raw_request: Request):
        """OpenAI-compatible HTTP endpoint.

        API reference: https://docs.vllm.ai/en/latest/serving/openai_compatible_server.html
        """
        request_json = await raw_request.json()
        request = ChatCompletionRequest(**request_json)
        generator = await self.openai_serving_chat.create_chat_completion(request, raw_request)

        if isinstance(generator, ErrorResponse):
            return JSONResponse(content=generator.model_dump(), status_code=generator.code)
        if request.stream:
            return StreamingResponse(content=generator, media_type="text/event-stream")
        else:
            assert isinstance(generator, ChatCompletionResponse)
            return JSONResponse(content=generator.model_dump())
        
    async def completions(self, raw_request: Request):
        """OpenAI completions API.

        API reference: https://platform.openai.com/docs/api-reference/completions/create
        """
        request_json = await raw_request.json()
        request = CompletionRequest(**request_json)
        generator = await self.openai_serving_completion.create_completion(request, raw_request)

        if isinstance(generator, ErrorResponse):
            return JSONResponse(content=generator.model_dump(), status_code=generator.code)
        if request.stream:
            return StreamingResponse(content=generator, media_type="text/event-stream")
        else:
            assert isinstance(generator, CompletionResponse)
            if generator.choices and generator.choices[0].logprobs:
                generator.choices[0].logprobs.token_logprobs = [] 
                generator.choices[0].logprobs.top_logprobs = []
                generator.choices[0].logprobs.text_offset = []
            return JSONResponse(content=generator.model_dump())

    async def chat_completion_generator(self, request: ChatCompletionRequest) -> AsyncGenerator[Tuple[int, str]]:
        """Direct chat completion without FastAPI.

        Args:
            request: ChatCompletionRequest, request object.

        Returns:
            AsyncGenerator[Tuple[int, str]]: async generator of (status_code, data) pairs.
        """
        generator = await self.openai_serving_chat.create_chat_completion(request)
        if isinstance(generator, ErrorResponse):
            data = generator.model_dump_json(exclude_unset=True)
            yield generator.code, f"data: {data}\n\n"

        if request.stream:
            async for chunk in generator:
                yield 200, chunk
        else:
            assert isinstance(generator, ChatCompletionResponse)
            data = generator.model_dump_json(exclude_unset=True)
            yield 200, f"data: {data}\n\n"

    async def wake_up(self, tags: Optional[list[str]] = None):
        await self.engine.wake_up(tags)

    async def sleep(self):
        # TODO: https://github.com/vllm-project/vllm/issues/17103
        await self.engine.reset_prefix_cache()
        await self.engine.sleep()<|MERGE_RESOLUTION|>--- conflicted
+++ resolved
@@ -99,16 +99,9 @@
         else:
             sent_method = cloudpickle.dumps(method)
         del method
-<<<<<<< HEAD
-        futures = [worker.execute_method.remote(sent_method, *args, **(kwargs or {})) for worker in self.workers]
-        outputs = ray.get(futures)
-        # if sent_method == 'execute_model':
-        #     logger.info(f'execute model exit')
-=======
 
         # ~3ms overhead per schedule step due to SchedulerOutput/ModelRunnerOutput serialization/deserialization.
         outputs = ray.get([worker.execute_method.remote(sent_method, *args, **(kwargs or {})) for worker in self.workers])
->>>>>>> 8970cb05
         return outputs
 
     def check_health(self):
