--- conflicted
+++ resolved
@@ -78,21 +78,6 @@
         super().__init__()
         self.actor_module = actor_module
         self.config = config
-<<<<<<< HEAD
-        self.tokenizer = tokenizer
-        self.model_hf_config = model_hf_config
-        assert not (not config.enforce_eager and config.free_cache_engine), \
-            "disable CUDA graph (enforce_eager = False) if free cache engine"
-
-        tensor_parallel_size = self.config.get('tensor_model_parallel_size', 1)
-        assert tensor_parallel_size <= torch.distributed.get_world_size(), \
-            "tensor parallel size should be less than or equal to the world size"
-        self.tensor_parallel_size = tensor_parallel_size
-        
-        max_num_batched_tokens = int(self.config.get('max_num_batched_tokens', 8192))
-        
-        if kwargs.get('train_tp', None) is not None:
-=======
         assert not (not config.enforce_eager and config.free_cache_engine), "disable CUDA graph (enforce_eager = False) if free cache engine"
 
         tensor_parallel_size = self.config.get("tensor_model_parallel_size", 1)
@@ -100,7 +85,6 @@
         max_num_batched_tokens = int(self.config.get("max_num_batched_tokens", 8192))
 
         if kwargs.get("train_tp") is not None:
->>>>>>> 312a8cbc
             # deployed with megatron
             import os
 
