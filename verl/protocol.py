--- conflicted
+++ resolved
@@ -63,12 +63,9 @@
     pass
 
 
-<<<<<<< HEAD
-=======
 _padding_size_key = "_padding_size_key_x123d"
 
 
->>>>>>> 5631302f
 def pad_dataproto_to_divisor(data: "DataProto", size_divisor: int):
     """Pad a DataProto to size divisible by size_divisor
 
@@ -813,6 +810,9 @@
         )
 
 
+import ray
+
+
 @dataclass
 class DataProtoFuture:
     """
