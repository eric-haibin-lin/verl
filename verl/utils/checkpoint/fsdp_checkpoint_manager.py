# Copyright 2024 Bytedance Ltd. and/or its affiliates
#
# Licensed under the Apache License, Version 2.0 (the "License");
# you may not use this file except in compliance with the License.
# You may obtain a copy of the License at
#
#     http://www.apache.org/licenses/LICENSE-2.0
#
# Unless required by applicable law or agreed to in writing, software
# distributed under the License is distributed on an "AS IS" BASIS,
# WITHOUT WARRANTIES OR CONDITIONS OF ANY KIND, either express or implied.
# See the License for the specific language governing permissions and
# limitations under the License.

import os
import warnings
from typing import Optional, Union

import torch
import torch.distributed
from accelerate import init_empty_weights
from torch.distributed.fsdp import FullStateDictConfig, ShardedOptimStateDictConfig, ShardedStateDictConfig, StateDictType
from torch.distributed.fsdp import FullyShardedDataParallel as FSDP
from transformers import GenerationConfig, PreTrainedTokenizer, ProcessorMixin
from safetensors.torch import load_file

from verl.utils.device import is_cuda_available
from verl.utils.fs import copy_to_local, is_non_local
from verl.utils.fsdp_utils import fsdp_version, get_fsdp_state_ctx

from .checkpoint_manager import BaseCheckpointManager


class FSDPCheckpointManager(BaseCheckpointManager):
    """
    Manage FSDP checkpointing in SPMD training.

    - Saves/loads per-rank sharded model & optimizer states
    - Persists full lr_scheduler and RNG state
    - Stores HF tokenizer/processor and model/config for unified restore

    Args:
        model (FSDP): Wrapped model instance.
        optimizer (Optimizer): Training optimizer.
        lr_scheduler (LRScheduler): Learning-rate scheduler.
        processing_class (PreTrainedTokenizer or ProcessorMixin, optional):
            Pre-/post-processing artifact handler.
        checkpoint_contents (list[str], optional):
            Components to include; must contain 'model', 'optimizer', 'extra'.
    """

    def __init__(
        self,
        model: FSDP,
        optimizer: torch.optim.Optimizer,
        lr_scheduler: torch.optim.lr_scheduler.LRScheduler,
        processing_class: Union[PreTrainedTokenizer, ProcessorMixin] = None,
        checkpoint_contents: Optional[list] = None,
        **kwargs,
    ):
        if checkpoint_contents is None:
            checkpoint_contents = ["model", "optimizer", "extra"]
        if processing_class is None:
            assert "tokenizer" in kwargs, "tokenizer or processor must be provided"
            warnings.warn("`tokenizer` is deprecated. use `processing_class` instead.", DeprecationWarning, stacklevel=2)
            processing_class = kwargs.pop("tokenizer")
        assert "model" in checkpoint_contents and "optimizer" in checkpoint_contents and "extra" in checkpoint_contents, f"FSDPCheckpointManager must include ['model', 'optimizer', 'extra'], got {checkpoint_contents}"

        super().__init__(
            model,
            optimizer,
            lr_scheduler=lr_scheduler,
            processing_class=processing_class,
            checkpoint_contents=checkpoint_contents,
        )

    def load_checkpoint(self, local_path: str, hdfs_path: str = None, del_local_after_load=False):
        """
        Load an FSDP checkpoint for this rank.

        Downloads and loads:
          - model and optimizer shards
          - extra state dict (scheduler + RNG)

        Args:
            local_path: Directory with per-rank checkpoint files.
            hdfs_path: Unused (for API compatibility).
            del_local_after_load: Remove local files after loading.
        """
        if local_path is None:
            return
        # every rank download its own checkpoint
        remote_model_path = os.path.join(local_path, f'model_world_size_{self.world_size}_rank_{self.rank}.pt')
        remote_optim_path = os.path.join(local_path, f'optim_world_size_{self.world_size}_rank_{self.rank}.pt')
        remote_extra_state_path = os.path.join(local_path,
                                               f'extra_state_world_size_{self.world_size}_rank_{self.rank}.pt')
        checkpoint_model_path = os.path.join(local_path, f'checkpoint')
        print(
            f'[rank-{self.rank}]: Loading from {remote_model_path} and {remote_optim_path} and {remote_extra_state_path}'
        )
        local_model_path = copy_to_local(remote_model_path)
        checkpoint_model_path = copy_to_local(checkpoint_model_path)
        local_optim_path = copy_to_local(remote_optim_path)
        local_extra_state_path = copy_to_local(remote_extra_state_path)

        # Load and apply model state dict first
        model_state_dict = torch.load(local_model_path, weights_only=False)
<<<<<<< HEAD
        state_dict_cfg = ShardedStateDictConfig(offload_to_cpu=True)
        optim_cfg = ShardedOptimStateDictConfig(offload_to_cpu=True)
=======
        optimizer_state_dict = torch.load(local_optim_path, weights_only=False)
        extra_state_dict = torch.load(local_extra_state_path, weights_only=False)

        if del_local_after_load:
            try:
                os.remove(local_model_path) if is_non_local(local_model_path) else None
                os.remove(local_optim_path) if is_non_local(local_optim_path) else None
                os.remove(local_extra_state_path) if is_non_local(local_extra_state_path) else None
            except Exception as e:
                print(f"[rank-{self.rank}]: remove local resume ckpt file after loading failed, exception {e} will be ignored")

        lr_scheduler_state_dict = extra_state_dict["lr_scheduler"]

        state_dict_cfg = ShardedStateDictConfig(offload_to_cpu=True if is_cuda_available else False)
        optim_cfg = ShardedOptimStateDictConfig(offload_to_cpu=True if is_cuda_available else False)
>>>>>>> bb023a24
        with get_fsdp_state_ctx(self.model, StateDictType.SHARDED_STATE_DICT, state_dict_cfg, optim_cfg):
            self.model.load_state_dict(model_state_dict)
        del model_state_dict
        torch.cuda.empty_cache()

        # Then load optimizer
        if self.optimizer is not None:
            optimizer_state_dict = torch.load(local_optim_path, weights_only=False)
            with get_fsdp_state_ctx(self.model, StateDictType.SHARDED_STATE_DICT, state_dict_cfg, optim_cfg):
                self.optimizer.load_state_dict(optimizer_state_dict)
            del optimizer_state_dict
            torch.cuda.empty_cache()

        extra_state_dict = torch.load(local_extra_state_path, weights_only=False)
        lr_scheduler_state_dict = extra_state_dict["lr_scheduler"]

        # recover random state
        if extra_state_dict and "rng" in extra_state_dict:
            # 'rng' may not exist for backward compatibility
            self.load_rng_state(extra_state_dict["rng"])

        if self.lr_scheduler is not None:
            self.lr_scheduler.load_state_dict(lr_scheduler_state_dict)

        del extra_state_dict
        torch.cuda.empty_cache()


    def save_checkpoint(self, local_path: str, hdfs_path: str = None, global_step: int = 0, max_ckpt_to_keep=None):
        """
        Save an FSDP checkpoint for this rank.

        Writes:
          - model & optimizer shard files
          - extra state dict (scheduler + RNG)
          - HF tokenizer/processor and model/config on rank 0
          - optional full HF model under 'huggingface/' if requested

        Rotates old checkpoints, keeping at most `max_ckpt_to_keep`.

        Args:
            local_path: Target directory for checkpoint files.
            hdfs_path: Unused (for API compatibility).
            global_step: Current training step (used for bookkeeping).
            max_ckpt_to_keep: Number of recent checkpoints to retain.
        """
        if local_path is None:
            return

        # record the previous global step
        self.previous_global_step = global_step

        # remove previous local_path
        if max_ckpt_to_keep and isinstance(max_ckpt_to_keep, int) and max_ckpt_to_keep > 0 and len(self.previous_saved_paths) >= max_ckpt_to_keep:
            keep_start = len(self.previous_saved_paths) - max_ckpt_to_keep + 1
            self.remove_previous_save_local_path(self.previous_saved_paths[:keep_start])
            self.previous_saved_paths = self.previous_saved_paths[keep_start:]

        local_path = self.local_mkdir(local_path)
        torch.distributed.barrier()

        # every rank will save its own model and optim shard
        state_dict_cfg = ShardedStateDictConfig(offload_to_cpu=True if is_cuda_available else False)
        optim_cfg = ShardedOptimStateDictConfig(offload_to_cpu=True if is_cuda_available else False)
        with warnings.catch_warnings():
            warnings.simplefilter("ignore")
            with get_fsdp_state_ctx(self.model, StateDictType.SHARDED_STATE_DICT, state_dict_cfg, optim_cfg):
                model_state_dict = self.model.state_dict()
                optimizer_state_dict = self.optimizer.state_dict() if self.optimizer is not None else None
                lr_scheduler_state_dict = self.lr_scheduler.state_dict() if self.lr_scheduler is not None else None

                extra_state_dict = {
                    "lr_scheduler": lr_scheduler_state_dict,
                    "rng": self.get_rng_state(),
                }
                model_path = os.path.join(local_path, f"model_world_size_{self.world_size}_rank_{self.rank}.pt")
                optim_path = os.path.join(local_path, f"optim_world_size_{self.world_size}_rank_{self.rank}.pt")
                extra_path = os.path.join(local_path, f"extra_state_world_size_{self.world_size}_rank_{self.rank}.pt")

                print(f"[rank-{self.rank}]: Saving model to {os.path.abspath(model_path)}")
                print(f"[rank-{self.rank}]: Saving optim to {os.path.abspath(optim_path)}")
                print(f"[rank-{self.rank}]: Saving extra_state to {os.path.abspath(extra_path)}")
                torch.save(model_state_dict, model_path)
                torch.save(optimizer_state_dict, optim_path)  # TODO: address optimizer is None
                torch.save(extra_state_dict, extra_path)

        if self.rank == 0:
            if fsdp_version(self.model) == 1:
                unwrap_model = self.model._fsdp_wrapped_module
            else:
                unwrap_model = self.model

            model_config = unwrap_model.config
            if unwrap_model.can_generate() and hasattr(model_config, "name_or_path") and model_config.name_or_path:
                # Some model's name_or_path is empty if not initialized from pretrained,
                # in this cases, we don't save generation config.
                generation_config = GenerationConfig.from_pretrained(model_config.name_or_path)
                generation_config.save_pretrained(local_path)
            else:
                generation_config = None

            model_config.save_pretrained(local_path)
            self.processing_class.save_pretrained(local_path)

        # wait for everyone to dump to local
        torch.distributed.barrier()

        if "hf_model" in self.checkpoint_contents:
            hf_local_path = os.path.join(local_path, "huggingface")
            os.makedirs(hf_local_path, exist_ok=True)

            # Only rank 0 will save hf model and,
            # offload to cpu to save LLMs which may be too large to fit in one GPU
            state_dict_config = FullStateDictConfig(offload_to_cpu=True, rank0_only=True)
            with get_fsdp_state_ctx(self.model, StateDictType.FULL_STATE_DICT, state_dict_config, None):
                state_dict = self.model.state_dict()

            if self.rank == 0:
                if "ForTokenClassification" in model_config.architectures[0]:
                    from transformers import AutoModelForTokenClassification

                    auto_model_cls = AutoModelForTokenClassification
                elif "ForCausalLM" in model_config.architectures[0]:
                    from transformers import AutoModelForCausalLM

                    auto_model_cls = AutoModelForCausalLM
                elif "ForConditionalGeneration" in model_config.architectures[0]:
                    from transformers import AutoModelForVision2Seq

                    auto_model_cls = AutoModelForVision2Seq
                else:
                    raise NotImplementedError(f"Unknown architecture {model_config['architectures']}")

                with init_empty_weights():
                    save_model = auto_model_cls.from_config(model_config, torch_dtype=torch.bfloat16)
                save_model.to_empty(device="cpu")

                if save_model.can_generate():
                    if generation_config is not None:
                        save_model.generation_config = generation_config
                    else:
                        print(f"Warning: {self.__class__.__name__}.save_checkpoint: Generation config file not found in, using a generation config created from the model config when saving hf_model.")

                save_model.save_pretrained(hf_local_path, state_dict=state_dict)
                self.processing_class.save_pretrained(hf_local_path)
                del state_dict
                del save_model

            # wait for rank0 to dump hf_model to local
            torch.distributed.barrier()

        self.previous_saved_paths.append(local_path)<|MERGE_RESOLUTION|>--- conflicted
+++ resolved
@@ -105,26 +105,8 @@
 
         # Load and apply model state dict first
         model_state_dict = torch.load(local_model_path, weights_only=False)
-<<<<<<< HEAD
-        state_dict_cfg = ShardedStateDictConfig(offload_to_cpu=True)
-        optim_cfg = ShardedOptimStateDictConfig(offload_to_cpu=True)
-=======
-        optimizer_state_dict = torch.load(local_optim_path, weights_only=False)
-        extra_state_dict = torch.load(local_extra_state_path, weights_only=False)
-
-        if del_local_after_load:
-            try:
-                os.remove(local_model_path) if is_non_local(local_model_path) else None
-                os.remove(local_optim_path) if is_non_local(local_optim_path) else None
-                os.remove(local_extra_state_path) if is_non_local(local_extra_state_path) else None
-            except Exception as e:
-                print(f"[rank-{self.rank}]: remove local resume ckpt file after loading failed, exception {e} will be ignored")
-
-        lr_scheduler_state_dict = extra_state_dict["lr_scheduler"]
-
         state_dict_cfg = ShardedStateDictConfig(offload_to_cpu=True if is_cuda_available else False)
         optim_cfg = ShardedOptimStateDictConfig(offload_to_cpu=True if is_cuda_available else False)
->>>>>>> bb023a24
         with get_fsdp_state_ctx(self.model, StateDictType.SHARDED_STATE_DICT, state_dict_cfg, optim_cfg):
             self.model.load_state_dict(model_state_dict)
         del model_state_dict
