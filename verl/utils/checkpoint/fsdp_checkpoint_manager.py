--- conflicted
+++ resolved
@@ -70,17 +70,11 @@
         if local_path is None:
             return
         # every rank download its own checkpoint
-<<<<<<< HEAD
-        remote_model_path = os.path.join(path, f'model_world_size_{self.world_size}_rank_{self.rank}.pt')
-        checkpoint_model_path = os.path.join(path, f'checkpoint')
-        remote_optim_path = os.path.join(path, f'optim_world_size_{self.world_size}_rank_{self.rank}.pt')
-        remote_extra_state_path = os.path.join(path, f'extra_state_world_size_{self.world_size}_rank_{self.rank}.pt')
-=======
         remote_model_path = os.path.join(local_path, f'model_world_size_{self.world_size}_rank_{self.rank}.pt')
         remote_optim_path = os.path.join(local_path, f'optim_world_size_{self.world_size}_rank_{self.rank}.pt')
         remote_extra_state_path = os.path.join(local_path,
                                                f'extra_state_world_size_{self.world_size}_rank_{self.rank}.pt')
->>>>>>> eda9f0e9
+        checkpoint_model_path = os.path.join(local_path, f'checkpoint')
         print(
             f'[rank-{self.rank}]: Loading from {remote_model_path} and {remote_optim_path} and {remote_extra_state_path}'
         )
@@ -89,13 +83,10 @@
         local_optim_path = copy_to_local(remote_optim_path)
         local_extra_state_path = copy_to_local(remote_extra_state_path)
 
-<<<<<<< HEAD
-=======
         model_state_dict = torch.load(local_model_path, weights_only=False)
         optimizer_state_dict = torch.load(local_optim_path, weights_only=False)
         extra_state_dict = torch.load(local_extra_state_path, weights_only=False)
 
->>>>>>> eda9f0e9
         if del_local_after_load:
             try:
                 os.remove(local_model_path) if is_non_local(local_model_path) else None
@@ -160,7 +151,6 @@
         if self.lr_scheduler is not None:
             self.lr_scheduler.load_state_dict(lr_scheduler_state_dict)
 
-<<<<<<< HEAD
         del model_state_dict
         del optimizer_state_dict
         del extra_state_dict
@@ -169,13 +159,11 @@
         # wait for everyone to load
         torch.distributed.barrier()
 
-    def save_checkpoint(self, local_path: str, global_step: int, remove_previous_ckpt=False, *args, **kwargs):
-=======
+
     def save_checkpoint(self, local_path: str, hdfs_path: str = None, global_step: int = 0, max_ckpt_to_keep=None):
         if local_path is None:
             return
 
->>>>>>> eda9f0e9
         # record the previous global step
         self.previous_global_step = global_step
 
