--- conflicted
+++ resolved
@@ -12,11 +12,8 @@
 # See the License for the specific language governing permissions and
 # limitations under the License.
 import os
-<<<<<<< HEAD
+import random
 import re
-=======
-import random
->>>>>>> 312a8cbc
 import shutil
 import tempfile
 from typing import Optional, Union
