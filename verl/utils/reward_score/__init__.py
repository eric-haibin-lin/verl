--- conflicted
+++ resolved
@@ -47,18 +47,11 @@
         from . import prime_math
 
         res = prime_math.compute_score(solution_str, ground_truth)
-<<<<<<< HEAD
-    # elif data_source in ['codecontests', 'apps', 'codeforces', 'taco']:
+    # elif data_source in ["codecontests", "apps", "codeforces", "taco"]:
     #     from . import prime_code
+
     #     res = prime_code.compute_score(solution_str, ground_truth, continuous=True)
-    elif data_source in ['hiyouga/geometry3k']:
-=======
-    elif data_source in ["codecontests", "apps", "codeforces", "taco"]:
-        from . import prime_code
-
-        res = prime_code.compute_score(solution_str, ground_truth, continuous=True)
     elif data_source in ["hiyouga/geometry3k"]:
->>>>>>> 312a8cbc
         from . import geo3k
 
         res = geo3k.compute_score(solution_str, ground_truth)
