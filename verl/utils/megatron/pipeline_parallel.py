--- conflicted
+++ resolved
@@ -20,12 +20,8 @@
 
 
 def compute_transformers_input_shapes(batches, meta_info):
-<<<<<<< HEAD
-    from verl.models.bert_padding import unpad_input  # flash 2 is a must for Megatron
-=======
     from flash_attn.bert_padding import unpad_input  # flash 2 is a must for Megatron
 
->>>>>>> 312a8cbc
     # pre-compute input shapes for each micro-batch at each pp stage
     input_shapes = []
     for model_inputs in batches:
