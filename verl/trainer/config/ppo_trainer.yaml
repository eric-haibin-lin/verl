--- conflicted
+++ resolved
@@ -262,14 +262,11 @@
   max_critic_ckpt_to_keep: null
   # The timeout for ray worker group to wait for the register center to be ready
   ray_wait_register_center_timeout: 300
-<<<<<<< HEAD
   # RLLM arguments
   rejection_sample: False # Reject sample prompts that all succeed or all fail (0 signal for GRPO due to normalization).
   rejection_sample_multiplier: 2 # Multiple the training batch size by this factor to account for rejection sampling reduction.
   n_training_gpus_per_node: 4 # For verl-pipeline.
-=======
   device: cuda
->>>>>>> c60546d3
 
 ray_init:
   num_cpus: null # `None` means using all CPUs, which might cause hang if limited in systems like SLURM. Please set to a number allowed then.
