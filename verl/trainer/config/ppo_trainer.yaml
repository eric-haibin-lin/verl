--- conflicted
+++ resolved
@@ -72,6 +72,8 @@
     compute_reward: False # Samplers trajectories and compute rewards on rollout worker (not main).
     vllm_log_prob: True # Append log_prob from vllm rollout, disables FSDP log_prob.
     async_engine: True # Enable async engine for vllm rollout.
+    enable_tools: False # Enable tools for rollout.
+    max_tool_calls: 10 # Maximum number of tool calls per response.
     temperature: 1.0
     val_temperature: 0.6
     top_k: -1 # 0 for hf rollout, -1 for vllm rollout
@@ -100,11 +102,6 @@
     do_sample: True
     # number of responses (i.e. num sample times)
     n: 1 # > 1 for grpo
-<<<<<<< HEAD
-    n_val: 8
-    enable_tools: False # Enable tools for rollout.
-    max_tool_calls: 10 # Maximum number of tool calls per response.
-=======
     val_kwargs:
       # sampling parameters for validation
       top_k: -1 # 0 for hf rollout, -1 for vllm rollout
@@ -112,7 +109,6 @@
       temperature: 0
       n: 1
       do_sample: False # default eager for validation
->>>>>>> 5367156a
 
 critic:
   strategy: fsdp
@@ -186,12 +182,9 @@
     kl_coef: 0.001
 
 trainer:
-<<<<<<< HEAD
   rejection_sample: False # Reject sample prompts that all succeed or all fail (0 signal for GRPO due to normalization).
   rejection_sample_multiplier: 2 # Multiple the training batch size by this factor to account for rejection sampling reduction.
-=======
   balance_batch: True
->>>>>>> 5367156a
   total_epochs: 30
   total_training_steps: null
   project_name: verl_examples
