--- conflicted
+++ resolved
@@ -71,13 +71,9 @@
     name: vllm
     compute_reward: False # Samplers trajectories and compute rewards on rollout worker (not main).
     vllm_log_prob: True # Append log_prob from vllm rollout, disables FSDP log_prob.
-<<<<<<< HEAD
-    async_engine: True # Enable async engine for vllm rollout. Must be False for non-pipelined agent training
-=======
-    async_engine: True # Enable async engine for vllm rollout.
+    async_engine: True # Enable async engine for vllm rollout. Must be False for non-pipelined agent training.
     enable_tools: False # Enable tools for rollout.
     max_tool_calls: 10 # Maximum number of tool calls per response.
->>>>>>> 5611b5d4
     temperature: 1.0
     top_k: -1 # 0 for hf rollout, -1 for vllm rollout
     top_p: 1
