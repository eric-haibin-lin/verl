--- conflicted
+++ resolved
@@ -249,10 +249,7 @@
     path: null
     name: null
 critic:
-<<<<<<< HEAD
   _target_: verl.trainer.config.FSDPCriticConfig
-=======
->>>>>>> 6deb77a9
   rollout_n: ${oc.select:actor_rollout_ref.rollout.n,1}
   strategy: fsdp
   enable: null
@@ -306,10 +303,6 @@
     discrete: false
     all_ranks: false
     ranks: []
-<<<<<<< HEAD
-=======
-  _target_: verl.trainer.config.FSDPCriticConfig
->>>>>>> 6deb77a9
   forward_micro_batch_size: ${oc.select:.ppo_micro_batch_size,null}
   forward_micro_batch_size_per_gpu: ${oc.select:.ppo_micro_batch_size_per_gpu,null}
   ulysses_sequence_parallel_size: 1
