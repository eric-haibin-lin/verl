--- conflicted
+++ resolved
@@ -97,11 +97,8 @@
     REINFORCE_PLUS_PLUS_BASELINE = "reinforce_plus_plus_baseline"
     REMAX = "remax"
     RLOO = "rloo"
-<<<<<<< HEAD
     LOOP = 'loop'
-=======
     GRPO_PASSK = "grpo_passk"
->>>>>>> c60546d3
 
 
 @dataclass
