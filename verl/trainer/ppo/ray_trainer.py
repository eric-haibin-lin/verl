--- conflicted
+++ resolved
@@ -861,32 +861,10 @@
                 timing_raw = {}
 
                 batch: DataProto = DataProto.from_single_dict(batch_dict)
-<<<<<<< HEAD
-
-                # pop those keys for generation
-                gen_batch = batch.pop(batch_keys=['input_ids', 'attention_mask', 'position_ids'])
-=======
                 batch.non_tensor_batch['uid'] = np.array([str(uuid.uuid4()) for _ in range(len(batch.batch))], dtype=object)
 
->>>>>>> 247d2193
                 with _timer('step', timing_raw):
                     with _timer('gen', timing_raw):
-<<<<<<< HEAD
-                        # gen_batch_output = self.actor_rollout_wg.generate_sequences(gen_batch)
-                        n_responses = self.config.actor_rollout_ref.rollout.n
-                        gen_batch.meta_info['n_responses'] = n_responses
-                        
-                        # Get the generator function which will yield results as they complete
-                        gen_seq_generator = self.actor_rollout_wg.generate_sequences_fn(gen_batch)
-                        # Collect outputs as they become available
-                        all_outputs = []
-                        for output in gen_seq_generator:
-                            print(output)
-                            # output is already a DataProto object
-                            all_outputs.append(output)
-                        # Combine all outputs
-                        gen_batch_output = DataProto.concat(all_outputs)
-=======
                         if not self.config.actor_rollout_ref.rollout.async_engine:
                             batch = self.actor_rollout_wg.generate_sequences(batch)
                         else:
@@ -898,7 +876,6 @@
                                 outputs.append(output)
                             # Combine all outputs
                             batch = DataProto.concat(outputs)
->>>>>>> 247d2193
 
                     if self.config.algorithm.adv_estimator == 'remax':
                         with _timer('gen_max', timing_raw):
