# Copyright 2024 Bytedance Ltd. and/or its affiliates
#
# Licensed under the Apache License, Version 2.0 (the "License");
# you may not use this file except in compliance with the License.
# You may obtain a copy of the License at
#
#     http://www.apache.org/licenses/LICENSE-2.0
#
# Unless required by applicable law or agreed to in writing, software
# distributed under the License is distributed on an "AS IS" BASIS,
# WITHOUT WARRANTIES OR CONDITIONS OF ANY KIND, either express or implied.
# See the License for the specific language governing permissions and
# limitations under the License.
"""
FSDP PPO Trainer with Ray-based single controller.
This trainer supports model-agonistic model initialization with huggingface
"""

import os
import uuid
import warnings
from contextlib import contextmanager
from dataclasses import dataclass, field
from enum import Enum
from pprint import pprint
from typing import Type, Dict
from copy import deepcopy
from collections import defaultdict
from functools import partial
from tqdm import tqdm

import ray
import numpy as np
from codetiming import Timer
from omegaconf import OmegaConf, open_dict
from verl import DataProto
from verl.protocol import pad_dataproto_to_divisor, unpad_dataproto, DataProtoItem
from verl.single_controller.base import Worker
from verl.single_controller.ray import RayResourcePool, RayWorkerGroup, RayClassWithInitArgs
from verl.single_controller.ray.base import create_colocated_worker_cls
from verl.trainer.ppo import core_algos
from verl.trainer.ppo.metric_utils import compute_data_metrics, compute_throughout_metrics, compute_timing_metrics, reduce_metrics, bootstrap_metric, calc_maj_val, process_validation_metrics
from verl.utils.seqlen_balancing import get_seqlen_balanced_partitions, log_seqlen_unbalance
from verl.utils.checkpoint.checkpoint_manager import find_latest_ckpt_path
from verl.utils.dataset.rl_dataset import RLHFDataset, collate_fn
from verl.utils.tracking import ValidationGenerationsLogger
from torch.utils.data import Dataset, RandomSampler, SequentialSampler
from torchdata.stateful_dataloader import StatefulDataLoader

WorkerType = Type[Worker]


def dataprotoitem_to_dataproto(item: DataProtoItem) -> DataProto:
    """Convert a DataProtoItem to a DataProto object"""
    return DataProto.from_dict(
        tensors=item.batch,  # TensorDict is already in correct format
        non_tensors=item.non_tensor_batch,  # Dict is already in correct format 
        meta_info=item.meta_info
    )

class Role(Enum):
    """
    To create more roles dynamically, you can subclass Role and add new members
    """
    Actor = 0
    Rollout = 1
    ActorRollout = 2
    Critic = 3
    RefPolicy = 4
    RewardModel = 5
    ActorRolloutRef = 6


class AdvantageEstimator(str, Enum):
    """
    Using an enumeration class to avoid spelling errors in adv_estimator
    """
    GAE = 'gae'
    GRPO = 'grpo'
    REINFORCE_PLUS_PLUS = 'reinforce_plus_plus'
    REINFORCE_PLUS_PLUS_BASELINE = 'reinforce_plus_plus_baseline'
    REMAX = 'remax'
    RLOO = 'rloo'
    LOOP = 'loop'


@dataclass
class ResourcePoolManager:
    """
    Define a resource pool specification. Resource pool will be initialized first.
    Mapping
    """
    resource_pool_spec: dict[str, list[int]]
    mapping: dict[Role, str]
    resource_pool_dict: dict[str, RayResourcePool] = field(default_factory=dict)

    def create_resource_pool(self):
        for resource_pool_name, process_on_nodes in self.resource_pool_spec.items():
            # max_colocate_count means the number of WorkerGroups (i.e. processes) in each RayResourcePool
            # For FSDP backend, we recommend using max_colocate_count=1 that merge all WorkerGroups into one.
            # For Megatron backend, we recommend using max_colocate_count>1 that can utilize different WorkerGroup for differnt models
            resource_pool = RayResourcePool(process_on_nodes=process_on_nodes,
                                            use_gpu=True,
                                            max_colocate_count=1,
                                            name_prefix=resource_pool_name)
            self.resource_pool_dict[resource_pool_name] = resource_pool

        self._check_resource_available()

    def get_resource_pool(self, role: Role) -> RayResourcePool:
        """Get the resource pool of the worker_cls"""
        return self.resource_pool_dict[self.mapping[role]]

    def get_n_gpus(self) -> int:
        """Get the number of gpus in this cluster."""
        return sum([n_gpus for process_on_nodes in self.resource_pool_spec.values() for n_gpus in process_on_nodes])

    def _check_resource_available(self):
        """Check if the resource pool can be satisfied in this ray cluster."""
        node_available_resources = ray.state.available_resources_per_node()
        node_available_gpus = {node: node_info.get('GPU', 0) for node, node_info in node_available_resources.items()}

        # check total required gpus can be satisfied
        total_available_gpus = sum(node_available_gpus.values())
        total_required_gpus = sum(
            [n_gpus for process_on_nodes in self.resource_pool_spec.values() for n_gpus in process_on_nodes])
        if total_available_gpus < total_required_gpus:
            raise ValueError(
                f"Total available GPUs {total_available_gpus} is less than total desired GPUs {total_required_gpus}")

        # check each resource pool can be satisfied, O(#resource_pools * #nodes)
        for resource_pool_name, process_on_nodes in self.resource_pool_spec.items():
            num_gpus, num_nodes = process_on_nodes[0], len(process_on_nodes)
            for node, available_gpus in node_available_gpus.items():
                if available_gpus >= num_gpus:
                    node_available_gpus[node] -= num_gpus
                    num_nodes -= 1
                    if num_nodes == 0:
                        break
            if num_nodes > 0:
                raise ValueError(
                    f"Resource pool {resource_pool_name}: {num_gpus}*{num_nodes} cannot be satisfied in this ray cluster"
                )


import torch
from verl.utils.torch_functional import masked_mean


def apply_kl_penalty(data: DataProto, kl_ctrl: core_algos.AdaptiveKLController, kl_penalty='kl'):
    responses = data.batch['responses']
    response_length = responses.size(1)
    token_level_scores = data.batch['token_level_scores']
    batch_size = data.batch.batch_size[0]
    attention_mask = data.batch['attention_mask']
    response_mask = attention_mask[:, -response_length:]

    # compute kl between ref_policy and current policy
    # When apply_kl_penalty, algorithm.use_kl_in_reward=True, so the reference model has been enabled.
    kld = core_algos.kl_penalty(data.batch['old_log_probs'], data.batch['ref_log_prob'],
                                kl_penalty=kl_penalty)  # (batch_size, response_length)
    kld = kld * response_mask
    beta = kl_ctrl.value

    token_level_rewards = token_level_scores - beta * kld

    current_kl = masked_mean(kld, mask=response_mask, axis=-1)  # average over sequence
    current_kl = torch.mean(current_kl, dim=0).item()

    # according to https://github.com/huggingface/trl/blob/951ca1841f29114b969b57b26c7d3e80a39f75a0/trl/trainer/ppo_trainer.py#L837
    kl_ctrl.update(current_kl=current_kl, n_steps=batch_size)
    data.batch['token_level_rewards'] = token_level_rewards

    metrics = {'actor/reward_kl_penalty': current_kl, 'actor/reward_kl_penalty_coeff': beta}

    return data, metrics


<<<<<<< HEAD
def compute_advantage(data: DataProto, adv_estimator, gamma=1.0, lam=1.0, mask_truncated_samples=False):
=======
def compute_response_mask(data: DataProto):
    responses = data.batch['responses']
    response_length = responses.size(1)
    attention_mask = data.batch['attention_mask']
    return attention_mask[:, -response_length:]


def compute_advantage(data: DataProto, adv_estimator, gamma=1.0, lam=1.0, num_repeat=1):
    # Back-compatible with trainers that do not compute response mask in fit
    if "response_mask" not in data.batch.keys():
        data.batch['response_mask'] = compute_response_mask(data)
>>>>>>> eda9f0e9
    # prepare response group
    # TODO: add other ways to estimate advantages
    if adv_estimator == AdvantageEstimator.GAE:
        values = data.batch['values']
        advantages, returns = core_algos.compute_gae_advantage_return(
            token_level_rewards=data.batch['token_level_rewards'],
            values=data.batch['values'],
            response_mask=data.batch['response_mask'],
            gamma=gamma,
            lam=lam)
        data.batch['advantages'] = advantages
        data.batch['returns'] = returns
    elif adv_estimator == AdvantageEstimator.GRPO:
<<<<<<< HEAD
        token_level_rewards = data.batch['token_level_rewards']
        index = data.non_tensor_batch['uid']
        responses = data.batch['responses']
        response_length = responses.size(-1)
        attention_mask = data.batch['attention_mask']
        response_mask = attention_mask[:, -response_length:]
        advantages, returns = core_algos.compute_grpo_outcome_advantage(token_level_rewards=token_level_rewards,
                                                                        eos_mask=response_mask,
                                                                        index=index,
                                                                        mask_truncated_samples=mask_truncated_samples)
=======
        advantages, returns = core_algos.compute_grpo_outcome_advantage(
            token_level_rewards=data.batch['token_level_rewards'],
            response_mask=data.batch['response_mask'],
            index=data.non_tensor_batch['uid'])
        data.batch['advantages'] = advantages
        data.batch['returns'] = returns
    elif adv_estimator == AdvantageEstimator.REINFORCE_PLUS_PLUS_BASELINE:
        advantages, returns = core_algos.compute_reinforce_plus_plus_baseline_outcome_advantage(
            token_level_rewards=data.batch['token_level_rewards'],
            response_mask=data.batch['response_mask'],
            index=data.non_tensor_batch['uid'])
>>>>>>> eda9f0e9
        data.batch['advantages'] = advantages
        data.batch['returns'] = returns
    elif adv_estimator == AdvantageEstimator.REINFORCE_PLUS_PLUS:
        advantages, returns = core_algos.compute_reinforce_plus_plus_outcome_advantage(
            token_level_rewards=data.batch['token_level_rewards'],
            response_mask=data.batch['response_mask'],
            gamma=gamma)
        data.batch['advantages'] = advantages
        data.batch['returns'] = returns
    elif adv_estimator == AdvantageEstimator.REMAX:
        advantages, returns = core_algos.compute_remax_outcome_advantage(
            token_level_rewards=data.batch['token_level_rewards'],
            reward_baselines=data.batch['reward_baselines'],
            response_mask=data.batch['response_mask'])

        data.batch['advantages'] = advantages
        data.batch['returns'] = returns
    elif adv_estimator == AdvantageEstimator.RLOO:
        advantages, returns = core_algos.compute_rloo_outcome_advantage(
            token_level_rewards=data.batch['token_level_rewards'],
            response_mask=data.batch['response_mask'],
            index=data.non_tensor_batch['uid'])
        data.batch['advantages'] = advantages
        data.batch['returns'] = returns
    elif adv_estimator == AdvantageEstimator.LOOP:
        # same as grpo but without normalization
        token_level_rewards = data.batch['token_level_rewards']
        index = data.non_tensor_batch['uid']
        responses = data.batch['responses']
        response_length = responses.size(-1)
        attention_mask = data.batch['attention_mask']
        response_mask = attention_mask[:, -response_length:]
        advantages, returns = core_algos.compute_loop_outcome_advantage(token_level_rewards=token_level_rewards,
                                                                        eos_mask=response_mask,
                                                                        index=index)
        data.batch['advantages'] = advantages
        data.batch['returns'] = returns
    else:
        raise NotImplementedError
    return data


@contextmanager
def _timer(name: str, timing_raw: Dict[str, float]):
    with Timer(name=name, logger=None) as timer:
        yield
    timing_raw[name] = timer.last


class RayPPOTrainer(object):
    """
    Note that this trainer runs on the driver process on a single CPU/GPU node.
    """

    # TODO: support each role have individual ray_worker_group_cls,
    # i.e., support different backend of different role
    def __init__(self,
                 config,
                 tokenizer,
                 role_worker_mapping: dict[Role, WorkerType],
                 resource_pool_manager: ResourcePoolManager,
                 ray_worker_group_cls: RayWorkerGroup = RayWorkerGroup,
                 processor=None,
                 reward_fn=None,
                 val_reward_fn=None):

        # assert torch.cuda.is_available(), 'cuda must be available on driver'

        self.tokenizer = tokenizer
        self.processor = processor
        self.config = config
        self.reward_fn = reward_fn
        self.val_reward_fn = val_reward_fn

        self.hybrid_engine = config.actor_rollout_ref.hybrid_engine
        # TODO: now we also support hybrid engine
        # assert self.hybrid_engine, 'Currently, only support hybrid engine'

        if self.hybrid_engine:
            assert Role.ActorRollout in role_worker_mapping, f'{role_worker_mapping.keys()=}'

        self.role_worker_mapping = role_worker_mapping
        self.resource_pool_manager = resource_pool_manager
        self.use_reference_policy = Role.RefPolicy in role_worker_mapping
        self.use_rm = Role.RewardModel in role_worker_mapping
        self.ray_worker_group_cls = ray_worker_group_cls
        self.validation_generations_logger = ValidationGenerationsLogger()

        # define in-reward KL control
        # kl loss control currently not suppoorted
        if config.algorithm.use_kl_in_reward:
            self.kl_ctrl_in_reward = core_algos.get_kl_controller(config.algorithm.kl_ctrl)

        if self.config.algorithm.adv_estimator == AdvantageEstimator.GAE:
            self.use_critic = True
        elif self.config.algorithm.adv_estimator in [
                AdvantageEstimator.GRPO, AdvantageEstimator.REINFORCE_PLUS_PLUS, AdvantageEstimator.REMAX,
<<<<<<< HEAD
                AdvantageEstimator.RLOO, AdvantageEstimator.LOOP
=======
                AdvantageEstimator.RLOO, AdvantageEstimator.REINFORCE_PLUS_PLUS_BASELINE
>>>>>>> eda9f0e9
        ]:
            self.use_critic = False
        else:
            raise NotImplementedError

        self._validate_config()
        self._create_dataloader()

    def _validate_config(self):
        config = self.config
        # number of GPUs total
        n_gpus = config.trainer.n_gpus_per_node * config.trainer.nnodes

        # 1. Check total batch size for data correctness
        real_train_batch_size = config.data.train_batch_size * config.actor_rollout_ref.rollout.n
        # assert real_train_batch_size % n_gpus == 0, \
        #     f"real_train_batch_size ({real_train_batch_size}) must be divisible by total n_gpus ({n_gpus})."

        # A helper function to check "micro_batch_size" vs "micro_batch_size_per_gpu"
        # We throw an error if the user sets both. The new convention is "..._micro_batch_size_per_gpu".
        def check_mutually_exclusive(mbs, mbs_per_gpu, name: str):
            settings = {
                "actor_rollout_ref.actor": "micro_batch_size",
                "critic": "micro_batch_size",
                "reward_model": "micro_batch_size",
                "actor_rollout_ref.ref": "log_prob_micro_batch_size",
                "actor_rollout_ref.rollout": "log_prob_micro_batch_size",
            }

            if name in settings:
                param = settings[name]
                param_per_gpu = f"{param}_per_gpu"

                if mbs is None and mbs_per_gpu is None:
                    raise ValueError(
                        f"[{name}] Please set at least one of '{name}.{param}' or '{name}.{param_per_gpu}'.")

                if mbs is not None and mbs_per_gpu is not None:
                    raise ValueError(
                        f"[{name}] You have set both '{name}.{param}' AND '{name}.{param_per_gpu}'. "
                        f"Please remove '{name}.{param}' because only '*_{param_per_gpu}' is supported (the former is deprecated)."
                    )

        if not config.actor_rollout_ref.actor.use_dynamic_bsz:
            # actor: ppo_micro_batch_size vs. ppo_micro_batch_size_per_gpu
            check_mutually_exclusive(config.actor_rollout_ref.actor.ppo_micro_batch_size,
                                     config.actor_rollout_ref.actor.ppo_micro_batch_size_per_gpu,
                                     "actor_rollout_ref.actor")

            if self.use_reference_policy:
                # reference: log_prob_micro_batch_size vs. log_prob_micro_batch_size_per_gpu
                check_mutually_exclusive(config.actor_rollout_ref.ref.log_prob_micro_batch_size,
                                         config.actor_rollout_ref.ref.log_prob_micro_batch_size_per_gpu,
                                         "actor_rollout_ref.ref")

            #  The rollout section also has log_prob_micro_batch_size vs. log_prob_micro_batch_size_per_gpu
            check_mutually_exclusive(config.actor_rollout_ref.rollout.log_prob_micro_batch_size,
                                     config.actor_rollout_ref.rollout.log_prob_micro_batch_size_per_gpu,
                                     "actor_rollout_ref.rollout")

        if self.use_critic and not config.critic.use_dynamic_bsz:
            # Check for critic micro-batch size conflicts
            check_mutually_exclusive(config.critic.ppo_micro_batch_size, config.critic.ppo_micro_batch_size_per_gpu,
                                     "critic")

        # Check for reward model micro-batch size conflicts
        if config.reward_model.enable and not config.reward_model.use_dynamic_bsz:
            check_mutually_exclusive(config.reward_model.micro_batch_size, config.reward_model.micro_batch_size_per_gpu,
                                     "reward_model")

        # Actor
        # check if train_batch_size is larger than ppo_mini_batch_size
        # if NOT dynamic_bsz, we must ensure:
        #    ppo_mini_batch_size is divisible by ppo_micro_batch_size
        #    ppo_micro_batch_size * sequence_parallel_size >= n_gpus
        if not config.actor_rollout_ref.actor.use_dynamic_bsz:
            assert config.data.train_batch_size >= config.actor_rollout_ref.actor.ppo_mini_batch_size
            sp_size = config.actor_rollout_ref.actor.get('ulysses_sequence_parallel_size', 1)
            if config.actor_rollout_ref.actor.ppo_micro_batch_size is not None:
                assert config.actor_rollout_ref.actor.ppo_mini_batch_size % config.actor_rollout_ref.actor.ppo_micro_batch_size == 0
                assert config.actor_rollout_ref.actor.ppo_micro_batch_size * sp_size >= n_gpus

        assert config.actor_rollout_ref.actor.loss_agg_mode in [
            "token-mean", "seq-mean-token-sum", "seq-mean-token-mean"
        ], f"Invalid loss_agg_mode: {config.actor_rollout_ref.actor.loss_agg_mode}"

        if config.algorithm.use_kl_in_reward and config.actor_rollout_ref.actor.use_kl_loss:
            print(f"NOTICE: You have both enabled in-reward kl and kl loss.")

        # critic
        if self.use_critic and not config.critic.use_dynamic_bsz:
            assert config.data.train_batch_size >= config.critic.ppo_mini_batch_size
            sp_size = config.critic.get('ulysses_sequence_parallel_size', 1)
            if config.critic.ppo_micro_batch_size is not None:
                assert config.critic.ppo_mini_batch_size % config.critic.ppo_micro_batch_size == 0
                assert config.critic.ppo_micro_batch_size * sp_size >= n_gpus

        # Check if use_remove_padding is enabled when using sequence parallelism for fsdp
        if config.actor_rollout_ref.actor.strategy == 'fsdp':
            if config.actor_rollout_ref.actor.get('ulysses_sequence_parallel_size', 1) > 1 or \
                    config.actor_rollout_ref.ref.get('ulysses_sequence_parallel_size', 1) > 1:
                assert config.actor_rollout_ref.model.use_remove_padding, \
                    "When using sequence parallelism for actor/ref policy, you must enable `use_remove_padding`."

        if self.use_critic and config.critic.strategy == 'fsdp':
            if config.critic.get('ulysses_sequence_parallel_size', 1) > 1:
                assert config.critic.model.use_remove_padding, \
                    "When using sequence parallelism for critic, you must enable `use_remove_padding`."

        if config.data.get('val_batch_size', None) is not None:
            print(
                f"WARNING: val_batch_size is deprecated. Validation datasets are sent to inference engines as a whole batch, which will schedule the memory themselves."
            )

        # check eval config
        if config.actor_rollout_ref.rollout.val_kwargs.do_sample:
            assert config.actor_rollout_ref.rollout.temperature > 0, \
                "validation gen temperature should be greater than 0 when enabling do_sample"

        print("[validate_config] All configuration checks passed successfully!")

    def _create_dataloader(self):
        # TODO: we have to make sure the batch size is divisible by the dp size
        from verl.utils.import_utils import load_extern_type
        if "custom_cls" in self.config.data and self.config.data.custom_cls.get("path", None) is not None:
            dataset_cls = load_extern_type(self.config.data.custom_cls.path, self.config.data.custom_cls.name)
            if not issubclass(dataset_cls, Dataset):
                raise TypeError(f"The custom dataset class '{self.config.data.custom_cls.name}' from "
                                f"'{self.config.data.custom_cls.path}' must inherit from torch.utils.data.Dataset")
        else:
            dataset_cls = RLHFDataset

        self.train_dataset = dataset_cls(
            data_files=self.config.data.train_files,
            tokenizer=self.tokenizer,
            processor=self.processor,
            config=self.config.data,
        )

        # use sampler for better ckpt resume
        if self.config.data.shuffle:
            train_dataloader_generator = torch.Generator()
            train_dataloader_generator.manual_seed(self.config.data.get('seed', 1))
            sampler = RandomSampler(data_source=self.train_dataset, generator=train_dataloader_generator)
        else:
            sampler = SequentialSampler(data_source=self.train_dataset)

        train_batch_size = self.config.data.train_batch_size
        if self.config.trainer.rejection_sample:
            train_batch_size *= self.config.trainer.rejection_sample_multiplier
            train_batch_size = int(train_batch_size)

        self.train_dataloader = StatefulDataLoader(dataset=self.train_dataset,
<<<<<<< HEAD
                                                   batch_size=train_batch_size,
=======
                                                   batch_size=self.config.data.get('gen_batch_size',
                                                                                   self.config.data.train_batch_size),
>>>>>>> eda9f0e9
                                                   num_workers=8,
                                                   drop_last=True,
                                                   collate_fn=collate_fn,
                                                   sampler=sampler)
<<<<<<< HEAD
        self.val_dataset = RLHFDataset(parquet_files=self.config.data.val_files,
                                       tokenizer=self.tokenizer,
                                       processor=self.processor,
                                       prompt_key=self.config.data.prompt_key,
                                       image_key=self.config.data.get('image_key', 'images'),
                                       max_prompt_length=self.config.data.max_prompt_length,
                                       filter_prompts=True,
                                       return_raw_chat=self.config.data.get('return_raw_chat', False),
                                       truncation=self.config.data.get('truncation', 'error'),
                                       filter_overlong_prompts=self.config.data.filter_overlong_prompts)
        assert self.val_dataset.truncation == self.config.data.get(
            'truncation', 'error'
        ), f'dataset truncation {self.val_dataset.truncation} must be the same as config {self.config.data.get("truncation", "error")}'
=======

        self.val_dataset = dataset_cls(
            data_files=self.config.data.val_files,
            tokenizer=self.tokenizer,
            processor=self.processor,
            config=self.config.data,
        )
>>>>>>> eda9f0e9
        self.val_dataloader = StatefulDataLoader(
            dataset=self.val_dataset,
            # Validation datasets are sent to inference engines as a whole batch,
            # which will schedule the memory themselves.
            batch_size=len(self.val_dataset),
            num_workers=8,
            shuffle=False,
            drop_last=False,
            collate_fn=collate_fn)

        assert len(self.train_dataloader) >= 1
        assert len(
            self.val_dataloader
        ) == 1, "Validation dataloader must have a single batch, which inference engines will schedule the memory themselves."

        print(f'Size of train dataloader: {len(self.train_dataloader)}')

        # inject total_training_steps to actor/critic optim_config. This is hacky.
        total_training_steps = len(self.train_dataloader) * self.config.trainer.total_epochs

        if self.config.trainer.total_training_steps is not None:
            total_training_steps = self.config.trainer.total_training_steps

        self.total_training_steps = total_training_steps
        print(f'Total training steps: {self.total_training_steps}')

        OmegaConf.set_struct(self.config, True)
        with open_dict(self.config):
            self.config.actor_rollout_ref.actor.optim.total_training_steps = total_training_steps
            self.config.critic.optim.total_training_steps = total_training_steps

    def _maybe_log_val_generations(self, inputs, outputs, scores):
        """Log a table of validation samples to the configured logger (wandb or swanlab)"""

        generations_to_log = self.config.trainer.log_val_generations

        if generations_to_log == 0:
            return

        import numpy as np

        # Create tuples of (input, output, score) and sort by input text
        samples = list(zip(inputs, outputs, scores))
        samples.sort(key=lambda x: x[0])  # Sort by input text

        # Use fixed random seed for deterministic shuffling
        rng = np.random.RandomState(42)
        rng.shuffle(samples)

        # Take first N samples after shuffling
        samples = samples[:generations_to_log]

        # Log to each configured logger
        self.validation_generations_logger.log(self.config.trainer.logger, samples, self.global_steps)

    def _validate(self):
        data_source_lst = []
        reward_extra_infos_dict: dict[str, list] = defaultdict(list)

        # Lists to collect samples for the table
        sample_inputs = []
        sample_outputs = []
        sample_scores = []

        for test_data in self.val_dataloader:
            test_batch = DataProto.from_single_dict(test_data)

            # we only do validation on rule-based rm
            if self.config.reward_model.enable and test_batch[0].non_tensor_batch['reward_model']['style'] == 'model':
                return {}

            n_val_samples = self.config.actor_rollout_ref.rollout.val_kwargs.n
            test_batch = test_batch.repeat(repeat_times=n_val_samples, interleave=True)
            # Store original inputs
            input_ids = test_batch.batch['input_ids']
            # TODO: Can we keep special tokens except for padding tokens?
            input_texts = [self.tokenizer.decode(ids, skip_special_tokens=True) for ids in input_ids]
            sample_inputs.extend(input_texts)

            test_batch.meta_info = {
                'eos_token_id': self.tokenizer.eos_token_id,
                'pad_token_id': self.tokenizer.pad_token_id,
                'recompute_log_prob': False,
                'do_sample': self.config.actor_rollout_ref.rollout.val_kwargs.do_sample,
                'validate': True,
            }
            print(f'test_batch meta info: {test_batch.meta_info}')

            if self.hybrid_engine:
                validate_wg = self.actor_rollout_wg
            else:
                validate_wg = self.rollout_wg
            
            # pad to be divisible by dp_size
            test_batch_padded, pad_size = pad_dataproto_to_divisor(test_batch, validate_wg.world_size)
            
            if self.config.actor_rollout_ref.rollout.async_engine:
                gen_seq_generator = validate_wg.generate_sequences_async(prompts=test_batch_padded)
                outputs = []
                for item in gen_seq_generator:
                    if item is None:
                        break
                    outputs.append(item)
                test_output_gen_batch_padded = DataProto.concat(outputs)
            else:
                test_output_gen_batch_padded = validate_wg.generate_sequences(test_batch_padded)

            # unpad
            test_output_gen_batch = unpad_dataproto(test_output_gen_batch_padded, pad_size=pad_size)
            print('validation generation end')

            # Store generated outputs
            output_ids = test_output_gen_batch.batch['responses']
            output_texts = [self.tokenizer.decode(ids, skip_special_tokens=True) for ids in output_ids]
            sample_outputs.extend(output_texts)
            
            test_batch =  dataprotoitem_to_dataproto(test_output_gen_batch) #test_batch.union(test_output_gen_batch)

            # evaluate using reward_function
<<<<<<< HEAD
            reward_tensor = self.val_reward_fn(test_batch)

            # Store scores
            scores = torch.clamp(reward_tensor.sum(-1), min=0.0,max=1.0).cpu().tolist()
=======
            result = self.val_reward_fn(test_batch, return_dict=True)
            reward_tensor = result["reward_tensor"]
            scores = reward_tensor.sum(-1).cpu().tolist()
>>>>>>> eda9f0e9
            sample_scores.extend(scores)

            reward_extra_infos_dict["reward"].extend(scores)
            if "reward_extra_info" in result:
                for key, lst in result["reward_extra_info"].items():
                    reward_extra_infos_dict[key].extend(lst)

            data_source_lst.append(test_batch.non_tensor_batch.get('data_source', ['unknown'] * reward_tensor.shape[0]))

        self._maybe_log_val_generations(inputs=sample_inputs, outputs=sample_outputs, scores=sample_scores)

<<<<<<< HEAD
        reward_tensor = torch.clamp(torch.cat(reward_tensor_lst, dim=0).sum(-1), min=0.0, max=1.0).cpu()  # (batch_size,)
        data_sources = np.concatenate(data_source_lst, axis=0)
=======
        for key_info, lst in reward_extra_infos_dict.items():
            assert len(lst) == 0 or len(lst) == len(sample_scores), f"{key_info}: {len(lst)=}, {len(sample_scores)=}"
>>>>>>> eda9f0e9

        data_sources = np.concatenate(data_source_lst, axis=0)

        data_src2var2metric2val = process_validation_metrics(data_sources, sample_inputs, reward_extra_infos_dict)
        metric_dict = {}
        for data_source, var2metric2val in data_src2var2metric2val.items():
            core_var = "acc" if "acc" in var2metric2val else "reward"
            for var_name, metric2val in var2metric2val.items():
                n_max = max([int(name.split("@")[-1].split("/")[0]) for name in metric2val.keys()])
                for metric_name, metric_val in metric2val.items():
                    if (var_name == core_var) and any(
                            metric_name.startswith(pfx) for pfx in ["mean", "maj", "best"]) and (f"@{n_max}"
                                                                                                 in metric_name):
                        metric_sec = "val-core"
                    else:
                        metric_sec = "val-aux"
                    pfx = f"{metric_sec}/{data_source}/{var_name}/{metric_name}"
                    metric_dict[pfx] = metric_val

        return metric_dict

    def init_workers(self):
        """Init resource pool and worker group"""
        self.resource_pool_manager.create_resource_pool()

        self.resource_pool_to_cls = {pool: {} for pool in self.resource_pool_manager.resource_pool_dict.values()}

        # create actor and rollout
        if self.hybrid_engine:
            resource_pool = self.resource_pool_manager.get_resource_pool(Role.ActorRollout)
            actor_rollout_cls = RayClassWithInitArgs(cls=self.role_worker_mapping[Role.ActorRollout],
                                                     config=self.config.actor_rollout_ref,
                                                     role='actor_rollout',
                                                     reward_config=self.config.reward_model)
            self.resource_pool_to_cls[resource_pool]['actor_rollout'] = actor_rollout_cls
        else:
            assert Role.Actor in self.role_worker_mapping and Role.Rollout in self.role_worker_mapping, "Actor and Rollout must be in role_worker_mapping"
            actor_resource_pool = self.resource_pool_manager.get_resource_pool(Role.Actor)
            # actor_gpu_ids = actor_resource_pool.gpu_assignments if isinstance(actor_resource_pool, RayResourcePool) else None
            actor_cls = RayClassWithInitArgs(
                cls=self.role_worker_mapping[Role.Actor],
                config=self.config.actor_rollout_ref,
                role='actor',
                reward_config=self.config.reward_model,
            )
            self.resource_pool_to_cls[actor_resource_pool]['actor'] = actor_cls

            # Get rollout resource pool
            rollout_resource_pool = self.resource_pool_manager.get_resource_pool(Role.Rollout)
            # rollout_gpu_ids = rollout_resource_pool.gpu_assignments if isinstance(rollout_resource_pool, RayResourcePool) else None
            rollout_cls = RayClassWithInitArgs(
                cls=self.role_worker_mapping[Role.Rollout],
                config=self.config.actor_rollout_ref,
                role='rollout',
                reward_config=self.config.reward_model,
            )
            self.resource_pool_to_cls[rollout_resource_pool]['rollout'] = rollout_cls

        # create critic
        if self.use_critic:
            resource_pool = self.resource_pool_manager.get_resource_pool(Role.Critic)
            critic_cls = RayClassWithInitArgs(cls=self.role_worker_mapping[Role.Critic], config=self.config.critic)
            self.resource_pool_to_cls[resource_pool]['critic'] = critic_cls

        # create reference policy if needed
        if self.use_reference_policy:
            resource_pool = self.resource_pool_manager.get_resource_pool(Role.RefPolicy)
            ref_policy_cls = RayClassWithInitArgs(self.role_worker_mapping[Role.RefPolicy],
                                                  config=self.config.actor_rollout_ref,
                                                  role='ref')
            self.resource_pool_to_cls[resource_pool]['ref'] = ref_policy_cls

        # create a reward model if reward_fn is None
        if self.use_rm:
            # we create a RM here
            resource_pool = self.resource_pool_manager.get_resource_pool(Role.RewardModel)
            rm_cls = RayClassWithInitArgs(self.role_worker_mapping[Role.RewardModel], config=self.config.reward_model)
            self.resource_pool_to_cls[resource_pool]['rm'] = rm_cls

        # initialize WorkerGroup
        # NOTE: if you want to use a different resource pool for each role, which can support different parallel size,
        # you should not use `create_colocated_worker_cls`. Instead, directly pass different resource pool to different worker groups.
        # See https://github.com/volcengine/verl/blob/master/examples/ray/tutorial.ipynb for more information.
        all_wg = {}
        self.wg_dicts = []
        wg_kwargs = {}  # Setting up kwargs for RayWorkerGroup
        if OmegaConf.select(self.config.trainer, "ray_wait_register_center_timeout") is not None:
            wg_kwargs["ray_wait_register_center_timeout"] = self.config.trainer.ray_wait_register_center_timeout

        for resource_pool, class_dict in self.resource_pool_to_cls.items():
            worker_dict_cls = create_colocated_worker_cls(class_dict=class_dict)
            wg_dict = self.ray_worker_group_cls(resource_pool=resource_pool,
                                                ray_cls_with_init=worker_dict_cls,
                                                **wg_kwargs)
            spawn_wg = wg_dict.spawn(prefix_set=class_dict.keys())
            all_wg.update(spawn_wg)
            # keep the referece of WorkerDict to support ray >= 2.31. Ref: https://github.com/ray-project/ray/pull/45699
            self.wg_dicts.append(wg_dict)

        if self.use_critic:
            self.critic_wg = all_wg['critic']
            self.critic_wg.init_model()

        if self.use_reference_policy:
            self.ref_policy_wg = all_wg['ref']
            self.ref_policy_wg.init_model()

        if self.use_rm:
            self.rm_wg = all_wg['rm']
            self.rm_wg.init_model()

        # we should create rollout at the end so that vllm can have a better estimation of kv cache memory
        if self.hybrid_engine:
            self.actor_rollout_wg = all_wg['actor_rollout']
            self.actor_rollout_wg.init_model()
        else:
            self.actor_wg = all_wg['actor']
            self.actor_wg.init_model()
            self.rollout_wg = all_wg['rollout']
            self.rollout_wg.init_model()

    def _save_checkpoint(self):
        # path: given_path + `/global_step_{global_steps}` + `/actor`
        local_global_step_folder = os.path.join(self.config.trainer.default_local_dir,
                                                f'global_step_{self.global_steps}')
<<<<<<< HEAD
        # Make dirs from this absolute path
        os.makedirs(local_global_step_folder, exist_ok=True)
=======

        print(f'local_global_step_folder: {local_global_step_folder}')
>>>>>>> eda9f0e9
        actor_local_path = os.path.join(local_global_step_folder, 'actor')

        actor_remote_path = None if self.config.trainer.default_hdfs_dir is None else os.path.join(
            self.config.trainer.default_hdfs_dir, f'global_step_{self.global_steps}', 'actor')
<<<<<<< HEAD
        
        if self.hybrid_engine:
            save_actor_cls = self.actor_rollout_wg
        else:
            save_actor_cls = self.actor_wg
        
        save_actor_cls.save_checkpoint(actor_local_path,
=======

        remove_previous_ckpt_in_save = self.config.trainer.get('remove_previous_ckpt_in_save', False)
        if remove_previous_ckpt_in_save:
            print(
                'Warning: remove_previous_ckpt_in_save is deprecated, set max_actor_ckpt_to_keep=1 and max_critic_ckpt_to_keep=1 instead'
            )
        max_actor_ckpt_to_keep = self.config.trainer.get('max_actor_ckpt_to_keep',
                                                         None) if not remove_previous_ckpt_in_save else 1
        max_critic_ckpt_to_keep = self.config.trainer.get('max_critic_ckpt_to_keep',
                                                          None) if not remove_previous_ckpt_in_save else 1

        self.actor_rollout_wg.save_checkpoint(actor_local_path,
>>>>>>> eda9f0e9
                                              actor_remote_path,
                                              self.global_steps,
                                              max_ckpt_to_keep=max_actor_ckpt_to_keep)

        if self.use_critic:
            critic_local_path = os.path.join(local_global_step_folder, 'critic')
            critic_remote_path = None if self.config.trainer.default_hdfs_dir is None else os.path.join(
                self.config.trainer.default_hdfs_dir, f'global_step_{self.global_steps}', 'critic')
            self.critic_wg.save_checkpoint(critic_local_path,
                                           critic_remote_path,
                                           self.global_steps,
                                           max_ckpt_to_keep=max_critic_ckpt_to_keep)

        # save dataloader
        dataloader_local_path = os.path.join(local_global_step_folder, 'data.pt')
        dataloader_state_dict = self.train_dataloader.state_dict()
        torch.save(dataloader_state_dict, dataloader_local_path)

        # latest checkpointed iteration tracker (for atomic usage)
        local_latest_checkpointed_iteration = os.path.join(self.config.trainer.default_local_dir,
                                                           'latest_checkpointed_iteration.txt')
        with open(local_latest_checkpointed_iteration, 'w') as f:
            f.write(str(self.global_steps))

    def _load_checkpoint(self):
        if self.config.trainer.resume_mode == 'disable':
            return 0

        # load from hdfs
        if self.config.trainer.default_hdfs_dir is not None:
            raise NotImplementedError('load from hdfs is not implemented yet')
        else:
            checkpoint_folder = self.config.trainer.default_local_dir  # TODO: check path
            if not os.path.isabs(checkpoint_folder):
                working_dir = os.getcwd()
                checkpoint_folder = os.path.join(working_dir, checkpoint_folder)
            global_step_folder = find_latest_ckpt_path(checkpoint_folder)  # None if no latest

        # find global_step_folder
        if self.config.trainer.resume_mode == 'auto':
            if global_step_folder is None:
                print('Training from scratch')
                return 0
        else:
            if self.config.trainer.resume_mode == "resume_path":
                assert isinstance(self.config.trainer.resume_from_path, str), "resume ckpt must be str type"
                assert 'global_step_' in self.config.trainer.resume_from_path, "resume ckpt must specify the global_steps"
                global_step_folder = self.config.trainer.resume_from_path
                if not os.path.isabs(global_step_folder):
                    working_dir = os.getcwd()
                    global_step_folder = os.path.join(working_dir, global_step_folder)
        print(f'Load from checkpoint folder: {global_step_folder}')
        # set global step
        self.global_steps = int(global_step_folder.split('global_step_')[-1])

        print(f'Setting global step to {self.global_steps}')
        print(f'Resuming from {global_step_folder}')

        actor_path = os.path.join(global_step_folder, 'actor')
        critic_path = os.path.join(global_step_folder, 'critic')
        # load actor
        if self.hybrid_engine:
            load_actor_cls = self.actor_rollout_wg
        else:
            load_actor_cls = self.actor_wg
            
        load_actor_cls.load_checkpoint(actor_path,
                                              del_local_after_load=self.config.trainer.del_local_ckpt_after_load)

        if not self.hybrid_engine:
            # Broadcast actor to rollout workers if not using hybrid engine
            updated_actor_module_fsdp_ref = self.actor_wg.get_state_dict()
            if isinstance(updated_actor_module_fsdp_ref, list):
                updated_actor_module_fsdp_ref = updated_actor_module_fsdp_ref[0]
            self.rollout_wg.update_rollout_actor_module(updated_actor_module_fsdp_ref)
        # if not self.hybrid_engine:
        #     self.rollout_wg.load_checkpoint(actor_path,
        #                                           del_local_after_load=self.config.trainer.del_local_ckpt_after_load)
        
        # load critic
        if self.use_critic:
            self.critic_wg.load_checkpoint(critic_path,
                                           del_local_after_load=self.config.trainer.del_local_ckpt_after_load)

        # load dataloader,
        # TODO: from remote not implemented yet
        dataloader_local_path = os.path.join(global_step_folder, 'data.pt')
        if os.path.exists(dataloader_local_path):
            dataloader_state_dict = torch.load(dataloader_local_path, weights_only=False)
            self.train_dataloader.load_state_dict(dataloader_state_dict)
        else:
            print(f"Warning: No dataloader state found at {dataloader_local_path}, will start from scratch")

    def _balance_batch(self, batch: DataProto, metrics, logging_prefix='global_seqlen'):
        """Reorder the data on single controller such that each dp rank gets similar total tokens"""
        attention_mask = batch.batch['attention_mask']
        batch_size = attention_mask.shape[0]
        global_seqlen_lst = batch.batch['attention_mask'].view(batch_size, -1).sum(-1).tolist()  # (train_batch_size,)
        if self.hybrid_engine:
            world_size = self.actor_rollout_wg.world_size
        else:
            world_size = self.actor_wg.world_size
        global_partition_lst = get_seqlen_balanced_partitions(global_seqlen_lst,
                                                              k_partitions=world_size,
                                                              equal_size=True)
        # reorder based on index. The data will be automatically equally partitioned by dispatch function
        global_idx = torch.tensor([j for partition in global_partition_lst for j in partition])
        batch.reorder(global_idx)
        global_balance_stats = log_seqlen_unbalance(seqlen_list=global_seqlen_lst,
                                                    partitions=global_partition_lst,
                                                    prefix=logging_prefix)
        metrics.update(global_balance_stats)

    def fit(self):
        """
        The training loop of PPO.
        The driver process only need to call the compute functions of the worker group through RPC to construct the PPO dataflow.
        The light-weight advantage computation is done on the driver process.
        """
        from verl.utils.tracking import Tracking
        from omegaconf import OmegaConf

        logger = Tracking(project_name=self.config.trainer.project_name,
                          experiment_name=self.config.trainer.experiment_name,
                          default_backend=self.config.trainer.logger,
                          config=OmegaConf.to_container(self.config, resolve=True))

        self.global_steps = 0

        # load checkpoint before doing anything
        self._load_checkpoint()

        # perform validation before training
        # currently, we only support validation using the reward_function.
        if self.val_reward_fn is not None and self.config.trainer.get('val_before_train', True):
            val_metrics = self._validate()
            pprint(f'Initial validation metrics: {val_metrics}')
            logger.log(data=val_metrics, step=self.global_steps)
            if self.config.trainer.get('val_only', False):
                return

        # add tqdm
        progress_bar = tqdm(total=self.total_training_steps, initial=self.global_steps, desc="Training Progress")

        # we start from step 1
        self.global_steps += 1
        last_val_metrics = None

        for epoch in range(self.config.trainer.total_epochs):
            for batch_dict in self.train_dataloader:
                metrics = {}
                timing_raw = {}

                batch: DataProto = DataProto.from_single_dict(batch_dict)
                batch.non_tensor_batch['uid'] = np.array([str(uuid.uuid4()) for _ in range(len(batch.batch))], dtype=object)
                is_last_step = self.global_steps >= self.total_training_steps

                with _timer('step', timing_raw):
                    with _timer('gen', timing_raw):
                        if not self.config.actor_rollout_ref.rollout.async_engine:
                            batch = self.actor_rollout_wg.generate_sequences(batch)
                        else:
                            #Get the generator function which will yield results as they complete
                            gen_seq_generator = self.actor_rollout_wg.generate_sequences_async(prompts=batch)
                            # Collect outputs in a dict keyed by prompt_idx
                            outputs = []
                            for output in gen_seq_generator:
                                outputs.append(output)
                            # Combine all outputs
                            batch = DataProto.concat(outputs)

                    if self.config.algorithm.adv_estimator == AdvantageEstimator.REMAX:
                        with _timer('gen_max', timing_raw):
                            gen_baseline_batch = deepcopy(batch)
                            gen_baseline_batch.meta_info['do_sample'] = False
                            gen_baseline_output = self.actor_rollout_wg.generate_sequences(gen_baseline_batch)

                            batch = batch.union(gen_baseline_output)
                            reward_baseline_tensor = self.reward_fn(batch)
                            reward_baseline_tensor = reward_baseline_tensor.sum(dim=-1)

                            batch.pop(batch_keys=list(gen_baseline_output.batch.keys()))

                            batch.batch['reward_baselines'] = reward_baseline_tensor

                            del gen_baseline_batch, gen_baseline_output

<<<<<<< HEAD
=======
                    batch.non_tensor_batch['uid'] = np.array([str(uuid.uuid4()) for _ in range(len(batch.batch))],
                                                             dtype=object)
                    # repeat to align with repeated responses in rollout
                    batch = batch.repeat(repeat_times=self.config.actor_rollout_ref.rollout.n, interleave=True)
                    batch = batch.union(gen_batch_output)

                    batch.batch['response_mask'] = compute_response_mask(batch)
                    # balance the number of valid tokens on each dp rank.
                    # Note that this breaks the order of data inside the batch.
                    # Please take care when you implement group based adv computation such as GRPO and rloo
                    if self.config.trainer.balance_batch:
                        self._balance_batch(batch, metrics=metrics)

                    # compute global_valid tokens
                    batch.meta_info['global_token_num'] = torch.sum(batch.batch['attention_mask'], dim=-1).tolist()

                    # recompute old_log_probs
                    with _timer('old_log_prob', timing_raw):
                        old_log_prob = self.actor_rollout_wg.compute_log_prob(batch)
                        batch = batch.union(old_log_prob)

                    if self.use_reference_policy:
                        # compute reference log_prob
                        with _timer('ref', timing_raw):
                            ref_log_prob = self.ref_policy_wg.compute_ref_log_prob(batch)
                            batch = batch.union(ref_log_prob)

                    # compute values
                    if self.use_critic:
                        with _timer('values', timing_raw):
                            values = self.critic_wg.compute_values(batch)
                            batch = batch.union(values)

>>>>>>> eda9f0e9
                    with _timer('adv', timing_raw):
                        # compute scores using reward model and/or reward function
                        if self.use_rm:
                            reward_tensor = self.rm_wg.compute_rm_score(batch)
                            batch = batch.union(reward_tensor)
                        if not self.config.actor_rollout_ref.rollout.compute_reward:
                            reward_tensor = self.reward_fn(batch)
                            batch.batch['token_level_scores'] = reward_tensor
                        else:
                            reward_tensor = batch.batch['token_level_scores']

                        # Rejection sampling based on rewards
                        # Group rewards by uid
                        uids = batch.non_tensor_batch['uid']
                        unique_uids = np.unique(uids)
                        valid_mask = torch.ones(len(uids), dtype=torch.bool)
                        solve_none = 0
                        solve_all = 0
                        for uid in unique_uids:
                            uid_mask = uids == uid
                            uid_rewards = reward_tensor[uid_mask].sum(-1)  # Sum rewards for each sequence
                            
                            # Check if all rewards are 0 or all are 1 for this uid
                            if (uid_rewards == 0).all():
                                valid_mask[uid_mask] = False
                                solve_none += 1
                            elif (uid_rewards == 1).all():
                                valid_mask[uid_mask] = False
                                solve_all += 1
                        
                        # Log to metrics
                        metrics['batch/solve_none'] = solve_none
                        metrics['batch/solve_all'] = solve_all
                        metrics['batch/solve_partial'] = len(unique_uids) - solve_none - solve_all

                        if self.config.trainer.rejection_sample:
                            # If no valid samples remain, skip this batch and get a new one
                            if not valid_mask.any():
                                continue
                            # Keep track of valid samples and non-valid samples
                            valid_indices = torch.where(valid_mask)[0]
                            non_valid_indices = torch.where(~valid_mask)[0]
                            
                            num_valid_samples = len(valid_indices)
                            # Calculate how many samples we need to add for a full batch
                            total_batch_size = self.config.data.train_batch_size * self.config.actor_rollout_ref.rollout.n
                            padding_needed = total_batch_size - num_valid_samples
                            # If we need padding and have non-valid samples available, use them
                            combined_indices = valid_indices.tolist()
                            if padding_needed > 0 and len(non_valid_indices) > 0:
                                # Select padding_needed non-valid samples (or as many as available)
                                padding_samples = min(padding_needed, len(non_valid_indices))
                                # Randomly select from non-valid indices to use as padding
                                padding_indices = non_valid_indices[torch.randperm(len(non_valid_indices))[:padding_samples]]
                                combined_indices.extend(padding_indices.tolist())
                            
                            # Create a new mask for the combined set of samples
                            final_mask = torch.zeros(len(batch.batch['input_ids']), dtype=torch.bool)
                            final_mask[combined_indices] = True
                            
                            # Apply the mask to keep only selected samples
                            batch = batch[final_mask]
                            batch = dataprotoitem_to_dataproto(batch)
                        
                        if self.config.actor_rollout_ref.rollout.enable_log_prob:
                            # Avoid recompute log_prob bugs. Log probs from vLLM. (Could be buggy)
                            batch.meta_info['micro_batch_size'] = self.config.actor_rollout_ref.rollout.log_prob_micro_batch_size_per_gpu
                            batch.meta_info['max_token_len'] = self.config.actor_rollout_ref.rollout.log_prob_max_token_len_per_gpu
                            batch.meta_info['use_dynamic_bsz'] = self.config.actor_rollout_ref.rollout.log_prob_use_dynamic_bsz
                            batch.meta_info['temperature'] = self.config.actor_rollout_ref.rollout.temperature
                        else:
                            # Recompute old_log_probs using Pytorch FSDP.
                            with _timer('old_log_prob', timing_raw):
                                old_log_prob = self.actor_rollout_wg.compute_log_prob(batch)
                                batch = batch.union(old_log_prob)

<<<<<<< HEAD
                        if self.use_reference_policy:
                            # compute reference log_prob
                            with _timer('ref', timing_raw):
                                ref_log_prob = self.ref_policy_wg.compute_ref_log_prob(batch)
                                batch = batch.union(ref_log_prob)

                        # compute values
                        if self.use_critic:
                            with _timer('values', timing_raw):
                                values = self.critic_wg.compute_values(batch)
                                batch = batch.union(values)

                        batch.batch['token_level_rewards'] = batch.batch['token_level_scores']
=======
                        # we combine with rule-based rm
                        reward_extra_infos_dict: dict[str, list]
                        try:
                            reward_result = self.reward_fn(batch, return_dict=True)
                            reward_tensor = reward_result['reward_tensor']
                            reward_extra_infos_dict = reward_result['reward_extra_info']
                        except Exception as e:
                            print(f'Error in reward_fn: {e}')
                            reward_tensor = self.reward_fn(batch)
                            reward_extra_infos_dict = {}

                        batch.batch['token_level_scores'] = reward_tensor

                        print(f'{list(reward_extra_infos_dict.keys())=}')
                        if reward_extra_infos_dict:
                            batch.non_tensor_batch.update({k: np.array(v) for k, v in reward_extra_infos_dict.items()})

                        # compute rewards. apply_kl_penalty if available
                        if self.config.algorithm.use_kl_in_reward:
                            batch, kl_metrics = apply_kl_penalty(batch,
                                                                 kl_ctrl=self.kl_ctrl_in_reward,
                                                                 kl_penalty=self.config.algorithm.kl_penalty)
                            metrics.update(kl_metrics)
                        else:
                            batch.batch['token_level_rewards'] = batch.batch['token_level_scores']
>>>>>>> eda9f0e9

                        # compute advantages, executed on the driver process
                        batch = compute_advantage(batch,
                                                  adv_estimator=self.config.algorithm.adv_estimator,
                                                  gamma=self.config.algorithm.gamma,
                                                  lam=self.config.algorithm.lam,
                                                  mask_truncated_samples=self.config.algorithm.mask_truncated_samples)

                    # balance the number of valid tokens on each dp rank.
                    # Note that this breaks the order of data inside the batch.
                    # Please take care when you implement group based adv computation such as GRPO and rloo
                    if self.config.trainer.balance_batch:
                        self._balance_batch(batch, metrics=metrics)

                    # compute global_valid tokens
                    batch.meta_info['global_token_num'] = torch.sum(batch.batch['attention_mask'], dim=-1).tolist()

                    # update critic
                    if self.use_critic:
                        with _timer('update_critic', timing_raw):
                            critic_output = self.critic_wg.update_critic(batch)
                        critic_output_metrics = reduce_metrics(critic_output.meta_info['metrics'])
                        metrics.update(critic_output_metrics)

                    # implement critic warmup
                    if self.config.trainer.critic_warmup <= self.global_steps:
                        # update actor
                        with _timer('update_actor', timing_raw):
                            actor_output = self.actor_rollout_wg.update_actor(batch)
                        actor_output_metrics = reduce_metrics(actor_output.meta_info['metrics'])
                        metrics.update(actor_output_metrics)

                    # validate
                    if self.val_reward_fn is not None and self.config.trainer.test_freq > 0 and \
                        (is_last_step or  self.global_steps % self.config.trainer.test_freq == 0):
                        with _timer('testing', timing_raw):
                            val_metrics: dict = self._validate()
                            if is_last_step:
                                last_val_metrics = val_metrics
                        metrics.update(val_metrics)

                    if self.config.trainer.save_freq > 0 and ( is_last_step or \
                            self.global_steps % self.config.trainer.save_freq == 0):
                        with _timer('save_checkpoint', timing_raw):
                            self._save_checkpoint()

                # collect metrics
                metrics.update(compute_data_metrics(batch=batch, use_critic=self.use_critic))
                metrics.update(compute_timing_metrics(batch=batch, timing_raw=timing_raw))
                # TODO: implement actual tflpo and theoretical tflpo
                n_gpus = self.resource_pool_manager.get_n_gpus()
                metrics.update(compute_throughout_metrics(batch=batch, timing_raw=timing_raw, n_gpus=n_gpus))

                # TODO: make a canonical logger that supports various backend
                logger.log(data=metrics, step=self.global_steps)

                if is_last_step:
                    pprint(f'Final validation metrics: {last_val_metrics}')
                    progress_bar.close()
                    return

                progress_bar.update(1)
                self.global_steps += 1<|MERGE_RESOLUTION|>--- conflicted
+++ resolved
@@ -176,9 +176,6 @@
     return data, metrics
 
 
-<<<<<<< HEAD
-def compute_advantage(data: DataProto, adv_estimator, gamma=1.0, lam=1.0, mask_truncated_samples=False):
-=======
 def compute_response_mask(data: DataProto):
     responses = data.batch['responses']
     response_length = responses.size(1)
@@ -190,7 +187,6 @@
     # Back-compatible with trainers that do not compute response mask in fit
     if "response_mask" not in data.batch.keys():
         data.batch['response_mask'] = compute_response_mask(data)
->>>>>>> eda9f0e9
     # prepare response group
     # TODO: add other ways to estimate advantages
     if adv_estimator == AdvantageEstimator.GAE:
@@ -204,18 +200,6 @@
         data.batch['advantages'] = advantages
         data.batch['returns'] = returns
     elif adv_estimator == AdvantageEstimator.GRPO:
-<<<<<<< HEAD
-        token_level_rewards = data.batch['token_level_rewards']
-        index = data.non_tensor_batch['uid']
-        responses = data.batch['responses']
-        response_length = responses.size(-1)
-        attention_mask = data.batch['attention_mask']
-        response_mask = attention_mask[:, -response_length:]
-        advantages, returns = core_algos.compute_grpo_outcome_advantage(token_level_rewards=token_level_rewards,
-                                                                        eos_mask=response_mask,
-                                                                        index=index,
-                                                                        mask_truncated_samples=mask_truncated_samples)
-=======
         advantages, returns = core_algos.compute_grpo_outcome_advantage(
             token_level_rewards=data.batch['token_level_rewards'],
             response_mask=data.batch['response_mask'],
@@ -227,7 +211,6 @@
             token_level_rewards=data.batch['token_level_rewards'],
             response_mask=data.batch['response_mask'],
             index=data.non_tensor_batch['uid'])
->>>>>>> eda9f0e9
         data.batch['advantages'] = advantages
         data.batch['returns'] = returns
     elif adv_estimator == AdvantageEstimator.REINFORCE_PLUS_PLUS:
@@ -325,11 +308,8 @@
             self.use_critic = True
         elif self.config.algorithm.adv_estimator in [
                 AdvantageEstimator.GRPO, AdvantageEstimator.REINFORCE_PLUS_PLUS, AdvantageEstimator.REMAX,
-<<<<<<< HEAD
-                AdvantageEstimator.RLOO, AdvantageEstimator.LOOP
-=======
-                AdvantageEstimator.RLOO, AdvantageEstimator.REINFORCE_PLUS_PLUS_BASELINE
->>>>>>> eda9f0e9
+                AdvantageEstimator.RLOO, AdvantageEstimator.REINFORCE_PLUS_PLUS_BASELINE,
+                AdvantageEstimator.LOOP
         ]:
             self.use_critic = False
         else:
@@ -477,37 +457,17 @@
         else:
             sampler = SequentialSampler(data_source=self.train_dataset)
 
-        train_batch_size = self.config.data.train_batch_size
+        train_batch_size = self.config.data.get('train_batch_size', self.config.data.train_batch_size)
         if self.config.trainer.rejection_sample:
             train_batch_size *= self.config.trainer.rejection_sample_multiplier
             train_batch_size = int(train_batch_size)
 
         self.train_dataloader = StatefulDataLoader(dataset=self.train_dataset,
-<<<<<<< HEAD
                                                    batch_size=train_batch_size,
-=======
-                                                   batch_size=self.config.data.get('gen_batch_size',
-                                                                                   self.config.data.train_batch_size),
->>>>>>> eda9f0e9
                                                    num_workers=8,
                                                    drop_last=True,
                                                    collate_fn=collate_fn,
                                                    sampler=sampler)
-<<<<<<< HEAD
-        self.val_dataset = RLHFDataset(parquet_files=self.config.data.val_files,
-                                       tokenizer=self.tokenizer,
-                                       processor=self.processor,
-                                       prompt_key=self.config.data.prompt_key,
-                                       image_key=self.config.data.get('image_key', 'images'),
-                                       max_prompt_length=self.config.data.max_prompt_length,
-                                       filter_prompts=True,
-                                       return_raw_chat=self.config.data.get('return_raw_chat', False),
-                                       truncation=self.config.data.get('truncation', 'error'),
-                                       filter_overlong_prompts=self.config.data.filter_overlong_prompts)
-        assert self.val_dataset.truncation == self.config.data.get(
-            'truncation', 'error'
-        ), f'dataset truncation {self.val_dataset.truncation} must be the same as config {self.config.data.get("truncation", "error")}'
-=======
 
         self.val_dataset = dataset_cls(
             data_files=self.config.data.val_files,
@@ -515,7 +475,6 @@
             processor=self.processor,
             config=self.config.data,
         )
->>>>>>> eda9f0e9
         self.val_dataloader = StatefulDataLoader(
             dataset=self.val_dataset,
             # Validation datasets are sent to inference engines as a whole batch,
@@ -635,16 +594,9 @@
             test_batch =  dataprotoitem_to_dataproto(test_output_gen_batch) #test_batch.union(test_output_gen_batch)
 
             # evaluate using reward_function
-<<<<<<< HEAD
-            reward_tensor = self.val_reward_fn(test_batch)
-
-            # Store scores
-            scores = torch.clamp(reward_tensor.sum(-1), min=0.0,max=1.0).cpu().tolist()
-=======
             result = self.val_reward_fn(test_batch, return_dict=True)
             reward_tensor = result["reward_tensor"]
-            scores = reward_tensor.sum(-1).cpu().tolist()
->>>>>>> eda9f0e9
+            scores = torch.clamp(reward_tensor.sum(-1), min=0.0,max=1.0).cpu().tolist()
             sample_scores.extend(scores)
 
             reward_extra_infos_dict["reward"].extend(scores)
@@ -656,13 +608,8 @@
 
         self._maybe_log_val_generations(inputs=sample_inputs, outputs=sample_outputs, scores=sample_scores)
 
-<<<<<<< HEAD
-        reward_tensor = torch.clamp(torch.cat(reward_tensor_lst, dim=0).sum(-1), min=0.0, max=1.0).cpu()  # (batch_size,)
-        data_sources = np.concatenate(data_source_lst, axis=0)
-=======
         for key_info, lst in reward_extra_infos_dict.items():
             assert len(lst) == 0 or len(lst) == len(sample_scores), f"{key_info}: {len(lst)=}, {len(sample_scores)=}"
->>>>>>> eda9f0e9
 
         data_sources = np.concatenate(data_source_lst, axis=0)
 
@@ -788,26 +735,13 @@
         # path: given_path + `/global_step_{global_steps}` + `/actor`
         local_global_step_folder = os.path.join(self.config.trainer.default_local_dir,
                                                 f'global_step_{self.global_steps}')
-<<<<<<< HEAD
         # Make dirs from this absolute path
         os.makedirs(local_global_step_folder, exist_ok=True)
-=======
-
         print(f'local_global_step_folder: {local_global_step_folder}')
->>>>>>> eda9f0e9
         actor_local_path = os.path.join(local_global_step_folder, 'actor')
 
         actor_remote_path = None if self.config.trainer.default_hdfs_dir is None else os.path.join(
             self.config.trainer.default_hdfs_dir, f'global_step_{self.global_steps}', 'actor')
-<<<<<<< HEAD
-        
-        if self.hybrid_engine:
-            save_actor_cls = self.actor_rollout_wg
-        else:
-            save_actor_cls = self.actor_wg
-        
-        save_actor_cls.save_checkpoint(actor_local_path,
-=======
 
         remove_previous_ckpt_in_save = self.config.trainer.get('remove_previous_ckpt_in_save', False)
         if remove_previous_ckpt_in_save:
@@ -819,8 +753,11 @@
         max_critic_ckpt_to_keep = self.config.trainer.get('max_critic_ckpt_to_keep',
                                                           None) if not remove_previous_ckpt_in_save else 1
 
-        self.actor_rollout_wg.save_checkpoint(actor_local_path,
->>>>>>> eda9f0e9
+        if self.hybrid_engine:
+            save_actor_cls = self.actor_rollout_wg
+        else:
+            save_actor_cls = self.actor_wg
+        save_actor_cls.save_checkpoint(actor_local_path,
                                               actor_remote_path,
                                               self.global_steps,
                                               max_ckpt_to_keep=max_actor_ckpt_to_keep)
@@ -992,68 +929,36 @@
                             # Combine all outputs
                             batch = DataProto.concat(outputs)
 
-                    if self.config.algorithm.adv_estimator == AdvantageEstimator.REMAX:
-                        with _timer('gen_max', timing_raw):
-                            gen_baseline_batch = deepcopy(batch)
-                            gen_baseline_batch.meta_info['do_sample'] = False
-                            gen_baseline_output = self.actor_rollout_wg.generate_sequences(gen_baseline_batch)
-
-                            batch = batch.union(gen_baseline_output)
-                            reward_baseline_tensor = self.reward_fn(batch)
-                            reward_baseline_tensor = reward_baseline_tensor.sum(dim=-1)
-
-                            batch.pop(batch_keys=list(gen_baseline_output.batch.keys()))
-
-                            batch.batch['reward_baselines'] = reward_baseline_tensor
-
-                            del gen_baseline_batch, gen_baseline_output
-
-<<<<<<< HEAD
-=======
-                    batch.non_tensor_batch['uid'] = np.array([str(uuid.uuid4()) for _ in range(len(batch.batch))],
-                                                             dtype=object)
-                    # repeat to align with repeated responses in rollout
-                    batch = batch.repeat(repeat_times=self.config.actor_rollout_ref.rollout.n, interleave=True)
-                    batch = batch.union(gen_batch_output)
-
                     batch.batch['response_mask'] = compute_response_mask(batch)
-                    # balance the number of valid tokens on each dp rank.
-                    # Note that this breaks the order of data inside the batch.
-                    # Please take care when you implement group based adv computation such as GRPO and rloo
-                    if self.config.trainer.balance_batch:
-                        self._balance_batch(batch, metrics=metrics)
-
                     # compute global_valid tokens
                     batch.meta_info['global_token_num'] = torch.sum(batch.batch['attention_mask'], dim=-1).tolist()
 
-                    # recompute old_log_probs
-                    with _timer('old_log_prob', timing_raw):
-                        old_log_prob = self.actor_rollout_wg.compute_log_prob(batch)
-                        batch = batch.union(old_log_prob)
-
-                    if self.use_reference_policy:
-                        # compute reference log_prob
-                        with _timer('ref', timing_raw):
-                            ref_log_prob = self.ref_policy_wg.compute_ref_log_prob(batch)
-                            batch = batch.union(ref_log_prob)
-
-                    # compute values
-                    if self.use_critic:
-                        with _timer('values', timing_raw):
-                            values = self.critic_wg.compute_values(batch)
-                            batch = batch.union(values)
-
->>>>>>> eda9f0e9
                     with _timer('adv', timing_raw):
                         # compute scores using reward model and/or reward function
                         if self.use_rm:
                             reward_tensor = self.rm_wg.compute_rm_score(batch)
                             batch = batch.union(reward_tensor)
+
+                        reward_extra_infos_dict: dict[str, list]
                         if not self.config.actor_rollout_ref.rollout.compute_reward:
-                            reward_tensor = self.reward_fn(batch)
+                                                    # we combine with rule-based rm
+                            reward_extra_infos_dict: dict[str, list]
+                            try:
+                                reward_result = self.reward_fn(batch, return_dict=True)
+                                reward_tensor = reward_result['reward_tensor']
+                                reward_extra_infos_dict = reward_result['reward_extra_info']
+                            except Exception as e:
+                                print(f'Error in reward_fn: {e}')
+                                reward_tensor = self.reward_fn(batch)
+                                reward_extra_infos_dict = {}
                             batch.batch['token_level_scores'] = reward_tensor
                         else:
                             reward_tensor = batch.batch['token_level_scores']
+                            reward_extra_infos_dict = {}
+                        
+                        print(f'{list(reward_extra_infos_dict.keys())=}')
+                        if reward_extra_infos_dict:
+                            batch.non_tensor_batch.update({k: np.array(v) for k, v in reward_extra_infos_dict.items()})  
 
                         # Rejection sampling based on rewards
                         # Group rewards by uid
@@ -1120,7 +1025,6 @@
                                 old_log_prob = self.actor_rollout_wg.compute_log_prob(batch)
                                 batch = batch.union(old_log_prob)
 
-<<<<<<< HEAD
                         if self.use_reference_policy:
                             # compute reference log_prob
                             with _timer('ref', timing_raw):
@@ -1132,25 +1036,6 @@
                             with _timer('values', timing_raw):
                                 values = self.critic_wg.compute_values(batch)
                                 batch = batch.union(values)
-
-                        batch.batch['token_level_rewards'] = batch.batch['token_level_scores']
-=======
-                        # we combine with rule-based rm
-                        reward_extra_infos_dict: dict[str, list]
-                        try:
-                            reward_result = self.reward_fn(batch, return_dict=True)
-                            reward_tensor = reward_result['reward_tensor']
-                            reward_extra_infos_dict = reward_result['reward_extra_info']
-                        except Exception as e:
-                            print(f'Error in reward_fn: {e}')
-                            reward_tensor = self.reward_fn(batch)
-                            reward_extra_infos_dict = {}
-
-                        batch.batch['token_level_scores'] = reward_tensor
-
-                        print(f'{list(reward_extra_infos_dict.keys())=}')
-                        if reward_extra_infos_dict:
-                            batch.non_tensor_batch.update({k: np.array(v) for k, v in reward_extra_infos_dict.items()})
 
                         # compute rewards. apply_kl_penalty if available
                         if self.config.algorithm.use_kl_in_reward:
@@ -1160,7 +1045,6 @@
                             metrics.update(kl_metrics)
                         else:
                             batch.batch['token_level_rewards'] = batch.batch['token_level_scores']
->>>>>>> eda9f0e9
 
                         # compute advantages, executed on the driver process
                         batch = compute_advantage(batch,
