# Copyright 2024 Bytedance Ltd. and/or its affiliates
#
# Licensed under the Apache License, Version 2.0 (the "License");
# you may not use this file except in compliance with the License.
# You may obtain a copy of the License at
#
#     http://www.apache.org/licenses/LICENSE-2.0
#
# Unless required by applicable law or agreed to in writing, software
# distributed under the License is distributed on an "AS IS" BASIS,
# WITHOUT WARRANTIES OR CONDITIONS OF ANY KIND, either express or implied.
# See the License for the specific language governing permissions and
# limitations under the License.
"""
FSDP PPO Trainer with Ray-based single controller.
This trainer supports model-agonistic model initialization with huggingface
"""

import os
import uuid
from contextlib import contextmanager
from dataclasses import dataclass, field
from enum import Enum
from pprint import pprint
from typing import Type, Dict
from copy import deepcopy

import numpy as np
from codetiming import Timer
from omegaconf import OmegaConf, open_dict
from verl import DataProto
from verl.protocol import pad_dataproto_to_divisor, unpad_dataproto, DataProtoItem
from verl.single_controller.base import Worker
from verl.single_controller.ray import RayResourcePool, RayWorkerGroup, RayClassWithInitArgs
from verl.single_controller.ray.base import create_colocated_worker_cls
from verl.trainer.ppo import core_algos
from verl.utils.seqlen_balancing import get_seqlen_balanced_partitions, log_seqlen_unbalance
from verl.utils.checkpoint.checkpoint_manager import find_latest_ckpt_path
from verl.utils.dataset.rl_dataset import RLHFDataset, collate_fn
from torch.utils.data import RandomSampler, SequentialSampler
from torchdata.stateful_dataloader import StatefulDataLoader

WorkerType = Type[Worker]


def dataprotoitem_to_dataproto(item: DataProtoItem) -> DataProto:
    """Convert a DataProtoItem to a DataProto object"""
    return DataProto.from_dict(
        tensors=item.batch,  # TensorDict is already in correct format
        non_tensors=item.non_tensor_batch,  # Dict is already in correct format 
        meta_info=item.meta_info
    )

class Role(Enum):
    """
    To create more roles dynamically, you can subclass Role and add new members
    """
    Actor = 0
    Rollout = 1
    ActorRollout = 2
    Critic = 3
    RefPolicy = 4
    RewardModel = 5
    ActorRolloutRef = 6


class AdvantageEstimator(str, Enum):
    """
    Using an enumeration class to avoid spelling errors in adv_estimator
    """
    GAE = 'gae'
    GRPO = 'grpo'
    REINFORCE_PLUS_PLUS = 'reinforce_plus_plus'
    REMAX = 'remax'
    RLOO = 'rloo'


@dataclass
class ResourcePoolManager:
    """
    Define a resource pool specification. Resource pool will be initialized first.
    Mapping
    """
    resource_pool_spec: dict[str, list[int]]
    mapping: dict[Role, str]
    resource_pool_dict: dict[str, RayResourcePool] = field(default_factory=dict)

    def create_resource_pool(self):
        for resource_pool_name, process_on_nodes in self.resource_pool_spec.items():
            # max_colocate_count means the number of WorkerGroups (i.e. processes) in each RayResourcePool
            # For FSDP backend, we recommend using max_colocate_count=1 that merge all WorkerGroups into one.
            # For Megatron backend, we recommend using max_colocate_count>1 that can utilize different WorkerGroup for differnt models
            resource_pool = RayResourcePool(process_on_nodes=process_on_nodes,
                                            use_gpu=True,
                                            max_colocate_count=1,
                                            name_prefix=resource_pool_name)
            self.resource_pool_dict[resource_pool_name] = resource_pool

    def get_resource_pool(self, role: Role) -> RayResourcePool:
        """Get the resource pool of the worker_cls"""
        return self.resource_pool_dict[self.mapping[role]]


import torch
from verl.utils.torch_functional import masked_mean


def apply_kl_penalty(data: DataProto, kl_ctrl: core_algos.AdaptiveKLController, kl_penalty='kl'):
    responses = data.batch['responses']
    response_length = responses.size(1)
    token_level_scores = data.batch['token_level_scores']
    batch_size = data.batch.batch_size[0]
    attention_mask = data.batch['attention_mask']
    response_mask = attention_mask[:, -response_length:]

    # compute kl between ref_policy and current policy
    if 'ref_log_prob' in data.batch.keys():
        kld = core_algos.kl_penalty(data.batch['old_log_probs'], data.batch['ref_log_prob'],
                                    kl_penalty=kl_penalty)  # (batch_size, response_length)
        kld = kld * response_mask
        beta = kl_ctrl.value
    else:
        beta = 0
        kld = torch.zeros_like(response_mask, dtype=torch.float32)

    token_level_rewards = token_level_scores - beta * kld

    current_kl = masked_mean(kld, mask=response_mask, axis=-1)  # average over sequence
    current_kl = torch.mean(current_kl, dim=0).item()

    # according to https://github.com/huggingface/trl/blob/951ca1841f29114b969b57b26c7d3e80a39f75a0/trl/trainer/ppo_trainer.py#L837
    kl_ctrl.update(current_kl=current_kl, n_steps=batch_size)
    data.batch['token_level_rewards'] = token_level_rewards

    metrics = {'critic/kl': current_kl, 'critic/kl_coeff': beta}

    return data, metrics


def compute_advantage(data: DataProto, adv_estimator, gamma=1.0, lam=1.0, num_repeat=1):
    # prepare response group
    # TODO: add other ways to estimate advantages
    if adv_estimator == AdvantageEstimator.GAE:
        values = data.batch['values']
        responses = data.batch['responses']
        response_length = responses.size(-1)
        attention_mask = data.batch['attention_mask']
        response_mask = attention_mask[:, -response_length:]
        token_level_rewards = data.batch['token_level_rewards']
        advantages, returns = core_algos.compute_gae_advantage_return(token_level_rewards=token_level_rewards,
                                                                      values=values,
                                                                      eos_mask=response_mask,
                                                                      gamma=gamma,
                                                                      lam=lam)
        data.batch['advantages'] = advantages
        data.batch['returns'] = returns
    elif adv_estimator == AdvantageEstimator.GRPO:
        token_level_rewards = data.batch['token_level_rewards']
        index = data.non_tensor_batch['uid']
        responses = data.batch['responses']
        response_length = responses.size(-1)
        attention_mask = data.batch['attention_mask']
        response_mask = attention_mask[:, -response_length:]
        advantages, returns = core_algos.compute_grpo_outcome_advantage(token_level_rewards=token_level_rewards,
                                                                        eos_mask=response_mask,
                                                                        index=index)
        data.batch['advantages'] = advantages
        data.batch['returns'] = returns
    elif adv_estimator == AdvantageEstimator.REINFORCE_PLUS_PLUS:
        token_level_rewards = data.batch['token_level_rewards']
        responses = data.batch['responses']
        response_length = responses.size(-1)
        attention_mask = data.batch['attention_mask']
        response_mask = attention_mask[:, -response_length:]
        advantages, returns = core_algos.compute_reinforce_plus_plus_outcome_advantage(
            token_level_rewards=token_level_rewards, eos_mask=response_mask, gamma=gamma)
        data.batch['advantages'] = advantages
        data.batch['returns'] = returns
    elif adv_estimator == AdvantageEstimator.REMAX:
        token_level_rewards = data.batch['token_level_rewards']
        index = data.non_tensor_batch['uid']
        responses = data.batch['responses']
        response_length = responses.size(-1)
        attention_mask = data.batch['attention_mask']
        response_mask = attention_mask[:, -response_length:]

        reward_baselines = data.batch['reward_baselines']

        advantages, returns = core_algos.compute_remax_outcome_advantage(token_level_rewards=token_level_rewards,
                                                                         reward_baselines=reward_baselines,
                                                                         eos_mask=response_mask)

        data.batch['advantages'] = advantages
        data.batch['returns'] = returns
    elif adv_estimator == AdvantageEstimator.RLOO:
        token_level_rewards = data.batch['token_level_rewards']
        index = data.non_tensor_batch['uid']
        responses = data.batch['responses']
        response_length = responses.size(-1)
        attention_mask = data.batch['attention_mask']
        response_mask = attention_mask[:, -response_length:]
        advantages, returns = core_algos.compute_rloo_outcome_advantage(token_level_rewards=token_level_rewards,
                                                                        eos_mask=response_mask,
                                                                        index=index)
        data.batch['advantages'] = advantages
        data.batch['returns'] = returns
    else:
        raise NotImplementedError
    return data


def reduce_metrics(metrics: dict):
    for key, val in metrics.items():
        metrics[key] = np.mean(val)
    return metrics


def _compute_response_info(batch):
    response_length = batch.batch['responses'].shape[-1]

    prompt_mask = batch.batch['attention_mask'][:, :-response_length]
    response_mask = batch.batch['attention_mask'][:, -response_length:]

    prompt_length = prompt_mask.sum(-1).float()
    response_length = response_mask.sum(-1).float()  # (batch_size,)

    return dict(
        response_mask=response_mask,
        prompt_length=prompt_length,
        response_length=response_length,
    )


def compute_data_metrics(batch, use_critic=True):
    # TODO: add response length
    sequence_score = batch.batch['token_level_scores'].sum(-1)
    sequence_reward = batch.batch['token_level_rewards'].sum(-1)

    advantages = batch.batch['advantages']
    returns = batch.batch['returns']

    max_response_length = batch.batch['responses'].shape[-1]

    prompt_mask = batch.batch['attention_mask'][:, :-max_response_length].bool()
    response_mask = batch.batch['attention_mask'][:, -max_response_length:].bool()

    max_prompt_length = prompt_mask.size(-1)

    response_info = _compute_response_info(batch)
    prompt_length = response_info['prompt_length']
    response_length = response_info['response_length']

    valid_adv = torch.masked_select(advantages, response_mask)
    valid_returns = torch.masked_select(returns, response_mask)

    if use_critic:
        values = batch.batch['values']
        valid_values = torch.masked_select(values, response_mask)
        return_diff_var = torch.var(valid_returns - valid_values)
        return_var = torch.var(valid_returns)

    metrics = {
        # score
        'critic/score/mean':
            torch.mean(sequence_score).detach().item(),
        'critic/score/max':
            torch.max(sequence_score).detach().item(),
        'critic/score/min':
            torch.min(sequence_score).detach().item(),
        # reward
        'critic/rewards/mean':
            torch.mean(sequence_reward).detach().item(),
        'critic/rewards/max':
            torch.max(sequence_reward).detach().item(),
        'critic/rewards/min':
            torch.min(sequence_reward).detach().item(),
        # adv
        'critic/advantages/mean':
            torch.mean(valid_adv).detach().item(),
        'critic/advantages/max':
            torch.max(valid_adv).detach().item(),
        'critic/advantages/min':
            torch.min(valid_adv).detach().item(),
        # returns
        'critic/returns/mean':
            torch.mean(valid_returns).detach().item(),
        'critic/returns/max':
            torch.max(valid_returns).detach().item(),
        'critic/returns/min':
            torch.min(valid_returns).detach().item(),
        **({
            # values
            'critic/values/mean': torch.mean(valid_values).detach().item(),
            'critic/values/max': torch.max(valid_values).detach().item(),
            'critic/values/min': torch.min(valid_values).detach().item(),
            # vf explained var
            'critic/vf_explained_var': (1.0 - return_diff_var / (return_var + 1e-5)).detach().item(),
        } if use_critic else {}),

        # response length
        'response_length/mean':
            torch.mean(response_length).detach().item(),
        'response_length/max':
            torch.max(response_length).detach().item(),
        'response_length/min':
            torch.min(response_length).detach().item(),
        'response_length/clip_ratio':
            torch.mean(torch.eq(response_length, max_response_length).float()).detach().item(),
        # prompt length
        'prompt_length/mean':
            torch.mean(prompt_length).detach().item(),
        'prompt_length/max':
            torch.max(prompt_length).detach().item(),
        'prompt_length/min':
            torch.min(prompt_length).detach().item(),
        'prompt_length/clip_ratio':
            torch.mean(torch.eq(prompt_length, max_prompt_length).float()).detach().item(),
    }
    return metrics


def compute_timing_metrics(batch, timing_raw):
    response_info = _compute_response_info(batch)
    num_prompt_tokens = torch.sum(response_info['prompt_length']).item()
    num_response_tokens = torch.sum(response_info['response_length']).item()
    num_overall_tokens = num_prompt_tokens + num_response_tokens

    num_tokens_of_section = {
        'gen': num_response_tokens,
        **{
            name: num_overall_tokens for name in ['ref', 'values', 'adv', 'update_critic', 'update_actor']
        },
    }

    return {
        **{
            f'timing_s/{name}': value for name, value in timing_raw.items()
        },
        **{
            f'timing_per_token_ms/{name}': timing_raw[name] * 1000 / num_tokens_of_section[name] for name in set(num_tokens_of_section.keys(
            )) & set(timing_raw.keys())
        },
    }


@contextmanager
def _timer(name: str, timing_raw: Dict[str, float]):
    with Timer(name=name, logger=None) as timer:
        yield
    timing_raw[name] = timer.last


class RayPPOTrainer(object):
    """
    Note that this trainer runs on the driver process on a single CPU/GPU node.
    """

    # TODO: support each role have individual ray_worker_group_cls,
    # i.e., support different backend of different role
    def __init__(self,
                 config,
                 tokenizer,
                 role_worker_mapping: dict[Role, WorkerType],
                 resource_pool_manager: ResourcePoolManager,
                 ray_worker_group_cls: RayWorkerGroup = RayWorkerGroup,
                 reward_fn=None,
                 val_reward_fn=None):

        # assert torch.cuda.is_available(), 'cuda must be available on driver'

        self.tokenizer = tokenizer
        self.config = config
        self.reward_fn = reward_fn
        self.val_reward_fn = val_reward_fn

        self.hybrid_engine = config.actor_rollout_ref.hybrid_engine
        # TODO: now we also support hybrid engine
        # assert self.hybrid_engine, 'Currently, only support hybrid engine'

        if self.hybrid_engine:
            assert Role.ActorRollout in role_worker_mapping, f'{role_worker_mapping.keys()=}'

        self.role_worker_mapping = role_worker_mapping
        self.resource_pool_manager = resource_pool_manager
        self.use_reference_policy = Role.RefPolicy in role_worker_mapping
        self.use_rm = Role.RewardModel in role_worker_mapping
        self.ray_worker_group_cls = ray_worker_group_cls

        # define KL control
        if self.use_reference_policy:
            if config.algorithm.kl_ctrl.type == 'fixed':
                self.kl_ctrl = core_algos.FixedKLController(kl_coef=config.algorithm.kl_ctrl.kl_coef)
            elif config.algorithm.kl_ctrl.type == 'adaptive':
                assert config.algorithm.kl_ctrl.horizon > 0, f'horizon must be larger than 0. Got {config.critic.kl_ctrl.horizon}'
                self.kl_ctrl = core_algos.AdaptiveKLController(init_kl_coef=config.algorithm.kl_ctrl.kl_coef,
                                                               target_kl=config.algorithm.kl_ctrl.target_kl,
                                                               horizon=config.algorithm.kl_ctrl.horizon)
            else:
                raise NotImplementedError
        else:
            self.kl_ctrl = core_algos.FixedKLController(kl_coef=0.)

        if self.config.algorithm.adv_estimator == AdvantageEstimator.GAE:
            self.use_critic = True
        elif self.config.algorithm.adv_estimator in [
                AdvantageEstimator.GRPO, AdvantageEstimator.REINFORCE_PLUS_PLUS, AdvantageEstimator.REMAX,
                AdvantageEstimator.RLOO
        ]:
            self.use_critic = False
        else:
            raise NotImplementedError

        self._validate_config()
        self._create_dataloader()

    def _validate_config(self):
        config = self.config
        # number of GPUs total
        n_gpus = config.trainer.n_gpus_per_node * config.trainer.nnodes

        # 1. Check total batch size for data correctness
        real_train_batch_size = config.data.train_batch_size * config.actor_rollout_ref.rollout.n
        # assert real_train_batch_size % n_gpus == 0, \
        #     f"real_train_batch_size ({real_train_batch_size}) must be divisible by total n_gpus ({n_gpus})."

        # A helper function to check "micro_batch_size" vs "micro_batch_size_per_gpu"
        # We throw an error if the user sets both. The new convention is "..._micro_batch_size_per_gpu".
        def check_mutually_exclusive(mbs, mbs_per_gpu, name: str):
            if mbs is None and mbs_per_gpu is None:
                raise ValueError(f"[{name}] Please set at least one of '{name}.micro_batch_size' or "
                                 f"'{name}.micro_batch_size_per_gpu'.")

            if mbs is not None and mbs_per_gpu is not None:
                raise ValueError(f"[{name}] You have set both '{name}.micro_batch_size' AND "
                                 f"'{name}.micro_batch_size_per_gpu'. Please remove '{name}.micro_batch_size' "
                                 f"because only '*_micro_batch_size_per_gpu' is supported (the former is deprecated).")

        if not config.actor_rollout_ref.actor.use_dynamic_bsz:
            # actor: ppo_micro_batch_size vs. ppo_micro_batch_size_per_gpu
            check_mutually_exclusive(config.actor_rollout_ref.actor.ppo_micro_batch_size,
                                     config.actor_rollout_ref.actor.ppo_micro_batch_size_per_gpu,
                                     "actor_rollout_ref.actor")

            # reference: log_prob_micro_batch_size vs. log_prob_micro_batch_size_per_gpu
            check_mutually_exclusive(config.actor_rollout_ref.ref.log_prob_micro_batch_size,
                                     config.actor_rollout_ref.ref.log_prob_micro_batch_size_per_gpu,
                                     "actor_rollout_ref.ref")

            #  The rollout section also has log_prob_micro_batch_size vs. log_prob_micro_batch_size_per_gpu
            check_mutually_exclusive(config.actor_rollout_ref.rollout.log_prob_micro_batch_size,
                                     config.actor_rollout_ref.rollout.log_prob_micro_batch_size_per_gpu,
                                     "actor_rollout_ref.rollout")

        if self.use_critic and not config.critic.use_dynamic_bsz:
            # Check for critic micro-batch size conflicts
            check_mutually_exclusive(config.critic.ppo_micro_batch_size, config.critic.ppo_micro_batch_size_per_gpu,
                                     "critic")

        # Check for reward model micro-batch size conflicts
        if config.reward_model.enable and not config.reward_model.use_dynamic_bsz:
            check_mutually_exclusive(config.reward_model.micro_batch_size, config.reward_model.micro_batch_size_per_gpu,
                                     "reward_model")

        # Actor
        # if NOT dynamic_bsz, we must ensure:
        #    ppo_mini_batch_size is divisible by ppo_micro_batch_size
        #    ppo_micro_batch_size * sequence_parallel_size >= n_gpus
        if not config.actor_rollout_ref.actor.use_dynamic_bsz:
            sp_size = config.actor_rollout_ref.actor.get('ulysses_sequence_parallel_size', 1)
            if config.actor_rollout_ref.actor.ppo_micro_batch_size is not None:
                assert config.actor_rollout_ref.actor.ppo_mini_batch_size % config.actor_rollout_ref.actor.ppo_micro_batch_size == 0
                assert config.actor_rollout_ref.actor.ppo_micro_batch_size * sp_size >= n_gpus

        # critic
        if self.use_critic and not config.critic.use_dynamic_bsz:
            sp_size = config.critic.get('ulysses_sequence_parallel_size', 1)
            if config.critic.ppo_micro_batch_size is not None:
                assert config.critic.ppo_mini_batch_size % config.critic.ppo_micro_batch_size == 0
                assert config.critic.ppo_micro_batch_size * sp_size >= n_gpus

        # Check if use_remove_padding is enabled when using sequence parallelism for fsdp
        if config.actor_rollout_ref.actor.strategy == 'fsdp':
            if config.actor_rollout_ref.actor.get('ulysses_sequence_parallel_size', 1) > 1 or \
                    config.actor_rollout_ref.ref.get('ulysses_sequence_parallel_size', 1) > 1:
                assert config.actor_rollout_ref.model.use_remove_padding, \
                    "When using sequence parallelism for actor/ref policy, you must enable `use_remove_padding`."

        if self.use_critic and config.critic.strategy == 'fsdp':
            if config.critic.get('ulysses_sequence_parallel_size', 1) > 1:
                assert config.critic.model.use_remove_padding, \
                    "When using sequence parallelism for critic, you must enable `use_remove_padding`."

        if config.data.get('val_batch_size', None) is not None:
            print(
                f"WARNING: val_batch_size is deprecated. Validation datasets are sent to inference engines as a whole batch, which will schedule the memory themselves."
            )

        print("[validate_config] All configuration checks passed successfully!")

    def _create_dataloader(self):
        # TODO: we have to make sure the batch size is divisible by the dp size
        self.train_dataset = RLHFDataset(parquet_files=self.config.data.train_files,
                                         tokenizer=self.tokenizer,
                                         prompt_key=self.config.data.prompt_key,
                                         max_prompt_length=self.config.data.max_prompt_length,
                                         filter_prompts=True,
                                         return_raw_chat=self.config.data.get('return_raw_chat', False),
                                         truncation='error')
  
# use sampler for better ckpt resume
        if self.config.data.shuffle:
            train_dataloader_generator = torch.Generator()
            train_dataloader_generator.manual_seed(self.config.data.get('seed', 1))
            sampler = RandomSampler(data_source=self.train_dataset, generator=train_dataloader_generator)
        else:
            sampler = SequentialSampler(data_source=self.train_dataset)

<<<<<<< HEAD
        train_batch_size = self.config.data.train_batch_size
        if self.config.trainer.rejection_sample:
            train_batch_size *= self.config.trainer.rejection_sample_multiplier
            train_batch_size = int(train_batch_size)

        self.train_dataloader = DataLoader(dataset=self.train_dataset,
                                           batch_size=train_batch_size,
                                           drop_last=True,
                                           collate_fn=collate_fn,
                                           sampler=sampler)
=======
        self.train_dataloader = StatefulDataLoader(dataset=self.train_dataset,
                                                   batch_size=self.config.data.train_batch_size,
                                                   drop_last=True,
                                                   collate_fn=collate_fn,
                                                   sampler=sampler)
>>>>>>> 021db112

        self.val_dataset = RLHFDataset(parquet_files=self.config.data.val_files,
                                       tokenizer=self.tokenizer,
                                       prompt_key=self.config.data.prompt_key,
                                       max_prompt_length=self.config.data.max_prompt_length,
                                       filter_prompts=True,
                                       return_raw_chat=self.config.data.get('return_raw_chat', False),
                                       truncation='error')
        self.val_dataloader = StatefulDataLoader(
            dataset=self.val_dataset,
            # Validation datasets are sent to inference engines as a whole batch,
            # which will schedule the memory themselves.
            batch_size=len(self.val_dataset),
            shuffle=False,
            drop_last=False,
            collate_fn=collate_fn)

        assert len(self.train_dataloader) >= 1
        assert len(
            self.val_dataloader
        ) == 1, "Validation dataloader must have a single batch, which inference engines will schedule the memory themselves."

        print(f'Size of train dataloader: {len(self.train_dataloader)}')

        # inject total_training_steps to actor/critic optim_config. This is hacky.
        total_training_steps = len(self.train_dataloader) * self.config.trainer.total_epochs

        if self.config.trainer.total_training_steps is not None:
            total_training_steps = self.config.trainer.total_training_steps

        self.total_training_steps = total_training_steps
        print(f'Total training steps: {self.total_training_steps}')

        OmegaConf.set_struct(self.config, True)
        with open_dict(self.config):
            self.config.actor_rollout_ref.actor.optim.total_training_steps = total_training_steps
            self.config.critic.optim.total_training_steps = total_training_steps

    def _maybe_log_val_generations_to_wandb(self, inputs, outputs, scores):
        """Log a table of validation samples to wandb"""

        generations_to_log = self.config.trainer.val_generations_to_log_to_wandb

        if generations_to_log == 0:
            return

        if generations_to_log > 0 and 'wandb' not in self.config.trainer.logger:
            print(
                'WARNING: `val_generations_to_log_to_wandb` is set to a positive value, but no wandb logger is found. ')
            return

        import wandb
        import numpy as np

        # Create tuples of (input, output, score) and sort by input text
        samples = list(zip(inputs, outputs, scores))
        samples.sort(key=lambda x: x[0])  # Sort by input text

        # Use fixed random seed for deterministic shuffling
        rng = np.random.RandomState(42)
        rng.shuffle(samples)

        # Take first N samples after shuffling
        samples = samples[:generations_to_log]

        # Create column names for all samples
        columns = ["step"] + sum([[f"input_{i+1}", f"output_{i+1}", f"score_{i+1}"] for i in range(len(samples))], [])

        if not hasattr(self, 'validation_table'):
            # Initialize the table on first call
            self.validation_table = wandb.Table(columns=columns)

        # Create a new table with same columns and existing data
        # Workaround for https://github.com/wandb/wandb/issues/2981#issuecomment-1997445737
        new_table = wandb.Table(columns=columns, data=self.validation_table.data)

        # Add new row with all data
        row_data = []
        row_data.append(self.global_steps)
        for sample in samples:
            row_data.extend(sample)

        new_table.add_data(*row_data)

        # Update reference and log
        wandb.log({"val/generations": new_table}, step=self.global_steps)
        self.validation_table = new_table

    def _validate(self):
        reward_tensor_lst = []
        data_source_lst = []

        # Lists to collect samples for the table
        sample_inputs = []
        sample_outputs = []
        sample_scores = []

        for test_data in self.val_dataloader:
            test_batch = DataProto.from_single_dict(test_data)

            # we only do validation on rule-based rm
            if self.config.reward_model.enable and test_batch[0].non_tensor_batch['reward_model']['style'] == 'model':
                return {}

            n_val_samples = self.config.actor_rollout_ref.rollout.n_val
            test_batch = test_batch.repeat(repeat_times=n_val_samples, interleave=True)
            # Store original inputs
            input_ids = test_batch.batch['input_ids']
            input_texts = [self.tokenizer.decode(ids, skip_special_tokens=True) for ids in input_ids]
            sample_inputs.extend(input_texts)

            #test_batch = test_batch.pop(['input_ids', 'attention_mask', 'position_ids'])
            test_batch.meta_info = {
                'eos_token_id': self.tokenizer.eos_token_id,
                'pad_token_id': self.tokenizer.pad_token_id,
                'recompute_log_prob': False,
                'do_sample': False,
                'validate': True,
            }
            # pad to be divisible by dp_size
            if self.hybrid_engine:
                test_batch_padded, pad_size = pad_dataproto_to_divisor(test_batch, self.actor_rollout_wg.world_size)
            else:
                test_batch_padded, pad_size = pad_dataproto_to_divisor(test_batch, self.rollout_wg.world_size)
            test_batch_padded.meta_info['val_temperature'] = self.config.actor_rollout_ref.rollout.val_temperature
            if self.hybrid_engine:
                test_output_gen_batch_padded = self.actor_rollout_wg.generate_sequences(test_batch_padded)
            else:
                test_output_gen_batch_padded = self.rollout_wg.generate_sequences(test_batch_padded)
            # unpad
            test_output_gen_batch = unpad_dataproto(test_output_gen_batch_padded, pad_size=pad_size)
            print('validation generation end')

            # Store generated outputs
            output_ids = test_output_gen_batch.batch['responses']
            output_texts = [self.tokenizer.decode(ids, skip_special_tokens=True) for ids in output_ids]
            sample_outputs.extend(output_texts)
            
            test_batch =  dataprotoitem_to_dataproto(test_output_gen_batch) #test_batch.union(test_output_gen_batch)

            # evaluate using reward_function
            reward_tensor = self.val_reward_fn(test_batch)

            # Store scores
            scores = reward_tensor.sum(-1).cpu().tolist()
            sample_scores.extend(scores)

            reward_tensor_lst.append(reward_tensor)
            data_source_lst.append(test_batch.non_tensor_batch.get('data_source', ['unknown'] * reward_tensor.shape[0]))

        self._maybe_log_val_generations_to_wandb(inputs=sample_inputs, outputs=sample_outputs, scores=sample_scores)

        reward_tensor = torch.cat(reward_tensor_lst, dim=0).sum(-1).cpu()  # (batch_size,)
        data_sources = np.concatenate(data_source_lst, axis=0)

        # evaluate test_score based on data source
        data_source_reward = {}
        for i in range(reward_tensor.shape[0]):
            data_source = data_sources[i]
            if data_source not in data_source_reward:
                data_source_reward[data_source] = []
            data_source_reward[data_source].append(reward_tensor[i].item())

        metric_dict = {}
        for data_source, rewards in data_source_reward.items():
            metric_dict[f'val/test_score/{data_source}'] = np.mean(rewards)

        return metric_dict

    def init_workers(self):
        """Init resource pool and worker group"""
        self.resource_pool_manager.create_resource_pool()

        self.resource_pool_to_cls = {pool: {} for pool in self.resource_pool_manager.resource_pool_dict.values()}

        # create actor and rollout
        if self.hybrid_engine:
            resource_pool = self.resource_pool_manager.get_resource_pool(Role.ActorRollout)
            actor_rollout_cls = RayClassWithInitArgs(cls=self.role_worker_mapping[Role.ActorRollout],
                                                     config=self.config.actor_rollout_ref,
                                                     role='actor_rollout',
                                                     reward_config=self.config.reward_model)
            self.resource_pool_to_cls[resource_pool]['actor_rollout'] = actor_rollout_cls
        else:
            assert Role.Actor in self.role_worker_mapping and Role.Rollout in self.role_worker_mapping, "Actor and Rollout must be in role_worker_mapping"
            actor_resource_pool = self.resource_pool_manager.get_resource_pool(Role.Actor)
            # actor_gpu_ids = actor_resource_pool.gpu_assignments if isinstance(actor_resource_pool, RayResourcePool) else None
            actor_cls = RayClassWithInitArgs(
                cls=self.role_worker_mapping[Role.Actor],
                config=self.config.actor_rollout_ref,
                role='actor',
                reward_config=self.config.reward_model,
            )
            self.resource_pool_to_cls[actor_resource_pool]['actor'] = actor_cls

            # Get rollout resource pool
            rollout_resource_pool = self.resource_pool_manager.get_resource_pool(Role.Rollout)
            # rollout_gpu_ids = rollout_resource_pool.gpu_assignments if isinstance(rollout_resource_pool, RayResourcePool) else None
            rollout_cls = RayClassWithInitArgs(
                cls=self.role_worker_mapping[Role.Rollout],
                config=self.config.actor_rollout_ref,
                role='rollout',
                reward_config=self.config.reward_model,
            )
            self.resource_pool_to_cls[rollout_resource_pool]['rollout'] = rollout_cls

        # create critic
        if self.use_critic:
            resource_pool = self.resource_pool_manager.get_resource_pool(Role.Critic)
            critic_cls = RayClassWithInitArgs(cls=self.role_worker_mapping[Role.Critic], config=self.config.critic)
            self.resource_pool_to_cls[resource_pool]['critic'] = critic_cls

        # create reference policy if needed
        if self.use_reference_policy:
            resource_pool = self.resource_pool_manager.get_resource_pool(Role.RefPolicy)
            ref_policy_cls = RayClassWithInitArgs(self.role_worker_mapping[Role.RefPolicy],
                                                  config=self.config.actor_rollout_ref,
                                                  role='ref')
            self.resource_pool_to_cls[resource_pool]['ref'] = ref_policy_cls

        # create a reward model if reward_fn is None
        if self.use_rm:
            # we create a RM here
            resource_pool = self.resource_pool_manager.get_resource_pool(Role.RewardModel)
            rm_cls = RayClassWithInitArgs(self.role_worker_mapping[Role.RewardModel], config=self.config.reward_model)
            self.resource_pool_to_cls[resource_pool]['rm'] = rm_cls

        # initialize WorkerGroup
        # NOTE: if you want to use a different resource pool for each role, which can support different parallel size,
        # you should not use `create_colocated_worker_cls`. Instead, directly pass different resource pool to different worker groups.
        # See https://github.com/volcengine/verl/blob/master/examples/ray/tutorial.ipynb for more information.
        all_wg = {}
        self.wg_dicts = []
        for resource_pool, class_dict in self.resource_pool_to_cls.items():
            worker_dict_cls = create_colocated_worker_cls(class_dict=class_dict)
            wg_dict = self.ray_worker_group_cls(resource_pool=resource_pool, ray_cls_with_init=worker_dict_cls)
            spawn_wg = wg_dict.spawn(prefix_set=class_dict.keys())
            all_wg.update(spawn_wg)
            # keep the referece of WorkerDict to support ray >= 2.31. Ref: https://github.com/ray-project/ray/pull/45699
            self.wg_dicts.append(wg_dict)

        if self.use_critic:
            self.critic_wg = all_wg['critic']
            self.critic_wg.init_model()

        if self.use_reference_policy:
            self.ref_policy_wg = all_wg['ref']
            self.ref_policy_wg.init_model()

        if self.use_rm:
            self.rm_wg = all_wg['rm']
            self.rm_wg.init_model()

        # we should create rollout at the end so that vllm can have a better estimation of kv cache memory
        if self.hybrid_engine:
            self.actor_rollout_wg = all_wg['actor_rollout']
            self.actor_rollout_wg.init_model()
        else:
            self.actor_wg = all_wg['actor']
            self.actor_wg.init_model()
            self.rollout_wg = all_wg['rollout']
            self.rollout_wg.init_model()

    def _save_checkpoint(self):
        # path: given_path + `/global_step_{global_steps}` + `/actor`
        local_global_step_folder = os.path.join(self.config.trainer.default_local_dir,
                                                f'global_step_{self.global_steps}')
        # Make dirs from this absolute path
        os.makedirs(local_global_step_folder, exist_ok=True)
        actor_local_path = os.path.join(local_global_step_folder, 'actor')

        actor_remote_path = None if self.config.trainer.default_hdfs_dir is None else os.path.join(
            self.config.trainer.default_hdfs_dir, f'global_step_{self.global_steps}', 'actor')
        
        if self.hybrid_engine:
            save_actor_cls = self.actor_rollout_wg
        else:
            save_actor_cls = self.actor_wg
        
        save_actor_cls.save_checkpoint(actor_local_path,
                                              actor_remote_path,
                                              self.global_steps,
                                              remove_previous_ckpt=self.config.trainer.remove_previous_ckpt_in_save)

        if self.use_critic:
            critic_local_path = os.path.join(local_global_step_folder, 'critic')
            critic_remote_path = None if self.config.trainer.default_hdfs_dir is None else os.path.join(
                self.config.trainer.default_hdfs_dir, f'global_step_{self.global_steps}', 'critic')
            self.critic_wg.save_checkpoint(critic_local_path,
                                           critic_remote_path,
                                           self.global_steps,
                                           remove_previous_ckpt=self.config.trainer.remove_previous_ckpt_in_save)

        # save dataloader
        dataloader_local_path = os.path.join(local_global_step_folder, 'data.pt')
        dataloader_state_dict = self.train_dataloader.state_dict()
        torch.save(dataloader_state_dict, dataloader_local_path)

        # latest checkpointed iteration tracker (for atomic usage)
        local_latest_checkpointed_iteration = os.path.join(self.config.trainer.default_local_dir,
                                                           'latest_checkpointed_iteration.txt')
        with open(local_latest_checkpointed_iteration, 'w') as f:
            f.write(str(self.global_steps))

    def _load_checkpoint(self):
        if self.config.trainer.resume_mode == 'disable':
            return 0

        # load from hdfs
        if self.config.trainer.default_hdfs_dir is not None:
            NotImplementedError('load from hdfs is not implemented yet')
        else:
            checkpoint_folder = self.config.trainer.default_local_dir  # TODO: check path
            if not os.path.isabs(checkpoint_folder):
                working_dir = os.getcwd()
                checkpoint_folder = os.path.join(working_dir, checkpoint_folder)
            global_step_folder = find_latest_ckpt_path(checkpoint_folder)  # None if no latest

        # find global_step_folder
        if self.config.trainer.resume_mode == 'auto':
            if global_step_folder is None:
                print('Training from scratch')
                return 0
        else:
            if not (self.config.trainer.resume_from_path and global_step_folder is not None):
                assert isinstance(self.config.trainer.resume_mode, str), "resume ckpt must be str type"
                assert 'global_step_' in self.config.trainer.resume_mode, "resume ckpt must specify the global_steps"
                global_step_folder = self.config.trainer.resume_mode
                if not os.path.isabs(global_step_folder):
                    working_dir = os.getcwd()
                    global_step_folder = os.path.join(working_dir, global_step_folder)
        print(f'Load from checkpoint folder: {global_step_folder}')
        # set global step
        self.global_steps = int(global_step_folder.split('global_step_')[-1])

        print(f'Setting global step to {self.global_steps}')
        print(f'Resuming from {global_step_folder}')

        actor_path = os.path.join(global_step_folder, 'actor')
        critic_path = os.path.join(global_step_folder, 'critic')
        # load actor
        if self.hybrid_engine:
            load_actor_cls = self.actor_rollout_wg
        else:
            load_actor_cls = self.actor_wg
            
        load_actor_cls.load_checkpoint(actor_path,
                                              del_local_after_load=self.config.trainer.del_local_ckpt_after_load)

        if not self.hybrid_engine:
            # Broadcast actor to rollout workers if not using hybrid engine
            updated_actor_module_fsdp_ref = self.actor_wg.get_state_dict()
            if isinstance(updated_actor_module_fsdp_ref, list):
                updated_actor_module_fsdp_ref = updated_actor_module_fsdp_ref[0]
            self.rollout_wg.update_rollout_actor_module(updated_actor_module_fsdp_ref)
        # if not self.hybrid_engine:
        #     self.rollout_wg.load_checkpoint(actor_path,
        #                                           del_local_after_load=self.config.trainer.del_local_ckpt_after_load)
        
        # load critic
        if self.use_critic:
            self.critic_wg.load_checkpoint(critic_path,
                                           del_local_after_load=self.config.trainer.del_local_ckpt_after_load)

        # load dataloader,
        # TODO: from remote not implemented yet
        dataloader_local_path = os.path.join(global_step_folder, 'data.pt')
        if os.path.exists(dataloader_local_path):
            dataloader_state_dict = torch.load(dataloader_local_path)
            self.train_dataloader.load_state_dict(dataloader_state_dict)
        else:
            print(f"Warning: No dataloader state found at {dataloader_local_path}, will start from scratch")

    def _balance_batch(self, batch: DataProto, metrics, logging_prefix='global_seqlen'):
        """Reorder the data on single controller such that each dp rank gets similar total tokens"""
        attention_mask = batch.batch['attention_mask']
        batch_size = attention_mask.shape[0]
        global_seqlen_lst = batch.batch['attention_mask'].view(batch_size, -1).sum(-1).tolist()  # (train_batch_size,)
        if self.hybrid_engine:
            world_size = self.actor_rollout_wg.world_size
        else:
            world_size = self.actor_wg.world_size
        global_partition_lst = get_seqlen_balanced_partitions(global_seqlen_lst,
                                                              k_partitions=world_size,
                                                              equal_size=True)
        # reorder based on index. The data will be automatically equally partitioned by dispatch function
        global_idx = torch.tensor([j for partition in global_partition_lst for j in partition])
        batch.reorder(global_idx)
        global_balance_stats = log_seqlen_unbalance(seqlen_list=global_seqlen_lst,
                                                    partitions=global_partition_lst,
                                                    prefix=logging_prefix)
        metrics.update(global_balance_stats)

    def fit(self):
        """
        The training loop of PPO.
        The driver process only need to call the compute functions of the worker group through RPC to construct the PPO dataflow.
        The light-weight advantage computation is done on the driver process.
        """
        from verl.utils.tracking import Tracking
        from omegaconf import OmegaConf

        logger = Tracking(project_name=self.config.trainer.project_name,
                          experiment_name=self.config.trainer.experiment_name,
                          default_backend=self.config.trainer.logger,
                          config=OmegaConf.to_container(self.config, resolve=True))

        self.global_steps = 0

        # load checkpoint before doing anything
        self._load_checkpoint()

        # perform validation before training
        # currently, we only support validation using the reward_function.
        if self.val_reward_fn is not None and self.config.trainer.get('val_before_train', True):
            val_metrics = self._validate()
            pprint(f'Initial validation metrics: {val_metrics}')
            logger.log(data=val_metrics, step=self.global_steps)
            if self.config.trainer.get('val_only', False):
                return

        # we start from step 1
        self.global_steps += 1

        for epoch in range(self.config.trainer.total_epochs):
            for batch_dict in self.train_dataloader:
                metrics = {}
                timing_raw = {}

                batch: DataProto = DataProto.from_single_dict(batch_dict)
                batch.non_tensor_batch['uid'] = np.array([str(uuid.uuid4()) for _ in range(len(batch.batch))], dtype=object)

                with _timer('step', timing_raw):
                    with _timer('gen', timing_raw):
                        if not self.config.actor_rollout_ref.rollout.async_engine:
                            batch = self.actor_rollout_wg.generate_sequences(batch)
                        else:
                            #Get the generator function which will yield results as they complete
                            gen_seq_generator = self.actor_rollout_wg.generate_sequences_async(prompts=batch)
                            # Collect outputs in a dict keyed by prompt_idx
                            outputs = []
                            for output in gen_seq_generator:
                                outputs.append(output)
                            # Combine all outputs
                            batch = DataProto.concat(outputs)

                    if self.config.algorithm.adv_estimator == AdvantageEstimator.REMAX:
                        with _timer('gen_max', timing_raw):
                            gen_baseline_batch = deepcopy(batch)
                            gen_baseline_batch.meta_info['do_sample'] = False
                            gen_baseline_output = self.actor_rollout_wg.generate_sequences(gen_baseline_batch)

                            batch = batch.union(gen_baseline_output)
                            reward_baseline_tensor = self.reward_fn(batch)
                            reward_baseline_tensor = reward_baseline_tensor.sum(dim=-1)

                            batch.pop(batch_keys=list(gen_baseline_output.batch.keys()))

                            batch.batch['reward_baselines'] = reward_baseline_tensor

                            del gen_baseline_batch, gen_baseline_output

                    with _timer('adv', timing_raw):
                        # compute scores using reward model and/or reward function
                        if self.use_rm:
                            reward_tensor = self.rm_wg.compute_rm_score(batch)
                            batch = batch.union(reward_tensor)

                        reward_tensor = self.reward_fn(batch)
                        batch.batch['token_level_scores'] = reward_tensor

                        # Rejection sampling based on rewards
                        # Group rewards by uid
                        uids = batch.non_tensor_batch['uid']
                        unique_uids = np.unique(uids)
                        valid_mask = torch.ones(len(uids), dtype=torch.bool)
                        solve_none = 0
                        solve_all = 0
                        for uid in unique_uids:
                            uid_mask = uids == uid
                            uid_rewards = reward_tensor[uid_mask].sum(-1)  # Sum rewards for each sequence
                            
                            # Check if all rewards are 0 or all are 1 for this uid
                            if (uid_rewards == 0).all():
                                valid_mask[uid_mask] = False
                                solve_none += 1
                            elif (uid_rewards == 1).all():
                                valid_mask[uid_mask] = False
                                solve_all += 1
                        
                        # Log to metrics
                        metrics['batch/solve_none'] = solve_none
                        metrics['batch/solve_all'] = solve_all


                        if self.config.trainer.rejection_sample:
                            # If no valid samples remain, skip this batch and get a new one
                            if not valid_mask.any():
                                continue

                            # Filter batch to keep only valid samples
                            batch = batch[valid_mask]
                            batch = dataprotoitem_to_dataproto(batch)
                            # Round down to the nearest multiple of world size
                            num_trainer_replicas = self.actor_rollout_wg.world_size 
                            max_batch_size = (batch.batch['input_ids'].shape[0] // num_trainer_replicas) * num_trainer_replicas
                            if not max_batch_size:
                                # give up, you got everything either all wrong or right.
                                continue

                            size_mask = torch.zeros(batch.batch['input_ids'].shape[0], dtype=torch.bool)
                            size_mask[:max_batch_size] = True
                            batch = batch[size_mask]
                            batch = dataprotoitem_to_dataproto(batch)

                        
                        if self.config.actor_rollout_ref.rollout.vllm_log_prob:
                            # Avoid recompute log_prob bugs. Log probs from vLLM. (Could be buggy)
                            batch.meta_info['micro_batch_size'] = self.config.actor_rollout_ref.rollout.log_prob_micro_batch_size_per_gpu
                            batch.meta_info['max_token_len'] = self.config.actor_rollout_ref.rollout.log_prob_max_token_len_per_gpu
                            batch.meta_info['use_dynamic_bsz'] = self.config.actor_rollout_ref.rollout.log_prob_use_dynamic_bsz
                            batch.meta_info['temperature'] = self.config.actor_rollout_ref.rollout.temperature
                        else:
                            # Recompute old_log_probs using Pytorch FSDP.
                            with _timer('old_log_prob', timing_raw):
                                old_log_prob = self.actor_rollout_wg.compute_log_prob(batch)
                                batch = batch.union(old_log_prob)

                        if self.use_reference_policy:
                            # compute reference log_prob
                            with _timer('ref', timing_raw):
                                ref_log_prob = self.ref_policy_wg.compute_ref_log_prob(batch)
                                batch = batch.union(ref_log_prob)

                        # compute values
                        if self.use_critic:
                            with _timer('values', timing_raw):
                                values = self.critic_wg.compute_values(batch)
                                batch = batch.union(values)

                        # compute rewards with KL penalty if needed

                        # Note: This kl penalty applied directly over the rewards is disabled for GRPO. The kl penalty is applied at dp_actor.py
                        # where it is subtracted directly from the policy loss

                        # if not self.config.actor_rollout_ref.actor.use_kl_loss:
                        #     batch, kl_metrics = apply_kl_penalty(batch,
                        #                                        kl_ctrl=self.kl_ctrl,
                        #                                        kl_penalty=self.config.algorithm.kl_penalty)
                        #     metrics.update(kl_metrics)
                        # else:
                        #     batch.batch['token_level_rewards'] = batch.batch['token_level_scores']

                        batch.batch['token_level_rewards'] = batch.batch['token_level_scores']

                        # compute advantages, executed on the driver process
                        batch = compute_advantage(batch,
                                                  adv_estimator=self.config.algorithm.adv_estimator,
                                                  gamma=self.config.algorithm.gamma,
                                                  lam=self.config.algorithm.lam,
                                                  num_repeat=self.config.actor_rollout_ref.rollout.n)

                    # balance the number of valid tokens on each dp rank.
                    # Note that this breaks the order of data inside the batch.
                    # Please take care when you implement group based adv computation such as GRPO and rloo
                    self._balance_batch(batch, metrics=metrics)

                    # compute global_valid tokens
                    batch.meta_info['global_token_num'] = torch.sum(batch.batch['attention_mask'], dim=-1).tolist()

                    # update critic
                    if self.use_critic:
                        with _timer('update_critic', timing_raw):
                            critic_output = self.critic_wg.update_critic(batch)
                        critic_output_metrics = reduce_metrics(critic_output.meta_info['metrics'])
                        metrics.update(critic_output_metrics)

                    # implement critic warmup
                    if self.config.trainer.critic_warmup <= self.global_steps:
                        # update actor
                        with _timer('update_actor', timing_raw):
                            actor_output = self.actor_rollout_wg.update_actor(batch)
                        actor_output_metrics = reduce_metrics(actor_output.meta_info['metrics'])
                        metrics.update(actor_output_metrics)

                    # validate
                    if self.val_reward_fn is not None and self.config.trainer.test_freq > 0 and \
                        self.global_steps % self.config.trainer.test_freq == 0:
                        with _timer('testing', timing_raw):
                            val_metrics: dict = self._validate()
                        metrics.update(val_metrics)

                    if self.config.trainer.save_freq > 0 and \
                            self.global_steps % self.config.trainer.save_freq == 0:
                        with _timer('save_checkpoint', timing_raw):
                            self._save_checkpoint()

                # collect metrics
                metrics.update(compute_data_metrics(batch=batch, use_critic=self.use_critic))
                metrics.update(compute_timing_metrics(batch=batch, timing_raw=timing_raw))

                # TODO: make a canonical logger that supports various backend
                logger.log(data=metrics, step=self.global_steps)

                self.global_steps += 1

                if self.global_steps >= self.total_training_steps:

                    # perform validation after training
                    if self.val_reward_fn is not None:
                        val_metrics = self._validate()
                        pprint(f'Final validation metrics: {val_metrics}')
                        logger.log(data=val_metrics, step=self.global_steps)
                    if self.config.trainer.save_freq > 0 and \
                            (self.global_steps - 1) % self.config.trainer.save_freq != 0:
                        with _timer('save_checkpoint', timing_raw):
                            self._save_checkpoint()
                    return<|MERGE_RESOLUTION|>--- conflicted
+++ resolved
@@ -515,25 +515,16 @@
         else:
             sampler = SequentialSampler(data_source=self.train_dataset)
 
-<<<<<<< HEAD
         train_batch_size = self.config.data.train_batch_size
         if self.config.trainer.rejection_sample:
             train_batch_size *= self.config.trainer.rejection_sample_multiplier
             train_batch_size = int(train_batch_size)
 
-        self.train_dataloader = DataLoader(dataset=self.train_dataset,
-                                           batch_size=train_batch_size,
-                                           drop_last=True,
-                                           collate_fn=collate_fn,
-                                           sampler=sampler)
-=======
         self.train_dataloader = StatefulDataLoader(dataset=self.train_dataset,
                                                    batch_size=self.config.data.train_batch_size,
                                                    drop_last=True,
                                                    collate_fn=collate_fn,
                                                    sampler=sampler)
->>>>>>> 021db112
-
         self.val_dataset = RLHFDataset(parquet_files=self.config.data.val_files,
                                        tokenizer=self.tokenizer,
                                        prompt_key=self.config.data.prompt_key,
