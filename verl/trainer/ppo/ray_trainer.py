# Copyright 2024 Bytedance Ltd. and/or its affiliates
# Copyright 2023-2024 SGLang Team
# Copyright 2025 ModelBest Inc. and/or its affiliates
#
# Licensed under the Apache License, Version 2.0 (the "License");
# you may not use this file except in compliance with the License.
# You may obtain a copy of the License at
#
#     http://www.apache.org/licenses/LICENSE-2.0
#
# Unless required by applicable law or agreed to in writing, software
# distributed under the License is distributed on an "AS IS" BASIS,
# WITHOUT WARRANTIES OR CONDITIONS OF ANY KIND, either express or implied.
# See the License for the specific language governing permissions and
# limitations under the License.
"""
FSDP PPO Trainer with Ray-based single controller.
This trainer supports model-agonistic model initialization with huggingface
"""

import json
import os
import uuid
from collections import defaultdict
from contextlib import contextmanager
from copy import deepcopy
from dataclasses import dataclass, field
from enum import Enum
from pprint import pprint
from typing import Dict, Optional, Type

import numpy as np
import ray
import torch
from codetiming import Timer
from omegaconf import OmegaConf, open_dict
from torch.utils.data import Dataset, Sampler
from torchdata.stateful_dataloader import StatefulDataLoader
from tqdm import tqdm

from verl import DataProto
from verl.protocol import pad_dataproto_to_divisor, unpad_dataproto, DataProtoItem
from verl.single_controller.base import Worker
from verl.single_controller.ray import RayClassWithInitArgs, RayResourcePool, RayWorkerGroup
from verl.single_controller.ray.base import create_colocated_worker_cls
from verl.trainer.ppo import core_algos
from verl.trainer.ppo.core_algos import agg_loss
from verl.trainer.ppo.metric_utils import (
    compute_data_metrics,
    compute_throughout_metrics,
    compute_timing_metrics,
    process_validation_metrics,
    reduce_metrics,
)
from verl.trainer.ppo.reward import compute_reward, compute_reward_async
from verl.utils.checkpoint.checkpoint_manager import find_latest_ckpt_path
from verl.utils.seqlen_balancing import get_seqlen_balanced_partitions, log_seqlen_unbalance
from verl.utils.torch_functional import masked_mean
from verl.utils.tracking import ValidationGenerationsLogger
from verl.workers.rollout.async_server import AsyncLLMServerManager

WorkerType = Type[Worker]


def dataprotoitem_to_dataproto(item: DataProtoItem) -> DataProto:
    """Convert a DataProtoItem to a DataProto object"""
    return DataProto.from_dict(
        tensors=item.batch,  # TensorDict is already in correct format
        non_tensors=item.non_tensor_batch,  # Dict is already in correct format 
        meta_info=item.meta_info
    )

class Role(Enum):
    """
    To create more roles dynamically, you can subclass Role and add new members
    """

    Actor = 0
    Rollout = 1
    ActorRollout = 2
    Critic = 3
    RefPolicy = 4
    RewardModel = 5
    ActorRolloutRef = 6


class AdvantageEstimator(str, Enum):
    """
    Using an enumeration class to avoid spelling errors in adv_estimator
    """
<<<<<<< HEAD
    GAE = 'gae'
    GRPO = 'grpo'
    REINFORCE_PLUS_PLUS = 'reinforce_plus_plus'
    REINFORCE_PLUS_PLUS_BASELINE = 'reinforce_plus_plus_baseline'
    REMAX = 'remax'
    RLOO = 'rloo'
    LOOP = 'loop'
=======

    GAE = "gae"
    GRPO = "grpo"
    REINFORCE_PLUS_PLUS = "reinforce_plus_plus"
    REINFORCE_PLUS_PLUS_BASELINE = "reinforce_plus_plus_baseline"
    REMAX = "remax"
    RLOO = "rloo"
>>>>>>> 312a8cbc


@dataclass
class ResourcePoolManager:
    """
    Define a resource pool specification. Resource pool will be initialized first.
    """

    resource_pool_spec: dict[str, list[int]]
    mapping: dict[Role, str]
    resource_pool_dict: dict[str, RayResourcePool] = field(default_factory=dict)

    def create_resource_pool(self):
        for resource_pool_name, process_on_nodes in self.resource_pool_spec.items():
            # max_colocate_count means the number of WorkerGroups (i.e. processes) in each RayResourcePool
            # For FSDP backend, we recommend using max_colocate_count=1 that merge all WorkerGroups into one.
            # For Megatron backend, we recommend using max_colocate_count>1
            # that can utilize different WorkerGroup for differnt models
            resource_pool = RayResourcePool(process_on_nodes=process_on_nodes, use_gpu=True, max_colocate_count=1, name_prefix=resource_pool_name)
            self.resource_pool_dict[resource_pool_name] = resource_pool

        self._check_resource_available()

    def get_resource_pool(self, role: Role) -> RayResourcePool:
        """Get the resource pool of the worker_cls"""
        return self.resource_pool_dict[self.mapping[role]]

    def get_n_gpus(self) -> int:
        """Get the number of gpus in this cluster."""
        return sum([n_gpus for process_on_nodes in self.resource_pool_spec.values() for n_gpus in process_on_nodes])

    def _check_resource_available(self):
        """Check if the resource pool can be satisfied in this ray cluster."""
        node_available_resources = ray.state.available_resources_per_node()
        node_available_gpus = {node: node_info.get("GPU", 0) for node, node_info in node_available_resources.items()}

        # check total required gpus can be satisfied
        total_available_gpus = sum(node_available_gpus.values())
        total_required_gpus = sum([n_gpus for process_on_nodes in self.resource_pool_spec.values() for n_gpus in process_on_nodes])
        if total_available_gpus < total_required_gpus:
            raise ValueError(f"Total available GPUs {total_available_gpus} is less than total desired GPUs {total_required_gpus}")

        # check each resource pool can be satisfied, O(#resource_pools * #nodes)
        for resource_pool_name, process_on_nodes in self.resource_pool_spec.items():
            num_gpus, num_nodes = process_on_nodes[0], len(process_on_nodes)
            for node, available_gpus in node_available_gpus.items():
                if available_gpus >= num_gpus:
                    node_available_gpus[node] -= num_gpus
                    num_nodes -= 1
                    if num_nodes == 0:
                        break
            if num_nodes > 0:
                raise ValueError(f"Resource pool {resource_pool_name}: {num_gpus}*{num_nodes}" + "cannot be satisfied in this ray cluster")


def apply_kl_penalty(data: DataProto, kl_ctrl: core_algos.AdaptiveKLController, kl_penalty="kl", multi_turn=False):
    responses = data.batch["responses"]
    response_length = responses.size(1)
    token_level_scores = data.batch["token_level_scores"]
    batch_size = data.batch.batch_size[0]

    if multi_turn:
        loss_mask = data.batch["loss_mask"]
        response_mask = loss_mask[:, -response_length:]
    else:
        attention_mask = data.batch["attention_mask"]
        response_mask = attention_mask[:, -response_length:]

    # compute kl between ref_policy and current policy
    # When apply_kl_penalty, algorithm.use_kl_in_reward=True, so the reference model has been enabled.
    kld = core_algos.kl_penalty(data.batch["old_log_probs"], data.batch["ref_log_prob"], kl_penalty=kl_penalty)  # (batch_size, response_length)
    kld = kld * response_mask
    beta = kl_ctrl.value

    token_level_rewards = token_level_scores - beta * kld

    current_kl = masked_mean(kld, mask=response_mask, axis=-1)  # average over sequence
    current_kl = torch.mean(current_kl, dim=0).item()

    # according to https://github.com/huggingface/trl/blob/951ca1841f29114b969b57b26c7d3e80a39f75a0/trl/trainer/ppo_trainer.py#L837
    kl_ctrl.update(current_kl=current_kl, n_steps=batch_size)
    data.batch["token_level_rewards"] = token_level_rewards

    metrics = {"actor/reward_kl_penalty": current_kl, "actor/reward_kl_penalty_coeff": beta}

    return data, metrics


def compute_response_mask(data: DataProto):
    responses = data.batch["responses"]
    response_length = responses.size(1)
    attention_mask = data.batch["attention_mask"]
    return attention_mask[:, -response_length:]


<<<<<<< HEAD
def compute_advantage(data: DataProto, adv_estimator, gamma=1.0, lam=1.0, num_repeat=1, mask_truncated_samples=False, clip_advantages=False):
=======
def compute_advantage(data: DataProto, adv_estimator, gamma=1.0, lam=1.0, num_repeat=1, multi_turn=False, norm_adv_by_std_in_grpo=True):
>>>>>>> 312a8cbc
    # Back-compatible with trainers that do not compute response mask in fit
    if "response_mask" not in data.batch:
        data.batch["response_mask"] = compute_response_mask(data)
    # prepare response group
    # TODO: add other ways to estimate advantages
    if adv_estimator == AdvantageEstimator.GAE:
        advantages, returns = core_algos.compute_gae_advantage_return(
            token_level_rewards=data.batch["token_level_rewards"],
            values=data.batch["values"],
            response_mask=data.batch["response_mask"],
            gamma=gamma,
            lam=lam,
        )
        data.batch["advantages"] = advantages
        data.batch["returns"] = returns
    elif adv_estimator == AdvantageEstimator.GRPO:
        # TODO: test on more adv estimator type
        grpo_calculation_mask = data.batch["response_mask"]
        if multi_turn:
            # If multi-turn, replace the mask with the relevant part of loss_mask
            response_length = grpo_calculation_mask.size(1)  # Get length from the initial response mask
            grpo_calculation_mask = data.batch["loss_mask"][:, -response_length:]  # This mask is the one intended for GRPO
        # Call compute_grpo_outcome_advantage with parameters matching its definition
        advantages, returns = core_algos.compute_grpo_outcome_advantage(
<<<<<<< HEAD
            token_level_rewards=data.batch['token_level_rewards'],
            response_mask=data.batch['response_mask'],
            index=data.non_tensor_batch['uid'],
            mask_truncated_samples=mask_truncated_samples)
        data.batch['advantages'] = advantages
        data.batch['returns'] = returns
=======
            token_level_rewards=data.batch["token_level_rewards"],
            response_mask=grpo_calculation_mask,
            index=data.non_tensor_batch["uid"],
            norm_adv_by_std_in_grpo=norm_adv_by_std_in_grpo,
        )
        data.batch["advantages"] = advantages
        data.batch["returns"] = returns
>>>>>>> 312a8cbc
    elif adv_estimator == AdvantageEstimator.REINFORCE_PLUS_PLUS_BASELINE:
        advantages, returns = core_algos.compute_reinforce_plus_plus_baseline_outcome_advantage(
            token_level_rewards=data.batch["token_level_rewards"],
            response_mask=data.batch["response_mask"],
            index=data.non_tensor_batch["uid"],
        )
        data.batch["advantages"] = advantages
        data.batch["returns"] = returns
    elif adv_estimator == AdvantageEstimator.REINFORCE_PLUS_PLUS:
        advantages, returns = core_algos.compute_reinforce_plus_plus_outcome_advantage(
            token_level_rewards=data.batch["token_level_rewards"],
            response_mask=data.batch["response_mask"],
            gamma=gamma,
        )
        data.batch["advantages"] = advantages
        data.batch["returns"] = returns
    elif adv_estimator == AdvantageEstimator.REMAX:
        advantages, returns = core_algos.compute_remax_outcome_advantage(
            token_level_rewards=data.batch["token_level_rewards"],
            reward_baselines=data.batch["reward_baselines"],
            response_mask=data.batch["response_mask"],
        )

        data.batch["advantages"] = advantages
        data.batch["returns"] = returns
    elif adv_estimator == AdvantageEstimator.RLOO:
        advantages, returns = core_algos.compute_rloo_outcome_advantage(
<<<<<<< HEAD
            token_level_rewards=data.batch['token_level_rewards'],
            response_mask=data.batch['response_mask'],
            index=data.non_tensor_batch['uid'])
        data.batch['advantages'] = advantages
        data.batch['returns'] = returns
    elif adv_estimator == AdvantageEstimator.LOOP:
        # same as grpo but without normalization
        advantages, returns = core_algos.compute_loop_outcome_advantage(token_level_rewards=data.batch['token_level_rewards'],
                                                                        eos_mask=data.batch['response_mask'],
                                                                        index=data.non_tensor_batch['uid'])
        data.batch['advantages'] = advantages
        data.batch['returns'] = returns
=======
            token_level_rewards=data.batch["token_level_rewards"],
            response_mask=data.batch["response_mask"],
            index=data.non_tensor_batch["uid"],
        )
        data.batch["advantages"] = advantages
        data.batch["returns"] = returns
>>>>>>> 312a8cbc
    else:
        raise NotImplementedError
    
    if clip_advantages:
        data.batch['advantages'] = torch.clamp(data.batch['advantages'], -1, 1)
    
    return data


@contextmanager
def _timer(name: str, timing_raw: Dict[str, float]):
    with Timer(name=name, logger=None) as timer:
        yield
    if name not in timing_raw:
        timing_raw[name] = 0
    timing_raw[name] += timer.last


class RayPPOTrainer:
    """
    Note that this trainer runs on the driver process on a single CPU/GPU node.
    """

    # TODO: support each role have individual ray_worker_group_cls,
    # i.e., support different backend of different role
    def __init__(
        self,
        config,
        tokenizer,
        role_worker_mapping: dict[Role, WorkerType],
        resource_pool_manager: ResourcePoolManager,
        ray_worker_group_cls: RayWorkerGroup = RayWorkerGroup,
        processor=None,
        reward_fn=None,
        val_reward_fn=None,
        train_dataset: Optional[Dataset] = None,
        val_dataset: Optional[Dataset] = None,
        collate_fn=None,
        train_sampler: Optional[Sampler] = None,
    ):
        # assert torch.cuda.is_available(), 'cuda must be available on driver'

        self.tokenizer = tokenizer
        self.processor = processor
        self.config = config
        self.reward_fn = reward_fn
        self.val_reward_fn = val_reward_fn

        self.hybrid_engine = config.actor_rollout_ref.hybrid_engine
<<<<<<< HEAD
        # TODO: now we also support hybrid engine
        # assert self.hybrid_engine, 'Currently, only support hybrid engine'
=======
        assert self.hybrid_engine, "Currently, only support hybrid engine"
>>>>>>> 312a8cbc

        if self.hybrid_engine:
            assert Role.ActorRollout in role_worker_mapping, f"{role_worker_mapping.keys()=}"

        self.role_worker_mapping = role_worker_mapping
        self.resource_pool_manager = resource_pool_manager
        self.use_reference_policy = Role.RefPolicy in role_worker_mapping and config.actor_rollout_ref.actor.use_kl_loss
        self.use_rm = Role.RewardModel in role_worker_mapping
        self.ray_worker_group_cls = ray_worker_group_cls
        self.validation_generations_logger = ValidationGenerationsLogger()

        # define in-reward KL control
        # kl loss control currently not suppoorted
        if config.algorithm.use_kl_in_reward:
            self.kl_ctrl_in_reward = core_algos.get_kl_controller(config.algorithm.kl_ctrl)

        if self.config.algorithm.adv_estimator == AdvantageEstimator.GAE:
            self.use_critic = True
        elif self.config.algorithm.adv_estimator in [
<<<<<<< HEAD
                AdvantageEstimator.GRPO, AdvantageEstimator.REINFORCE_PLUS_PLUS, AdvantageEstimator.REMAX,
                AdvantageEstimator.RLOO, AdvantageEstimator.REINFORCE_PLUS_PLUS_BASELINE,
                AdvantageEstimator.LOOP
=======
            AdvantageEstimator.GRPO,
            AdvantageEstimator.REINFORCE_PLUS_PLUS,
            AdvantageEstimator.REMAX,
            AdvantageEstimator.RLOO,
            AdvantageEstimator.REINFORCE_PLUS_PLUS_BASELINE,
>>>>>>> 312a8cbc
        ]:
            self.use_critic = False
        else:
            raise NotImplementedError

        self._validate_config()
        self._create_dataloader(train_dataset, val_dataset, collate_fn, train_sampler)

    def _validate_config(self):
        config = self.config
        # number of GPUs total
        n_gpus = config.trainer.n_gpus_per_node * config.trainer.nnodes

        # 1. Check total batch size for data correctness
        real_train_batch_size = config.data.train_batch_size * config.actor_rollout_ref.rollout.n
<<<<<<< HEAD
        # assert real_train_batch_size % n_gpus == 0, \
        #     f"real_train_batch_size ({real_train_batch_size}) must be divisible by total n_gpus ({n_gpus})."
=======
        assert real_train_batch_size % n_gpus == 0, f"real_train_batch_size ({real_train_batch_size}) must be divisible by total n_gpus ({n_gpus})."
>>>>>>> 312a8cbc

        # A helper function to check "micro_batch_size" vs "micro_batch_size_per_gpu"
        # We throw an error if the user sets both. The new convention is "..._micro_batch_size_per_gpu".
        def check_mutually_exclusive(mbs, mbs_per_gpu, name: str):
            settings = {
                "actor_rollout_ref.actor": "micro_batch_size",
                "critic": "micro_batch_size",
                "reward_model": "micro_batch_size",
                "actor_rollout_ref.ref": "log_prob_micro_batch_size",
                "actor_rollout_ref.rollout": "log_prob_micro_batch_size",
            }

            if name in settings:
                param = settings[name]
                param_per_gpu = f"{param}_per_gpu"

                if mbs is None and mbs_per_gpu is None:
                    raise ValueError(f"[{name}] Please set at least one of '{name}.{param}' or '{name}.{param_per_gpu}'.")

                if mbs is not None and mbs_per_gpu is not None:
                    raise ValueError(f"[{name}] You have set both '{name}.{param}' AND '{name}.{param_per_gpu}'. Please remove '{name}.{param}' because only '*_{param_per_gpu}'" + "is supported (the former is deprecated).")

        if not config.actor_rollout_ref.actor.use_dynamic_bsz:
            # actor: ppo_micro_batch_size vs. ppo_micro_batch_size_per_gpu
            check_mutually_exclusive(
                config.actor_rollout_ref.actor.ppo_micro_batch_size,
                config.actor_rollout_ref.actor.ppo_micro_batch_size_per_gpu,
                "actor_rollout_ref.actor",
            )

            if self.use_reference_policy:
                # reference: log_prob_micro_batch_size vs. log_prob_micro_batch_size_per_gpu
                check_mutually_exclusive(
                    config.actor_rollout_ref.ref.log_prob_micro_batch_size,
                    config.actor_rollout_ref.ref.log_prob_micro_batch_size_per_gpu,
                    "actor_rollout_ref.ref",
                )

            #  The rollout section also has log_prob_micro_batch_size vs. log_prob_micro_batch_size_per_gpu
            check_mutually_exclusive(
                config.actor_rollout_ref.rollout.log_prob_micro_batch_size,
                config.actor_rollout_ref.rollout.log_prob_micro_batch_size_per_gpu,
                "actor_rollout_ref.rollout",
            )

        if self.use_critic and not config.critic.use_dynamic_bsz:
            # Check for critic micro-batch size conflicts
            check_mutually_exclusive(config.critic.ppo_micro_batch_size, config.critic.ppo_micro_batch_size_per_gpu, "critic")

        # Check for reward model micro-batch size conflicts
        if config.reward_model.enable and not config.reward_model.use_dynamic_bsz:
            check_mutually_exclusive(config.reward_model.micro_batch_size, config.reward_model.micro_batch_size_per_gpu, "reward_model")

        # Actor
        # check if train_batch_size is larger than ppo_mini_batch_size
        # if NOT dynamic_bsz, we must ensure:
        #    ppo_mini_batch_size is divisible by ppo_micro_batch_size
        #    ppo_micro_batch_size * sequence_parallel_size >= n_gpus
        if not config.actor_rollout_ref.actor.use_dynamic_bsz:
            assert config.data.train_batch_size >= config.actor_rollout_ref.actor.ppo_mini_batch_size
            sp_size = config.actor_rollout_ref.actor.get("ulysses_sequence_parallel_size", 1)
            if config.actor_rollout_ref.actor.ppo_micro_batch_size is not None:
                assert config.actor_rollout_ref.actor.ppo_mini_batch_size % config.actor_rollout_ref.actor.ppo_micro_batch_size == 0
                assert config.actor_rollout_ref.actor.ppo_micro_batch_size * sp_size >= n_gpus

        assert config.actor_rollout_ref.actor.loss_agg_mode in [
            "token-mean",
            "seq-mean-token-sum",
            "seq-mean-token-mean",
            "seq-mean-token-sum-norm",
        ], f"Invalid loss_agg_mode: {config.actor_rollout_ref.actor.loss_agg_mode}"

        if config.algorithm.use_kl_in_reward and config.actor_rollout_ref.actor.use_kl_loss:
            print("NOTICE: You have both enabled in-reward kl and kl loss.")

        # critic
        if self.use_critic and not config.critic.use_dynamic_bsz:
            assert config.data.train_batch_size >= config.critic.ppo_mini_batch_size
            sp_size = config.critic.get("ulysses_sequence_parallel_size", 1)
            if config.critic.ppo_micro_batch_size is not None:
                assert config.critic.ppo_mini_batch_size % config.critic.ppo_micro_batch_size == 0
                assert config.critic.ppo_micro_batch_size * sp_size >= n_gpus

        # Check if use_remove_padding is enabled when using sequence parallelism for fsdp
        if config.actor_rollout_ref.actor.strategy == "fsdp" and (config.actor_rollout_ref.actor.get("ulysses_sequence_parallel_size", 1) > 1 or config.actor_rollout_ref.ref.get("ulysses_sequence_parallel_size", 1) > 1):
            assert config.actor_rollout_ref.model.use_remove_padding, "When using sequence parallelism for actor/ref policy, you must enable `use_remove_padding`."

        if self.use_critic and config.critic.strategy == "fsdp":
            if config.critic.get("ulysses_sequence_parallel_size", 1) > 1:
                assert config.critic.model.use_remove_padding, "When using sequence parallelism for critic, you must enable `use_remove_padding`."

        if config.data.get("val_batch_size", None) is not None:
            print("WARNING: val_batch_size is deprecated." + " Validation datasets are sent to inference engines as a whole batch," + " which will schedule the memory themselves.")

        # check eval config
        if config.actor_rollout_ref.rollout.val_kwargs.do_sample:
            assert config.actor_rollout_ref.rollout.temperature > 0, "validation gen temperature should be greater than 0 when enabling do_sample"

        # check multi_turn with tool config
        if config.actor_rollout_ref.rollout.multi_turn.enable:
            assert config.actor_rollout_ref.rollout.multi_turn.tool_config_path is not None, "tool_config_path must be set when enabling multi_turn with tool, due to no role-playing support"
            assert config.algorithm.adv_estimator in [AdvantageEstimator.GRPO], "only GRPO is tested for multi-turn with tool"

        print("[validate_config] All configuration checks passed successfully!")

    def _create_dataloader(self, train_dataset, val_dataset, collate_fn, train_sampler):
        """
        Creates the train and validation dataloaders.
        """
        # TODO: we have to make sure the batch size is divisible by the dp size
        from verl.trainer.main_ppo import create_rl_dataset, create_rl_sampler

        if train_dataset is None:
            train_dataset = create_rl_dataset(self.config.data.train_files, self.config.data, self.tokenizer, self.processor)
        if val_dataset is None:
            val_dataset = create_rl_dataset(self.config.data.val_files, self.config.data, self.tokenizer, self.processor)
        self.train_dataset, self.val_dataset = train_dataset, val_dataset

        if train_sampler is None:
            train_sampler = create_rl_sampler(self.config.data, self.train_dataset)
        if collate_fn is None:
            from verl.utils.dataset.rl_dataset import collate_fn as default_collate_fn

            collate_fn = default_collate_fn

        self.train_dataloader = StatefulDataLoader(
            dataset=self.train_dataset,
            batch_size=self.config.data.get("gen_batch_size", self.config.data.train_batch_size),
            num_workers=self.config.data.get("dataloader_num_workers", 8),
            drop_last=True,
            collate_fn=collate_fn,
            sampler=train_sampler,
        )

<<<<<<< HEAD
        # use sampler for better ckpt resume
        if self.config.data.shuffle:
            train_dataloader_generator = torch.Generator()
            train_dataloader_generator.manual_seed(self.config.data.get('seed', 1))
            sampler = RandomSampler(data_source=self.train_dataset, generator=train_dataloader_generator)
        else:
            sampler = SequentialSampler(data_source=self.train_dataset)

        train_batch_size = self.config.data.get('train_batch_size', self.config.data.train_batch_size)
        if self.config.trainer.rejection_sample:
            train_batch_size *= self.config.trainer.rejection_sample_multiplier
            train_batch_size = int(train_batch_size)

        self.train_dataloader = StatefulDataLoader(dataset=self.train_dataset,
                                                   batch_size=train_batch_size,
                                                   num_workers=8,
                                                   drop_last=True,
                                                   collate_fn=collate_fn,
                                                   sampler=sampler)

        self.val_dataset = dataset_cls(
            data_files=self.config.data.val_files,
            tokenizer=self.tokenizer,
            processor=self.processor,
            config=self.config.data,
        )
=======
        val_batch_size = self.config.data.val_batch_size  # Prefer config value if set
        if val_batch_size is None:
            val_batch_size = len(self.val_dataset)

>>>>>>> 312a8cbc
        self.val_dataloader = StatefulDataLoader(
            dataset=self.val_dataset,
            batch_size=val_batch_size,
            num_workers=self.config.data.get("dataloader_num_workers", 8),
            shuffle=False,
            drop_last=False,
            collate_fn=collate_fn,
        )

        assert len(self.train_dataloader) >= 1, "Train dataloader is empty!"
        assert len(self.val_dataloader) >= 1, "Validation dataloader is empty!"

        print(f"Size of train dataloader: {len(self.train_dataloader)}, Size of val dataloader: {len(self.val_dataloader)}")

        total_training_steps = len(self.train_dataloader) * self.config.trainer.total_epochs

        if self.config.trainer.total_training_steps is not None:
            total_training_steps = self.config.trainer.total_training_steps

        self.total_training_steps = total_training_steps
        print(f"Total training steps: {self.total_training_steps}")

        try:
            OmegaConf.set_struct(self.config, True)
            with open_dict(self.config):
                if OmegaConf.select(self.config, "actor_rollout_ref.actor.optim"):
                    self.config.actor_rollout_ref.actor.optim.total_training_steps = total_training_steps
                if OmegaConf.select(self.config, "critic.optim"):
                    self.config.critic.optim.total_training_steps = total_training_steps
        except Exception as e:
            print(f"Warning: Could not set total_training_steps in config. Structure missing? Error: {e}")

    def _dump_generations(self, inputs, outputs, scores, reward_extra_infos_dict, dump_path):
        """Dump rollout/validation samples as JSONL."""
        os.makedirs(dump_path, exist_ok=True)
        filename = os.path.join(dump_path, f"{self.global_steps}.jsonl")

        n = len(inputs)
        base_data = {
            "input": inputs,
            "output": outputs,
            "score": scores,
            "step": [self.global_steps] * n,
        }

        for k, v in reward_extra_infos_dict.items():
            if len(v) == n:
                base_data[k] = v

        with open(filename, "w") as f:
            for i in range(n):
                entry = {k: v[i] for k, v in base_data.items()}
                f.write(json.dumps(entry, ensure_ascii=False) + "\n")

        print(f"Dumped generations to {filename}")

    def _maybe_log_val_generations(self, inputs, outputs, scores):
        """Log a table of validation samples to the configured logger (wandb or swanlab)"""

        generations_to_log = self.config.trainer.log_val_generations

        if generations_to_log == 0:
            return

        import numpy as np

        # Create tuples of (input, output, score) and sort by input text
        samples = list(zip(inputs, outputs, scores))
        samples.sort(key=lambda x: x[0])  # Sort by input text

        # Use fixed random seed for deterministic shuffling
        rng = np.random.RandomState(42)
        rng.shuffle(samples)

        # Take first N samples after shuffling
        samples = samples[:generations_to_log]

        # Log to each configured logger
        self.validation_generations_logger.log(self.config.trainer.logger, samples, self.global_steps)

    def _validate(self):
        data_source_lst = []
        reward_extra_infos_dict: dict[str, list] = defaultdict(list)

        # Lists to collect samples for the table
        sample_inputs = []
        sample_outputs = []
        sample_scores = []

        for test_data in self.val_dataloader:
            test_batch = DataProto.from_single_dict(test_data)

<<<<<<< HEAD
=======
            # repeat test batch
            test_batch = test_batch.repeat(repeat_times=self.config.actor_rollout_ref.rollout.val_kwargs.n, interleave=True)

>>>>>>> 312a8cbc
            # we only do validation on rule-based rm
            if self.config.reward_model.enable and test_batch[0].non_tensor_batch["reward_model"]["style"] == "model":
                return {}

            n_val_samples = self.config.actor_rollout_ref.rollout.val_kwargs.n
            test_batch = test_batch.repeat(repeat_times=n_val_samples, interleave=True)
            # Store original inputs
            input_ids = test_batch.batch["input_ids"]
            # TODO: Can we keep special tokens except for padding tokens?
            input_texts = [self.tokenizer.decode(ids, skip_special_tokens=True) for ids in input_ids]
            sample_inputs.extend(input_texts)

<<<<<<< HEAD
            test_batch.meta_info = {
                'eos_token_id': self.tokenizer.eos_token_id,
                'pad_token_id': self.tokenizer.pad_token_id,
                'recompute_log_prob': False,
                'do_sample': self.config.actor_rollout_ref.rollout.val_kwargs.do_sample,
                'validate': True,
            }
            print(f'test_batch meta info: {test_batch.meta_info}')
=======
            batch_keys_to_pop = ["input_ids", "attention_mask", "position_ids"]
            non_tensor_batch_keys_to_pop = ["raw_prompt_ids"]
            if "multi_modal_inputs" in test_batch.non_tensor_batch:
                non_tensor_batch_keys_to_pop.extend(["multi_modal_data", "multi_modal_inputs"])
            if "raw_prompt" in test_batch.non_tensor_batch:
                non_tensor_batch_keys_to_pop.append("raw_prompt")
            if "tools_kwargs" in test_batch.non_tensor_batch:
                non_tensor_batch_keys_to_pop.append("tools_kwargs")
            test_gen_batch = test_batch.pop(
                batch_keys=batch_keys_to_pop,
                non_tensor_batch_keys=non_tensor_batch_keys_to_pop,
            )

            test_gen_batch.meta_info = {
                "eos_token_id": self.tokenizer.eos_token_id,
                "pad_token_id": self.tokenizer.pad_token_id,
                "recompute_log_prob": False,
                "do_sample": self.config.actor_rollout_ref.rollout.val_kwargs.do_sample,
                "validate": True,
            }
            print(f"test_gen_batch meta info: {test_gen_batch.meta_info}")
>>>>>>> 312a8cbc

            if self.hybrid_engine:
                validate_wg = self.actor_rollout_wg
            else:
                validate_wg = self.rollout_wg
            
            # pad to be divisible by dp_size
<<<<<<< HEAD
            test_batch_padded, pad_size = pad_dataproto_to_divisor(test_batch, validate_wg.world_size)
            
            if self.config.actor_rollout_ref.rollout.async_engine:
                gen_seq_generator = validate_wg.generate_sequences_async(prompts=test_batch_padded)
                outputs = []
                for item in gen_seq_generator:
                    if item is None:
                        break
                    outputs.append(item)
                test_output_gen_batch_padded = DataProto.concat(outputs)
            else:
                test_output_gen_batch_padded = validate_wg.generate_sequences(test_batch_padded)
=======
            test_gen_batch_padded, pad_size = pad_dataproto_to_divisor(test_gen_batch, self.actor_rollout_wg.world_size)
            if not self.async_rollout_mode:
                test_output_gen_batch_padded = self.actor_rollout_wg.generate_sequences(test_gen_batch_padded)
            else:
                self.async_rollout_manager.wake_up()
                test_output_gen_batch_padded = self.async_rollout_manager.generate_sequences(test_gen_batch_padded)
                self.async_rollout_manager.sleep()
>>>>>>> 312a8cbc

            # unpad
            test_output_gen_batch = unpad_dataproto(test_output_gen_batch_padded, pad_size=pad_size)
            print("validation generation end")

            # Store generated outputs
            output_ids = test_output_gen_batch.batch["responses"]
            output_texts = [self.tokenizer.decode(ids, skip_special_tokens=True) for ids in output_ids]
            sample_outputs.extend(output_texts)
            
            test_batch =  dataprotoitem_to_dataproto(test_output_gen_batch) #test_batch.union(test_output_gen_batch)

            # evaluate using reward_function
            result = self.val_reward_fn(test_batch, return_dict=True)
            reward_tensor = result["reward_tensor"]
            scores = torch.clamp(reward_tensor.sum(-1), min=0.0,max=1.0).cpu().tolist()
            sample_scores.extend(scores)

            reward_extra_infos_dict["reward"].extend(scores)
            if "reward_extra_info" in result:
                for key, lst in result["reward_extra_info"].items():
                    reward_extra_infos_dict[key].extend(lst)

            data_source_lst.append(test_batch.non_tensor_batch.get("data_source", ["unknown"] * reward_tensor.shape[0]))

        self._maybe_log_val_generations(inputs=sample_inputs, outputs=sample_outputs, scores=sample_scores)

        # dump generations
        val_data_dir = self.config.trainer.get("validation_data_dir", None)
        if val_data_dir:
            self._dump_generations(
                inputs=sample_inputs,
                outputs=sample_outputs,
                scores=sample_scores,
                reward_extra_infos_dict=reward_extra_infos_dict,
                dump_path=val_data_dir,
            )

        for key_info, lst in reward_extra_infos_dict.items():
            assert len(lst) == 0 or len(lst) == len(sample_scores), f"{key_info}: {len(lst)=}, {len(sample_scores)=}"

        data_sources = np.concatenate(data_source_lst, axis=0)

        data_src2var2metric2val = process_validation_metrics(data_sources, sample_inputs, reward_extra_infos_dict)
        metric_dict = {}
        for data_source, var2metric2val in data_src2var2metric2val.items():
            core_var = "acc" if "acc" in var2metric2val else "reward"
            for var_name, metric2val in var2metric2val.items():
                n_max = max([int(name.split("@")[-1].split("/")[0]) for name in metric2val.keys()])
                for metric_name, metric_val in metric2val.items():
                    if (var_name == core_var) and any(metric_name.startswith(pfx) for pfx in ["mean", "maj", "best"]) and (f"@{n_max}" in metric_name):
                        metric_sec = "val-core"
                    else:
                        metric_sec = "val-aux"
                    pfx = f"{metric_sec}/{data_source}/{var_name}/{metric_name}"
                    metric_dict[pfx] = metric_val

        return metric_dict

    def init_workers(self):
        """Init resource pool and worker group"""
        self.resource_pool_manager.create_resource_pool()

        self.resource_pool_to_cls = {pool: {} for pool in self.resource_pool_manager.resource_pool_dict.values()}

        # create actor and rollout
        if self.hybrid_engine:
            resource_pool = self.resource_pool_manager.get_resource_pool(Role.ActorRollout)
<<<<<<< HEAD
            actor_rollout_cls = RayClassWithInitArgs(cls=self.role_worker_mapping[Role.ActorRollout],
                                                     config=self.config.actor_rollout_ref,
                                                     role='actor_rollout',
                                                     reward_config=self.config.reward_model)
            self.resource_pool_to_cls[resource_pool]['actor_rollout'] = actor_rollout_cls
=======
            actor_rollout_cls = RayClassWithInitArgs(
                cls=self.role_worker_mapping[Role.ActorRollout],
                config=self.config.actor_rollout_ref,
                role="actor_rollout",
            )
            self.resource_pool_to_cls[resource_pool]["actor_rollout"] = actor_rollout_cls
>>>>>>> 312a8cbc
        else:
            assert Role.Actor in self.role_worker_mapping and Role.Rollout in self.role_worker_mapping, "Actor and Rollout must be in role_worker_mapping"
            actor_resource_pool = self.resource_pool_manager.get_resource_pool(Role.Actor)
            # actor_gpu_ids = actor_resource_pool.gpu_assignments if isinstance(actor_resource_pool, RayResourcePool) else None
            actor_cls = RayClassWithInitArgs(
                cls=self.role_worker_mapping[Role.Actor],
                config=self.config.actor_rollout_ref,
                role='actor',
                reward_config=self.config.reward_model,
            )
            self.resource_pool_to_cls[actor_resource_pool]['actor'] = actor_cls

            # Get rollout resource pool
            rollout_resource_pool = self.resource_pool_manager.get_resource_pool(Role.Rollout)
            # rollout_gpu_ids = rollout_resource_pool.gpu_assignments if isinstance(rollout_resource_pool, RayResourcePool) else None
            rollout_cls = RayClassWithInitArgs(
                cls=self.role_worker_mapping[Role.Rollout],
                config=self.config.actor_rollout_ref,
                role='rollout',
                reward_config=self.config.reward_model,
            )
            self.resource_pool_to_cls[rollout_resource_pool]['rollout'] = rollout_cls

        # create critic
        if self.use_critic:
            resource_pool = self.resource_pool_manager.get_resource_pool(Role.Critic)
            critic_cls = RayClassWithInitArgs(cls=self.role_worker_mapping[Role.Critic], config=self.config.critic)
            self.resource_pool_to_cls[resource_pool]["critic"] = critic_cls

        # create reference policy if needed
        if self.use_reference_policy:
            resource_pool = self.resource_pool_manager.get_resource_pool(Role.RefPolicy)
            ref_policy_cls = RayClassWithInitArgs(self.role_worker_mapping[Role.RefPolicy], config=self.config.actor_rollout_ref, role="ref")
            self.resource_pool_to_cls[resource_pool]["ref"] = ref_policy_cls

        # create a reward model if reward_fn is None
        if self.use_rm:
            # we create a RM here
            resource_pool = self.resource_pool_manager.get_resource_pool(Role.RewardModel)
            rm_cls = RayClassWithInitArgs(self.role_worker_mapping[Role.RewardModel], config=self.config.reward_model)
            self.resource_pool_to_cls[resource_pool]["rm"] = rm_cls

        # initialize WorkerGroup
        # NOTE: if you want to use a different resource pool for each role, which can support different parallel size,
        # you should not use `create_colocated_worker_cls`.
        # Instead, directly pass different resource pool to different worker groups.
        # See https://github.com/volcengine/verl/blob/master/examples/ray/tutorial.ipynb for more information.
        all_wg = {}
        self.wg_dicts = []
        wg_kwargs = {}  # Setting up kwargs for RayWorkerGroup
        if OmegaConf.select(self.config.trainer, "ray_wait_register_center_timeout") is not None:
            wg_kwargs["ray_wait_register_center_timeout"] = self.config.trainer.ray_wait_register_center_timeout

        for resource_pool, class_dict in self.resource_pool_to_cls.items():
            worker_dict_cls = create_colocated_worker_cls(class_dict=class_dict)
            wg_dict = self.ray_worker_group_cls(resource_pool=resource_pool, ray_cls_with_init=worker_dict_cls, **wg_kwargs)
            spawn_wg = wg_dict.spawn(prefix_set=class_dict.keys())
            all_wg.update(spawn_wg)
            # keep the referece of WorkerDict to support ray >= 2.31. Ref: https://github.com/ray-project/ray/pull/45699
            self.wg_dicts.append(wg_dict)

        if self.use_critic:
            self.critic_wg = all_wg["critic"]
            self.critic_wg.init_model()

        if self.use_reference_policy:
            self.ref_policy_wg = all_wg["ref"]
            self.ref_policy_wg.init_model()

        if self.use_rm:
            self.rm_wg = all_wg["rm"]
            self.rm_wg.init_model()

        # we should create rollout at the end so that vllm can have a better estimation of kv cache memory
<<<<<<< HEAD
        if self.hybrid_engine:
            self.actor_rollout_wg = all_wg['actor_rollout']
            self.actor_rollout_wg.init_model()
        else:
            self.actor_wg = all_wg['actor']
            self.actor_wg.init_model()
            self.rollout_wg = all_wg['rollout']
            self.rollout_wg.init_model()
=======
        self.actor_rollout_wg = all_wg["actor_rollout"]
        self.actor_rollout_wg.init_model()
>>>>>>> 312a8cbc

        # create async rollout manager and request scheduler
        self.async_rollout_mode = False
        if self.config.actor_rollout_ref.rollout.mode == "async":
            self.async_rollout_mode = True
            self.async_rollout_manager = AsyncLLMServerManager(
                config=self.config.actor_rollout_ref,
                worker_group=self.actor_rollout_wg,
            )

    def _save_checkpoint(self):
        # path: given_path + `/global_step_{global_steps}` + `/actor`
<<<<<<< HEAD
        local_global_step_folder = os.path.join(self.config.trainer.default_local_dir,
                                                f'global_step_{self.global_steps}')
        # Make dirs from this absolute path
        os.makedirs(local_global_step_folder, exist_ok=True)
        print(f'local_global_step_folder: {local_global_step_folder}')
        actor_local_path = os.path.join(local_global_step_folder, 'actor')
=======
        local_global_step_folder = os.path.join(self.config.trainer.default_local_dir, f"global_step_{self.global_steps}")

        print(f"local_global_step_folder: {local_global_step_folder}")
        actor_local_path = os.path.join(local_global_step_folder, "actor")
>>>>>>> 312a8cbc

        actor_remote_path = None if self.config.trainer.default_hdfs_dir is None else os.path.join(self.config.trainer.default_hdfs_dir, f"global_step_{self.global_steps}", "actor")

<<<<<<< HEAD
        max_actor_ckpt_to_keep = self.config.trainer.get('max_actor_ckpt_to_keep', None)
        max_critic_ckpt_to_keep = self.config.trainer.get('max_critic_ckpt_to_keep', None)

        if self.hybrid_engine:
            save_actor_cls = self.actor_rollout_wg
        else:
            save_actor_cls = self.actor_wg
        save_actor_cls.save_checkpoint(actor_local_path,
                                              actor_remote_path,
                                              self.global_steps,
                                              max_ckpt_to_keep=max_actor_ckpt_to_keep)
=======
        remove_previous_ckpt_in_save = self.config.trainer.get("remove_previous_ckpt_in_save", False)
        if remove_previous_ckpt_in_save:
            print("Warning: remove_previous_ckpt_in_save is deprecated," + " set max_actor_ckpt_to_keep=1 and max_critic_ckpt_to_keep=1 instead")
        max_actor_ckpt_to_keep = self.config.trainer.get("max_actor_ckpt_to_keep", None) if not remove_previous_ckpt_in_save else 1
        max_critic_ckpt_to_keep = self.config.trainer.get("max_critic_ckpt_to_keep", None) if not remove_previous_ckpt_in_save else 1

        self.actor_rollout_wg.save_checkpoint(actor_local_path, actor_remote_path, self.global_steps, max_ckpt_to_keep=max_actor_ckpt_to_keep)
>>>>>>> 312a8cbc

        if self.use_critic:
            critic_local_path = os.path.join(local_global_step_folder, "critic")
            critic_remote_path = None if self.config.trainer.default_hdfs_dir is None else os.path.join(self.config.trainer.default_hdfs_dir, f"global_step_{self.global_steps}", "critic")
            self.critic_wg.save_checkpoint(critic_local_path, critic_remote_path, self.global_steps, max_ckpt_to_keep=max_critic_ckpt_to_keep)

        # save dataloader
        dataloader_local_path = os.path.join(local_global_step_folder, "data.pt")
        dataloader_state_dict = self.train_dataloader.state_dict()
        torch.save(dataloader_state_dict, dataloader_local_path)

        # latest checkpointed iteration tracker (for atomic usage)
        local_latest_checkpointed_iteration = os.path.join(self.config.trainer.default_local_dir, "latest_checkpointed_iteration.txt")
        with open(local_latest_checkpointed_iteration, "w") as f:
            f.write(str(self.global_steps))

    def _load_checkpoint(self):
        if self.config.trainer.resume_mode == "disable":
            return 0

        # load from hdfs
        if self.config.trainer.default_hdfs_dir is not None:
            raise NotImplementedError("load from hdfs is not implemented yet")
        else:
            checkpoint_folder = self.config.trainer.default_local_dir  # TODO: check path
            if not os.path.isabs(checkpoint_folder):
                working_dir = os.getcwd()
                checkpoint_folder = os.path.join(working_dir, checkpoint_folder)
            global_step_folder = find_latest_ckpt_path(checkpoint_folder)  # None if no latest

        # find global_step_folder
        if self.config.trainer.resume_mode == "auto":
            if global_step_folder is None:
                print("Training from scratch")
                return 0
        else:
            if self.config.trainer.resume_mode == "resume_path":
                assert isinstance(self.config.trainer.resume_from_path, str), "resume ckpt must be str type"
                assert "global_step_" in self.config.trainer.resume_from_path, "resume ckpt must specify the global_steps"
                global_step_folder = self.config.trainer.resume_from_path
                if not os.path.isabs(global_step_folder):
                    working_dir = os.getcwd()
                    global_step_folder = os.path.join(working_dir, global_step_folder)
        print(f"Load from checkpoint folder: {global_step_folder}")
        # set global step
        self.global_steps = int(global_step_folder.split("global_step_")[-1])

        print(f"Setting global step to {self.global_steps}")
        print(f"Resuming from {global_step_folder}")

        actor_path = os.path.join(global_step_folder, "actor")
        critic_path = os.path.join(global_step_folder, "critic")
        # load actor
<<<<<<< HEAD
        if self.hybrid_engine:
            load_actor_cls = self.actor_rollout_wg
        else:
            load_actor_cls = self.actor_wg
            
        load_actor_cls.load_checkpoint(actor_path,
                                              del_local_after_load=self.config.trainer.del_local_ckpt_after_load)

        if not self.hybrid_engine:
            # Broadcast actor to rollout workers if not using hybrid engine
            updated_actor_module_fsdp_ref = self.actor_wg.get_state_dict()
            if isinstance(updated_actor_module_fsdp_ref, list):
                updated_actor_module_fsdp_ref = updated_actor_module_fsdp_ref[0]
            self.rollout_wg.update_rollout_actor_module(updated_actor_module_fsdp_ref)

=======
        self.actor_rollout_wg.load_checkpoint(actor_path, del_local_after_load=self.config.trainer.del_local_ckpt_after_load)
>>>>>>> 312a8cbc
        # load critic
        if self.use_critic:
            self.critic_wg.load_checkpoint(critic_path, del_local_after_load=self.config.trainer.del_local_ckpt_after_load)

        # load dataloader,
        # TODO: from remote not implemented yet
        dataloader_local_path = os.path.join(global_step_folder, "data.pt")
        if os.path.exists(dataloader_local_path):
            dataloader_state_dict = torch.load(dataloader_local_path, weights_only=False)
            self.train_dataloader.load_state_dict(dataloader_state_dict)
        else:
            print(f"Warning: No dataloader state found at {dataloader_local_path}, will start from scratch")

    def _balance_batch(self, batch: DataProto, metrics, logging_prefix="global_seqlen"):
        """Reorder the data on single controller such that each dp rank gets similar total tokens"""
        attention_mask = batch.batch["attention_mask"]
        batch_size = attention_mask.shape[0]
<<<<<<< HEAD
        global_seqlen_lst = batch.batch['attention_mask'].view(batch_size, -1).sum(-1).tolist()  # (train_batch_size,)
        if self.hybrid_engine:
            world_size = self.actor_rollout_wg.world_size
        else:
            world_size = self.actor_wg.world_size
        global_partition_lst = get_seqlen_balanced_partitions(global_seqlen_lst,
                                                              k_partitions=world_size,
                                                              equal_size=True)
=======
        global_seqlen_lst = batch.batch["attention_mask"].view(batch_size, -1).sum(-1).tolist()  # (train_batch_size,)
        world_size = self.actor_rollout_wg.world_size
        global_partition_lst = get_seqlen_balanced_partitions(global_seqlen_lst, k_partitions=world_size, equal_size=True)
>>>>>>> 312a8cbc
        # reorder based on index. The data will be automatically equally partitioned by dispatch function
        global_idx = torch.tensor([j for partition in global_partition_lst for j in partition])
        batch.reorder(global_idx)
        global_balance_stats = log_seqlen_unbalance(seqlen_list=global_seqlen_lst, partitions=global_partition_lst, prefix=logging_prefix)
        metrics.update(global_balance_stats)

    def fit(self):
        """
        The training loop of PPO.
        The driver process only need to call the compute functions of the worker group through RPC
        to construct the PPO dataflow.
        The light-weight advantage computation is done on the driver process.
        """
        from omegaconf import OmegaConf

        from verl.utils.tracking import Tracking

        logger = Tracking(
            project_name=self.config.trainer.project_name,
            experiment_name=self.config.trainer.experiment_name,
            default_backend=self.config.trainer.logger,
            config=OmegaConf.to_container(self.config, resolve=True),
        )

        self.global_steps = 0

        # load checkpoint before doing anything
        self._load_checkpoint()

        # perform validation before training
        # currently, we only support validation using the reward_function.
        if self.val_reward_fn is not None and self.config.trainer.get("val_before_train", True):
            val_metrics = self._validate()
            assert val_metrics, f"{val_metrics=}"
            pprint(f"Initial validation metrics: {val_metrics}")
            logger.log(data=val_metrics, step=self.global_steps)
            if self.config.trainer.get("val_only", False):
                return

        # add tqdm
        progress_bar = tqdm(total=self.total_training_steps, initial=self.global_steps, desc="Training Progress")

        # we start from step 1
        self.global_steps += 1
        last_val_metrics = None

        for epoch in range(self.config.trainer.total_epochs):
            for batch_dict in self.train_dataloader:
                metrics = {}
                timing_raw = {}
                batch: DataProto = DataProto.from_single_dict(batch_dict)
<<<<<<< HEAD
                batch.non_tensor_batch['uid'] = np.array([str(uuid.uuid4()) for _ in range(len(batch.batch))], dtype=object)
                is_last_step = self.global_steps >= self.total_training_steps

                with _timer('step', timing_raw):
                    with _timer('gen', timing_raw):
                        if not self.config.actor_rollout_ref.rollout.async_engine:
                            batch = self.actor_rollout_wg.generate_sequences(batch)
                        else:
                            #Get the generator function which will yield results as they complete
                            gen_seq_generator = self.actor_rollout_wg.generate_sequences_async(prompts=batch)
                            # Collect outputs in a dict keyed by prompt_idx
                            outputs = []
                            for output in gen_seq_generator:
                                outputs.append(output)
                            # Combine all outputs
                            batch = DataProto.concat(outputs)

                    batch.batch['response_mask'] = compute_response_mask(batch)
=======

                # pop those keys for generation
                batch_keys_to_pop = ["input_ids", "attention_mask", "position_ids"]
                non_tensor_batch_keys_to_pop = ["raw_prompt_ids"]
                if "multi_modal_inputs" in batch.non_tensor_batch:
                    non_tensor_batch_keys_to_pop.extend(["multi_modal_data", "multi_modal_inputs"])
                if "raw_prompt" in batch.non_tensor_batch:
                    non_tensor_batch_keys_to_pop.append("raw_prompt")
                if "tools_kwargs" in batch.non_tensor_batch:
                    non_tensor_batch_keys_to_pop.append("tools_kwargs")
                gen_batch = batch.pop(
                    batch_keys=batch_keys_to_pop,
                    non_tensor_batch_keys=non_tensor_batch_keys_to_pop,
                )

                is_last_step = self.global_steps >= self.total_training_steps

                with _timer("step", timing_raw):
                    # generate a batch
                    with _timer("gen", timing_raw):
                        if not self.async_rollout_mode:
                            gen_batch_output = self.actor_rollout_wg.generate_sequences(gen_batch)
                        else:
                            self.async_rollout_manager.wake_up()
                            gen_batch_output = self.async_rollout_manager.generate_sequences(gen_batch)
                            self.async_rollout_manager.sleep()

                    if self.config.algorithm.adv_estimator == AdvantageEstimator.REMAX:
                        with _timer("gen_max", timing_raw):
                            gen_baseline_batch = deepcopy(gen_batch)
                            gen_baseline_batch.meta_info["do_sample"] = False
                            gen_baseline_output = self.actor_rollout_wg.generate_sequences(gen_baseline_batch)

                            batch = batch.union(gen_baseline_output)
                            reward_baseline_tensor = self.reward_fn(batch)
                            reward_baseline_tensor = reward_baseline_tensor.sum(dim=-1)

                            batch.pop(batch_keys=list(gen_baseline_output.batch.keys()))

                            batch.batch["reward_baselines"] = reward_baseline_tensor

                            del gen_baseline_batch, gen_baseline_output

                    batch.non_tensor_batch["uid"] = np.array([str(uuid.uuid4()) for _ in range(len(batch.batch))], dtype=object)
                    # repeat to align with repeated responses in rollout
                    batch = batch.repeat(repeat_times=self.config.actor_rollout_ref.rollout.n, interleave=True)
                    batch = batch.union(gen_batch_output)

                    batch.batch["response_mask"] = compute_response_mask(batch)
                    # balance the number of valid tokens on each dp rank.
                    # Note that this breaks the order of data inside the batch.
                    # Please take care when you implement group based adv computation such as GRPO and rloo
                    if self.config.trainer.balance_batch:
                        self._balance_batch(batch, metrics=metrics)

>>>>>>> 312a8cbc
                    # compute global_valid tokens
                    batch.meta_info["global_token_num"] = torch.sum(batch.batch["attention_mask"], dim=-1).tolist()

                    with _timer("reward", timing_raw):
                        # compute reward model score
                        if self.use_rm:
                            reward_tensor = self.rm_wg.compute_rm_score(batch)
                            batch = batch.union(reward_tensor)

                        if self.config.reward_model.launch_reward_fn_async:
                            future_reward = compute_reward_async.remote(batch, self.config, self.tokenizer)
                        else:
                            reward_tensor, reward_extra_infos_dict = compute_reward(batch, self.reward_fn)

<<<<<<< HEAD
                    with _timer('adv', timing_raw):
                        # compute scores using reward model and/or reward function
                        if self.use_rm:
                            reward_tensor = self.rm_wg.compute_rm_score(batch)
                            batch = batch.union(reward_tensor)

                        reward_extra_infos_dict: dict[str, list]
                        if not self.config.actor_rollout_ref.rollout.compute_reward:
                                                    # we combine with rule-based rm
                            reward_extra_infos_dict: dict[str, list]
                            try:
                                reward_result = self.reward_fn(batch, return_dict=True)
                                reward_tensor = reward_result['reward_tensor']
                                reward_extra_infos_dict = reward_result['reward_extra_info']
                            except Exception as e:
                                print(f'Error in reward_fn: {e}')
                                reward_tensor = self.reward_fn(batch)
                                reward_extra_infos_dict = {}
                            batch.batch['token_level_scores'] = reward_tensor
                        else:
                            reward_tensor = batch.batch['token_level_scores']
                            reward_extra_infos_dict = {}
                        
                        print(f'{list(reward_extra_infos_dict.keys())=}')
=======
                    # recompute old_log_probs
                    with _timer("old_log_prob", timing_raw):
                        old_log_prob = self.actor_rollout_wg.compute_log_prob(batch)
                        entropys = old_log_prob.batch["entropys"]
                        response_masks = batch.batch["response_mask"]
                        loss_agg_mode = self.config.actor_rollout_ref.actor.loss_agg_mode
                        entropy_loss = agg_loss(loss_mat=entropys, loss_mask=response_masks, loss_agg_mode=loss_agg_mode)
                        old_log_prob_metrics = {"actor/entropy_loss": entropy_loss.detach().item()}
                        metrics.update(old_log_prob_metrics)
                        old_log_prob.batch.pop("entropys")
                        batch = batch.union(old_log_prob)

                    if self.use_reference_policy:
                        # compute reference log_prob
                        with _timer("ref", timing_raw):
                            ref_log_prob = self.ref_policy_wg.compute_ref_log_prob(batch)
                            batch = batch.union(ref_log_prob)

                    # compute values
                    if self.use_critic:
                        with _timer("values", timing_raw):
                            values = self.critic_wg.compute_values(batch)
                            batch = batch.union(values)

                    with _timer("adv", timing_raw):
                        # we combine with rule-based rm
                        reward_extra_infos_dict: dict[str, list]
                        if self.config.reward_model.launch_reward_fn_async:
                            reward_tensor, reward_extra_infos_dict = ray.get(future_reward)
                        batch.batch["token_level_scores"] = reward_tensor

                        print(f"{list(reward_extra_infos_dict.keys())=}")
>>>>>>> 312a8cbc
                        if reward_extra_infos_dict:
                            batch.non_tensor_batch.update({k: np.array(v) for k, v in reward_extra_infos_dict.items()})  

                        # Rejection sampling based on rewards
                        # Group rewards by uid
                        uids = batch.non_tensor_batch['uid']
                        unique_uids = np.unique(uids)
                        valid_mask = torch.ones(len(uids), dtype=torch.bool)
                        solve_none = 0
                        solve_all = 0
                        for uid in unique_uids:
                            uid_mask = uids == uid
                            uid_rewards = reward_tensor[uid_mask].sum(-1)  # Sum rewards for each sequence
                            
                            # Check if all rewards are 0 or all are 1 for this uid
                            if (uid_rewards == 0).all():
                                valid_mask[uid_mask] = False
                                solve_none += 1
                            elif (uid_rewards == 1).all():
                                valid_mask[uid_mask] = False
                                solve_all += 1
                        
                        # Log to metrics
                        metrics['batch/solve_none'] = solve_none
                        metrics['batch/solve_all'] = solve_all
                        metrics['batch/solve_partial'] = len(unique_uids) - solve_none - solve_all

                        if self.config.trainer.rejection_sample:
                            # If no valid samples remain, skip this batch and get a new one
                            if not valid_mask.any():
                                continue
                            # Keep track of valid samples and non-valid samples
                            valid_indices = torch.where(valid_mask)[0]
                            non_valid_indices = torch.where(~valid_mask)[0]
                            
                            num_valid_samples = len(valid_indices)
                            # Calculate how many samples we need to add for a full batch
                            total_batch_size = self.config.data.train_batch_size * self.config.actor_rollout_ref.rollout.n
                            padding_needed = total_batch_size - num_valid_samples
                            # If we need padding and have non-valid samples available, use them
                            combined_indices = valid_indices.tolist()
                            if padding_needed > 0 and len(non_valid_indices) > 0:
                                # Select padding_needed non-valid samples (or as many as available)
                                padding_samples = min(padding_needed, len(non_valid_indices))
                                # Randomly select from non-valid indices to use as padding
                                padding_indices = non_valid_indices[torch.randperm(len(non_valid_indices))[:padding_samples]]
                                combined_indices.extend(padding_indices.tolist())
                            
                            # Create a new mask for the combined set of samples
                            final_mask = torch.zeros(len(batch.batch['input_ids']), dtype=torch.bool)
                            final_mask[combined_indices] = True
                            
                            # Apply the mask to keep only selected samples
                            batch = batch[final_mask]
                            batch = dataprotoitem_to_dataproto(batch)
                        
                        if self.config.actor_rollout_ref.rollout.enable_log_prob:
                            # Avoid recompute log_prob bugs. Log probs from vLLM. (Could be buggy)
                            batch.meta_info['micro_batch_size'] = self.config.actor_rollout_ref.rollout.log_prob_micro_batch_size_per_gpu
                            batch.meta_info['max_token_len'] = self.config.actor_rollout_ref.rollout.log_prob_max_token_len_per_gpu
                            batch.meta_info['use_dynamic_bsz'] = self.config.actor_rollout_ref.rollout.log_prob_use_dynamic_bsz
                            batch.meta_info['temperature'] = self.config.actor_rollout_ref.rollout.temperature
                        else:
                            # Recompute old_log_probs using Pytorch FSDP.
                            with _timer('old_log_prob', timing_raw):
                                old_log_prob = self.actor_rollout_wg.compute_log_prob(batch)
                                batch = batch.union(old_log_prob)

                        if self.use_reference_policy:
                            # compute reference log_prob
                            with _timer('ref', timing_raw):
                                ref_log_prob = self.ref_policy_wg.compute_ref_log_prob(batch)
                                batch = batch.union(ref_log_prob)

                        # compute values
                        if self.use_critic:
                            with _timer('values', timing_raw):
                                values = self.critic_wg.compute_values(batch)
                                batch = batch.union(values)

                        # compute rewards. apply_kl_penalty if available
                        if self.config.algorithm.use_kl_in_reward:
                            batch, kl_metrics = apply_kl_penalty(batch, kl_ctrl=self.kl_ctrl_in_reward, kl_penalty=self.config.algorithm.kl_penalty)
                            metrics.update(kl_metrics)
                        else:
                            batch.batch["token_level_rewards"] = batch.batch["token_level_scores"]

                        # compute advantages, executed on the driver process
<<<<<<< HEAD
                        batch = compute_advantage(batch,
                                                  adv_estimator=self.config.algorithm.adv_estimator,
                                                  gamma=self.config.algorithm.gamma,
                                                  lam=self.config.algorithm.lam,
                                                  mask_truncated_samples=self.config.algorithm.mask_truncated_samples)

                    # balance the number of valid tokens on each dp rank.
                    # Note that this breaks the order of data inside the batch.
                    # Please take care when you implement group based adv computation such as GRPO and rloo
                    if self.config.trainer.balance_batch:
                        self._balance_batch(batch, metrics=metrics)

                    # compute global_valid tokens
                    batch.meta_info['global_token_num'] = torch.sum(batch.batch['attention_mask'], dim=-1).tolist()
=======

                        norm_adv_by_std_in_grpo = self.config.algorithm.get("norm_adv_by_std_in_grpo", True)  # GRPO adv normalization factor

                        batch = compute_advantage(
                            batch,
                            adv_estimator=self.config.algorithm.adv_estimator,
                            gamma=self.config.algorithm.gamma,
                            lam=self.config.algorithm.lam,
                            num_repeat=self.config.actor_rollout_ref.rollout.n,
                            norm_adv_by_std_in_grpo=norm_adv_by_std_in_grpo,
                            multi_turn=self.config.actor_rollout_ref.rollout.multi_turn.enable,
                        )
>>>>>>> 312a8cbc

                    # update critic
                    if self.use_critic:
                        with _timer("update_critic", timing_raw):
                            critic_output = self.critic_wg.update_critic(batch)
                        critic_output_metrics = reduce_metrics(critic_output.meta_info["metrics"])
                        metrics.update(critic_output_metrics)

                    # implement critic warmup
                    if self.config.trainer.critic_warmup <= self.global_steps:
                        # update actor
                        with _timer("update_actor", timing_raw):
                            batch.meta_info["multi_turn"] = self.config.actor_rollout_ref.rollout.multi_turn.enable
                            actor_output = self.actor_rollout_wg.update_actor(batch)
                        actor_output_metrics = reduce_metrics(actor_output.meta_info["metrics"])
                        metrics.update(actor_output_metrics)

                    # Log rollout generations if enabled
                    rollout_data_dir = self.config.trainer.get("rollout_data_dir", None)
                    if rollout_data_dir:
                        with _timer("dump_rollout_generations", timing_raw):
                            print(batch.batch.keys())
                            inputs = self.tokenizer.batch_decode(batch.batch["prompts"], skip_special_tokens=True)
                            outputs = self.tokenizer.batch_decode(batch.batch["responses"], skip_special_tokens=True)
                            scores = batch.batch["token_level_scores"].sum(-1).cpu().tolist()
                            self._dump_generations(
                                inputs=inputs,
                                outputs=outputs,
                                scores=scores,
                                reward_extra_infos_dict=reward_extra_infos_dict,
                                dump_path=rollout_data_dir,
                            )

                    # validate
                    if self.val_reward_fn is not None and self.config.trainer.test_freq > 0 and (is_last_step or self.global_steps % self.config.trainer.test_freq == 0):
                        with _timer("testing", timing_raw):
                            val_metrics: dict = self._validate()
                            if is_last_step:
                                last_val_metrics = val_metrics
                        metrics.update(val_metrics)

                    if self.config.trainer.save_freq > 0 and (is_last_step or self.global_steps % self.config.trainer.save_freq == 0):
                        with _timer("save_checkpoint", timing_raw):
                            self._save_checkpoint()

                # training metrics
                metrics.update(
                    {
                        "training/global_step": self.global_steps,
                        "training/epoch": epoch,
                    }
                )
                # collect metrics
                metrics.update(compute_data_metrics(batch=batch, use_critic=self.use_critic))
                metrics.update(compute_timing_metrics(batch=batch, timing_raw=timing_raw))
                # TODO: implement actual tflpo and theoretical tflpo
                n_gpus = self.resource_pool_manager.get_n_gpus()
                metrics.update(compute_throughout_metrics(batch=batch, timing_raw=timing_raw, n_gpus=n_gpus))

                # TODO: make a canonical logger that supports various backend
                logger.log(data=metrics, step=self.global_steps)

                if is_last_step:
                    pprint(f"Final validation metrics: {last_val_metrics}")
                    progress_bar.close()
                    return

                progress_bar.update(1)
                self.global_steps += 1<|MERGE_RESOLUTION|>--- conflicted
+++ resolved
@@ -88,15 +88,6 @@
     """
     Using an enumeration class to avoid spelling errors in adv_estimator
     """
-<<<<<<< HEAD
-    GAE = 'gae'
-    GRPO = 'grpo'
-    REINFORCE_PLUS_PLUS = 'reinforce_plus_plus'
-    REINFORCE_PLUS_PLUS_BASELINE = 'reinforce_plus_plus_baseline'
-    REMAX = 'remax'
-    RLOO = 'rloo'
-    LOOP = 'loop'
-=======
 
     GAE = "gae"
     GRPO = "grpo"
@@ -104,7 +95,7 @@
     REINFORCE_PLUS_PLUS_BASELINE = "reinforce_plus_plus_baseline"
     REMAX = "remax"
     RLOO = "rloo"
->>>>>>> 312a8cbc
+    LOOP = 'loop'
 
 
 @dataclass
@@ -200,11 +191,7 @@
     return attention_mask[:, -response_length:]
 
 
-<<<<<<< HEAD
-def compute_advantage(data: DataProto, adv_estimator, gamma=1.0, lam=1.0, num_repeat=1, mask_truncated_samples=False, clip_advantages=False):
-=======
-def compute_advantage(data: DataProto, adv_estimator, gamma=1.0, lam=1.0, num_repeat=1, multi_turn=False, norm_adv_by_std_in_grpo=True):
->>>>>>> 312a8cbc
+def compute_advantage(data: DataProto, adv_estimator, gamma=1.0, lam=1.0, num_repeat=1, multi_turn=False, norm_adv_by_std_in_grpo=True, mask_truncated_samples=False, clip_advantages=False):
     # Back-compatible with trainers that do not compute response mask in fit
     if "response_mask" not in data.batch:
         data.batch["response_mask"] = compute_response_mask(data)
@@ -229,22 +216,14 @@
             grpo_calculation_mask = data.batch["loss_mask"][:, -response_length:]  # This mask is the one intended for GRPO
         # Call compute_grpo_outcome_advantage with parameters matching its definition
         advantages, returns = core_algos.compute_grpo_outcome_advantage(
-<<<<<<< HEAD
-            token_level_rewards=data.batch['token_level_rewards'],
-            response_mask=data.batch['response_mask'],
-            index=data.non_tensor_batch['uid'],
-            mask_truncated_samples=mask_truncated_samples)
-        data.batch['advantages'] = advantages
-        data.batch['returns'] = returns
-=======
             token_level_rewards=data.batch["token_level_rewards"],
             response_mask=grpo_calculation_mask,
             index=data.non_tensor_batch["uid"],
             norm_adv_by_std_in_grpo=norm_adv_by_std_in_grpo,
+            mask_truncated_samples=mask_truncated_samples,
         )
         data.batch["advantages"] = advantages
         data.batch["returns"] = returns
->>>>>>> 312a8cbc
     elif adv_estimator == AdvantageEstimator.REINFORCE_PLUS_PLUS_BASELINE:
         advantages, returns = core_algos.compute_reinforce_plus_plus_baseline_outcome_advantage(
             token_level_rewards=data.batch["token_level_rewards"],
@@ -272,7 +251,6 @@
         data.batch["returns"] = returns
     elif adv_estimator == AdvantageEstimator.RLOO:
         advantages, returns = core_algos.compute_rloo_outcome_advantage(
-<<<<<<< HEAD
             token_level_rewards=data.batch['token_level_rewards'],
             response_mask=data.batch['response_mask'],
             index=data.non_tensor_batch['uid'])
@@ -285,14 +263,6 @@
                                                                         index=data.non_tensor_batch['uid'])
         data.batch['advantages'] = advantages
         data.batch['returns'] = returns
-=======
-            token_level_rewards=data.batch["token_level_rewards"],
-            response_mask=data.batch["response_mask"],
-            index=data.non_tensor_batch["uid"],
-        )
-        data.batch["advantages"] = advantages
-        data.batch["returns"] = returns
->>>>>>> 312a8cbc
     else:
         raise NotImplementedError
     
@@ -342,12 +312,8 @@
         self.val_reward_fn = val_reward_fn
 
         self.hybrid_engine = config.actor_rollout_ref.hybrid_engine
-<<<<<<< HEAD
         # TODO: now we also support hybrid engine
         # assert self.hybrid_engine, 'Currently, only support hybrid engine'
-=======
-        assert self.hybrid_engine, "Currently, only support hybrid engine"
->>>>>>> 312a8cbc
 
         if self.hybrid_engine:
             assert Role.ActorRollout in role_worker_mapping, f"{role_worker_mapping.keys()=}"
@@ -367,17 +333,12 @@
         if self.config.algorithm.adv_estimator == AdvantageEstimator.GAE:
             self.use_critic = True
         elif self.config.algorithm.adv_estimator in [
-<<<<<<< HEAD
-                AdvantageEstimator.GRPO, AdvantageEstimator.REINFORCE_PLUS_PLUS, AdvantageEstimator.REMAX,
-                AdvantageEstimator.RLOO, AdvantageEstimator.REINFORCE_PLUS_PLUS_BASELINE,
-                AdvantageEstimator.LOOP
-=======
             AdvantageEstimator.GRPO,
             AdvantageEstimator.REINFORCE_PLUS_PLUS,
             AdvantageEstimator.REMAX,
             AdvantageEstimator.RLOO,
             AdvantageEstimator.REINFORCE_PLUS_PLUS_BASELINE,
->>>>>>> 312a8cbc
+             AdvantageEstimator.LOOP,
         ]:
             self.use_critic = False
         else:
@@ -393,12 +354,8 @@
 
         # 1. Check total batch size for data correctness
         real_train_batch_size = config.data.train_batch_size * config.actor_rollout_ref.rollout.n
-<<<<<<< HEAD
         # assert real_train_batch_size % n_gpus == 0, \
         #     f"real_train_batch_size ({real_train_batch_size}) must be divisible by total n_gpus ({n_gpus})."
-=======
-        assert real_train_batch_size % n_gpus == 0, f"real_train_batch_size ({real_train_batch_size}) must be divisible by total n_gpus ({n_gpus})."
->>>>>>> 312a8cbc
 
         # A helper function to check "micro_batch_size" vs "micro_batch_size_per_gpu"
         # We throw an error if the user sets both. The new convention is "..._micro_batch_size_per_gpu".
@@ -470,6 +427,8 @@
             "seq-mean-token-mean",
             "seq-mean-token-sum-norm",
         ], f"Invalid loss_agg_mode: {config.actor_rollout_ref.actor.loss_agg_mode}"
+        
+        assert not (config.actor_rollout_ref.rollout.async_engine and config.actor_rollout_ref.rollout.mode == "async"), "RLLM async_engine and VERL mode=async are mutually exclusive"
 
         if config.algorithm.use_kl_in_reward and config.actor_rollout_ref.actor.use_kl_loss:
             print("NOTICE: You have both enabled in-reward kl and kl loss.")
@@ -524,48 +483,24 @@
 
             collate_fn = default_collate_fn
 
+        train_batch_size = self.config.data.get('gen_batch_size', self.config.data.train_batch_size)
+        if self.config.trainer.rejection_sample:
+            train_batch_size *= self.config.trainer.rejection_sample_multiplier
+            train_batch_size = int(train_batch_size)
+
         self.train_dataloader = StatefulDataLoader(
             dataset=self.train_dataset,
-            batch_size=self.config.data.get("gen_batch_size", self.config.data.train_batch_size),
+            batch_size=train_batch_size,
             num_workers=self.config.data.get("dataloader_num_workers", 8),
             drop_last=True,
             collate_fn=collate_fn,
             sampler=train_sampler,
         )
 
-<<<<<<< HEAD
-        # use sampler for better ckpt resume
-        if self.config.data.shuffle:
-            train_dataloader_generator = torch.Generator()
-            train_dataloader_generator.manual_seed(self.config.data.get('seed', 1))
-            sampler = RandomSampler(data_source=self.train_dataset, generator=train_dataloader_generator)
-        else:
-            sampler = SequentialSampler(data_source=self.train_dataset)
-
-        train_batch_size = self.config.data.get('train_batch_size', self.config.data.train_batch_size)
-        if self.config.trainer.rejection_sample:
-            train_batch_size *= self.config.trainer.rejection_sample_multiplier
-            train_batch_size = int(train_batch_size)
-
-        self.train_dataloader = StatefulDataLoader(dataset=self.train_dataset,
-                                                   batch_size=train_batch_size,
-                                                   num_workers=8,
-                                                   drop_last=True,
-                                                   collate_fn=collate_fn,
-                                                   sampler=sampler)
-
-        self.val_dataset = dataset_cls(
-            data_files=self.config.data.val_files,
-            tokenizer=self.tokenizer,
-            processor=self.processor,
-            config=self.config.data,
-        )
-=======
         val_batch_size = self.config.data.val_batch_size  # Prefer config value if set
         if val_batch_size is None:
             val_batch_size = len(self.val_dataset)
 
->>>>>>> 312a8cbc
         self.val_dataloader = StatefulDataLoader(
             dataset=self.val_dataset,
             batch_size=val_batch_size,
@@ -658,47 +593,20 @@
         for test_data in self.val_dataloader:
             test_batch = DataProto.from_single_dict(test_data)
 
-<<<<<<< HEAD
-=======
             # repeat test batch
             test_batch = test_batch.repeat(repeat_times=self.config.actor_rollout_ref.rollout.val_kwargs.n, interleave=True)
 
->>>>>>> 312a8cbc
             # we only do validation on rule-based rm
             if self.config.reward_model.enable and test_batch[0].non_tensor_batch["reward_model"]["style"] == "model":
                 return {}
 
-            n_val_samples = self.config.actor_rollout_ref.rollout.val_kwargs.n
-            test_batch = test_batch.repeat(repeat_times=n_val_samples, interleave=True)
             # Store original inputs
             input_ids = test_batch.batch["input_ids"]
             # TODO: Can we keep special tokens except for padding tokens?
             input_texts = [self.tokenizer.decode(ids, skip_special_tokens=True) for ids in input_ids]
             sample_inputs.extend(input_texts)
 
-<<<<<<< HEAD
-            test_batch.meta_info = {
-                'eos_token_id': self.tokenizer.eos_token_id,
-                'pad_token_id': self.tokenizer.pad_token_id,
-                'recompute_log_prob': False,
-                'do_sample': self.config.actor_rollout_ref.rollout.val_kwargs.do_sample,
-                'validate': True,
-            }
-            print(f'test_batch meta info: {test_batch.meta_info}')
-=======
-            batch_keys_to_pop = ["input_ids", "attention_mask", "position_ids"]
-            non_tensor_batch_keys_to_pop = ["raw_prompt_ids"]
-            if "multi_modal_inputs" in test_batch.non_tensor_batch:
-                non_tensor_batch_keys_to_pop.extend(["multi_modal_data", "multi_modal_inputs"])
-            if "raw_prompt" in test_batch.non_tensor_batch:
-                non_tensor_batch_keys_to_pop.append("raw_prompt")
-            if "tools_kwargs" in test_batch.non_tensor_batch:
-                non_tensor_batch_keys_to_pop.append("tools_kwargs")
-            test_gen_batch = test_batch.pop(
-                batch_keys=batch_keys_to_pop,
-                non_tensor_batch_keys=non_tensor_batch_keys_to_pop,
-            )
-
+            test_gen_batch = test_batch
             test_gen_batch.meta_info = {
                 "eos_token_id": self.tokenizer.eos_token_id,
                 "pad_token_id": self.tokenizer.pad_token_id,
@@ -707,7 +615,6 @@
                 "validate": True,
             }
             print(f"test_gen_batch meta info: {test_gen_batch.meta_info}")
->>>>>>> 312a8cbc
 
             if self.hybrid_engine:
                 validate_wg = self.actor_rollout_wg
@@ -715,28 +622,22 @@
                 validate_wg = self.rollout_wg
             
             # pad to be divisible by dp_size
-<<<<<<< HEAD
-            test_batch_padded, pad_size = pad_dataproto_to_divisor(test_batch, validate_wg.world_size)
+            test_gen_batch_padded, pad_size = pad_dataproto_to_divisor(test_gen_batch, validate_wg.world_size)
             
             if self.config.actor_rollout_ref.rollout.async_engine:
-                gen_seq_generator = validate_wg.generate_sequences_async(prompts=test_batch_padded)
+                gen_seq_generator = validate_wg.generate_sequences_async(prompts=test_gen_batch_padded)
                 outputs = []
                 for item in gen_seq_generator:
                     if item is None:
                         break
                     outputs.append(item)
                 test_output_gen_batch_padded = DataProto.concat(outputs)
-            else:
-                test_output_gen_batch_padded = validate_wg.generate_sequences(test_batch_padded)
-=======
-            test_gen_batch_padded, pad_size = pad_dataproto_to_divisor(test_gen_batch, self.actor_rollout_wg.world_size)
-            if not self.async_rollout_mode:
-                test_output_gen_batch_padded = self.actor_rollout_wg.generate_sequences(test_gen_batch_padded)
-            else:
+            elif self.async_rollout_mode:
                 self.async_rollout_manager.wake_up()
                 test_output_gen_batch_padded = self.async_rollout_manager.generate_sequences(test_gen_batch_padded)
                 self.async_rollout_manager.sleep()
->>>>>>> 312a8cbc
+            else:
+                test_output_gen_batch_padded = validate_wg.generate_sequences(test_gen_batch_padded)
 
             # unpad
             test_output_gen_batch = unpad_dataproto(test_output_gen_batch_padded, pad_size=pad_size)
@@ -805,20 +706,13 @@
         # create actor and rollout
         if self.hybrid_engine:
             resource_pool = self.resource_pool_manager.get_resource_pool(Role.ActorRollout)
-<<<<<<< HEAD
-            actor_rollout_cls = RayClassWithInitArgs(cls=self.role_worker_mapping[Role.ActorRollout],
-                                                     config=self.config.actor_rollout_ref,
-                                                     role='actor_rollout',
-                                                     reward_config=self.config.reward_model)
-            self.resource_pool_to_cls[resource_pool]['actor_rollout'] = actor_rollout_cls
-=======
             actor_rollout_cls = RayClassWithInitArgs(
                 cls=self.role_worker_mapping[Role.ActorRollout],
                 config=self.config.actor_rollout_ref,
                 role="actor_rollout",
+                reward_config=self.config.reward_model,
             )
             self.resource_pool_to_cls[resource_pool]["actor_rollout"] = actor_rollout_cls
->>>>>>> 312a8cbc
         else:
             assert Role.Actor in self.role_worker_mapping and Role.Rollout in self.role_worker_mapping, "Actor and Rollout must be in role_worker_mapping"
             actor_resource_pool = self.resource_pool_manager.get_resource_pool(Role.Actor)
@@ -893,7 +787,6 @@
             self.rm_wg.init_model()
 
         # we should create rollout at the end so that vllm can have a better estimation of kv cache memory
-<<<<<<< HEAD
         if self.hybrid_engine:
             self.actor_rollout_wg = all_wg['actor_rollout']
             self.actor_rollout_wg.init_model()
@@ -902,10 +795,6 @@
             self.actor_wg.init_model()
             self.rollout_wg = all_wg['rollout']
             self.rollout_wg.init_model()
-=======
-        self.actor_rollout_wg = all_wg["actor_rollout"]
-        self.actor_rollout_wg.init_model()
->>>>>>> 312a8cbc
 
         # create async rollout manager and request scheduler
         self.async_rollout_mode = False
@@ -918,25 +807,20 @@
 
     def _save_checkpoint(self):
         # path: given_path + `/global_step_{global_steps}` + `/actor`
-<<<<<<< HEAD
         local_global_step_folder = os.path.join(self.config.trainer.default_local_dir,
                                                 f'global_step_{self.global_steps}')
         # Make dirs from this absolute path
         os.makedirs(local_global_step_folder, exist_ok=True)
         print(f'local_global_step_folder: {local_global_step_folder}')
         actor_local_path = os.path.join(local_global_step_folder, 'actor')
-=======
-        local_global_step_folder = os.path.join(self.config.trainer.default_local_dir, f"global_step_{self.global_steps}")
-
-        print(f"local_global_step_folder: {local_global_step_folder}")
-        actor_local_path = os.path.join(local_global_step_folder, "actor")
->>>>>>> 312a8cbc
 
         actor_remote_path = None if self.config.trainer.default_hdfs_dir is None else os.path.join(self.config.trainer.default_hdfs_dir, f"global_step_{self.global_steps}", "actor")
 
-<<<<<<< HEAD
-        max_actor_ckpt_to_keep = self.config.trainer.get('max_actor_ckpt_to_keep', None)
-        max_critic_ckpt_to_keep = self.config.trainer.get('max_critic_ckpt_to_keep', None)
+        remove_previous_ckpt_in_save = self.config.trainer.get("remove_previous_ckpt_in_save", False)
+        if remove_previous_ckpt_in_save:
+            print("Warning: remove_previous_ckpt_in_save is deprecated," + " set max_actor_ckpt_to_keep=1 and max_critic_ckpt_to_keep=1 instead")
+        max_actor_ckpt_to_keep = self.config.trainer.get("max_actor_ckpt_to_keep", None) if not remove_previous_ckpt_in_save else 1
+        max_critic_ckpt_to_keep = self.config.trainer.get("max_critic_ckpt_to_keep", None) if not remove_previous_ckpt_in_save else 1
 
         if self.hybrid_engine:
             save_actor_cls = self.actor_rollout_wg
@@ -946,15 +830,6 @@
                                               actor_remote_path,
                                               self.global_steps,
                                               max_ckpt_to_keep=max_actor_ckpt_to_keep)
-=======
-        remove_previous_ckpt_in_save = self.config.trainer.get("remove_previous_ckpt_in_save", False)
-        if remove_previous_ckpt_in_save:
-            print("Warning: remove_previous_ckpt_in_save is deprecated," + " set max_actor_ckpt_to_keep=1 and max_critic_ckpt_to_keep=1 instead")
-        max_actor_ckpt_to_keep = self.config.trainer.get("max_actor_ckpt_to_keep", None) if not remove_previous_ckpt_in_save else 1
-        max_critic_ckpt_to_keep = self.config.trainer.get("max_critic_ckpt_to_keep", None) if not remove_previous_ckpt_in_save else 1
-
-        self.actor_rollout_wg.save_checkpoint(actor_local_path, actor_remote_path, self.global_steps, max_ckpt_to_keep=max_actor_ckpt_to_keep)
->>>>>>> 312a8cbc
 
         if self.use_critic:
             critic_local_path = os.path.join(local_global_step_folder, "critic")
@@ -1008,7 +883,6 @@
         actor_path = os.path.join(global_step_folder, "actor")
         critic_path = os.path.join(global_step_folder, "critic")
         # load actor
-<<<<<<< HEAD
         if self.hybrid_engine:
             load_actor_cls = self.actor_rollout_wg
         else:
@@ -1024,9 +898,6 @@
                 updated_actor_module_fsdp_ref = updated_actor_module_fsdp_ref[0]
             self.rollout_wg.update_rollout_actor_module(updated_actor_module_fsdp_ref)
 
-=======
-        self.actor_rollout_wg.load_checkpoint(actor_path, del_local_after_load=self.config.trainer.del_local_ckpt_after_load)
->>>>>>> 312a8cbc
         # load critic
         if self.use_critic:
             self.critic_wg.load_checkpoint(critic_path, del_local_after_load=self.config.trainer.del_local_ckpt_after_load)
@@ -1044,7 +915,6 @@
         """Reorder the data on single controller such that each dp rank gets similar total tokens"""
         attention_mask = batch.batch["attention_mask"]
         batch_size = attention_mask.shape[0]
-<<<<<<< HEAD
         global_seqlen_lst = batch.batch['attention_mask'].view(batch_size, -1).sum(-1).tolist()  # (train_batch_size,)
         if self.hybrid_engine:
             world_size = self.actor_rollout_wg.world_size
@@ -1053,11 +923,6 @@
         global_partition_lst = get_seqlen_balanced_partitions(global_seqlen_lst,
                                                               k_partitions=world_size,
                                                               equal_size=True)
-=======
-        global_seqlen_lst = batch.batch["attention_mask"].view(batch_size, -1).sum(-1).tolist()  # (train_batch_size,)
-        world_size = self.actor_rollout_wg.world_size
-        global_partition_lst = get_seqlen_balanced_partitions(global_seqlen_lst, k_partitions=world_size, equal_size=True)
->>>>>>> 312a8cbc
         # reorder based on index. The data will be automatically equally partitioned by dispatch function
         global_idx = torch.tensor([j for partition in global_partition_lst for j in partition])
         batch.reorder(global_idx)
@@ -1109,7 +974,6 @@
                 metrics = {}
                 timing_raw = {}
                 batch: DataProto = DataProto.from_single_dict(batch_dict)
-<<<<<<< HEAD
                 batch.non_tensor_batch['uid'] = np.array([str(uuid.uuid4()) for _ in range(len(batch.batch))], dtype=object)
                 is_last_step = self.global_steps >= self.total_training_steps
 
@@ -1117,8 +981,8 @@
                     with _timer('gen', timing_raw):
                         if not self.config.actor_rollout_ref.rollout.async_engine:
                             batch = self.actor_rollout_wg.generate_sequences(batch)
-                        else:
-                            #Get the generator function which will yield results as they complete
+                        elif self.config.actor_rollout_ref.rollout.async_engine:
+                             #Get the generator function which will yield results as they complete
                             gen_seq_generator = self.actor_rollout_wg.generate_sequences_async(prompts=batch)
                             # Collect outputs in a dict keyed by prompt_idx
                             outputs = []
@@ -1126,65 +990,14 @@
                                 outputs.append(output)
                             # Combine all outputs
                             batch = DataProto.concat(outputs)
+                        elif self.async_rollout_mode:
+                            self.async_rollout_manager.wake_up()
+                            batch = self.async_rollout_manager.generate_sequences(batch)
+                            self.async_rollout_manager.sleep()
+                        else:
+                            raise ValueError(f"Invalid async_engine mode: {self.config.actor_rollout_ref.rollout.async_engine}")
 
                     batch.batch['response_mask'] = compute_response_mask(batch)
-=======
-
-                # pop those keys for generation
-                batch_keys_to_pop = ["input_ids", "attention_mask", "position_ids"]
-                non_tensor_batch_keys_to_pop = ["raw_prompt_ids"]
-                if "multi_modal_inputs" in batch.non_tensor_batch:
-                    non_tensor_batch_keys_to_pop.extend(["multi_modal_data", "multi_modal_inputs"])
-                if "raw_prompt" in batch.non_tensor_batch:
-                    non_tensor_batch_keys_to_pop.append("raw_prompt")
-                if "tools_kwargs" in batch.non_tensor_batch:
-                    non_tensor_batch_keys_to_pop.append("tools_kwargs")
-                gen_batch = batch.pop(
-                    batch_keys=batch_keys_to_pop,
-                    non_tensor_batch_keys=non_tensor_batch_keys_to_pop,
-                )
-
-                is_last_step = self.global_steps >= self.total_training_steps
-
-                with _timer("step", timing_raw):
-                    # generate a batch
-                    with _timer("gen", timing_raw):
-                        if not self.async_rollout_mode:
-                            gen_batch_output = self.actor_rollout_wg.generate_sequences(gen_batch)
-                        else:
-                            self.async_rollout_manager.wake_up()
-                            gen_batch_output = self.async_rollout_manager.generate_sequences(gen_batch)
-                            self.async_rollout_manager.sleep()
-
-                    if self.config.algorithm.adv_estimator == AdvantageEstimator.REMAX:
-                        with _timer("gen_max", timing_raw):
-                            gen_baseline_batch = deepcopy(gen_batch)
-                            gen_baseline_batch.meta_info["do_sample"] = False
-                            gen_baseline_output = self.actor_rollout_wg.generate_sequences(gen_baseline_batch)
-
-                            batch = batch.union(gen_baseline_output)
-                            reward_baseline_tensor = self.reward_fn(batch)
-                            reward_baseline_tensor = reward_baseline_tensor.sum(dim=-1)
-
-                            batch.pop(batch_keys=list(gen_baseline_output.batch.keys()))
-
-                            batch.batch["reward_baselines"] = reward_baseline_tensor
-
-                            del gen_baseline_batch, gen_baseline_output
-
-                    batch.non_tensor_batch["uid"] = np.array([str(uuid.uuid4()) for _ in range(len(batch.batch))], dtype=object)
-                    # repeat to align with repeated responses in rollout
-                    batch = batch.repeat(repeat_times=self.config.actor_rollout_ref.rollout.n, interleave=True)
-                    batch = batch.union(gen_batch_output)
-
-                    batch.batch["response_mask"] = compute_response_mask(batch)
-                    # balance the number of valid tokens on each dp rank.
-                    # Note that this breaks the order of data inside the batch.
-                    # Please take care when you implement group based adv computation such as GRPO and rloo
-                    if self.config.trainer.balance_batch:
-                        self._balance_batch(batch, metrics=metrics)
-
->>>>>>> 312a8cbc
                     # compute global_valid tokens
                     batch.meta_info["global_token_num"] = torch.sum(batch.batch["attention_mask"], dim=-1).tolist()
 
@@ -1196,10 +1009,8 @@
 
                         if self.config.reward_model.launch_reward_fn_async:
                             future_reward = compute_reward_async.remote(batch, self.config, self.tokenizer)
-                        else:
-                            reward_tensor, reward_extra_infos_dict = compute_reward(batch, self.reward_fn)
-
-<<<<<<< HEAD
+                            reward_tensor, reward_extra_infos_dict = None, None
+
                     with _timer('adv', timing_raw):
                         # compute scores using reward model and/or reward function
                         if self.use_rm:
@@ -1210,54 +1021,16 @@
                         if not self.config.actor_rollout_ref.rollout.compute_reward:
                                                     # we combine with rule-based rm
                             reward_extra_infos_dict: dict[str, list]
-                            try:
-                                reward_result = self.reward_fn(batch, return_dict=True)
-                                reward_tensor = reward_result['reward_tensor']
-                                reward_extra_infos_dict = reward_result['reward_extra_info']
-                            except Exception as e:
-                                print(f'Error in reward_fn: {e}')
-                                reward_tensor = self.reward_fn(batch)
-                                reward_extra_infos_dict = {}
+                            if self.config.reward_model.launch_reward_fn_async:
+                                reward_tensor, reward_extra_infos_dict = ray.get(future_reward)
+                            else:
+                                reward_tensor, reward_extra_infos_dict = compute_reward(batch, self.reward_fn)
                             batch.batch['token_level_scores'] = reward_tensor
                         else:
                             reward_tensor = batch.batch['token_level_scores']
                             reward_extra_infos_dict = {}
                         
                         print(f'{list(reward_extra_infos_dict.keys())=}')
-=======
-                    # recompute old_log_probs
-                    with _timer("old_log_prob", timing_raw):
-                        old_log_prob = self.actor_rollout_wg.compute_log_prob(batch)
-                        entropys = old_log_prob.batch["entropys"]
-                        response_masks = batch.batch["response_mask"]
-                        loss_agg_mode = self.config.actor_rollout_ref.actor.loss_agg_mode
-                        entropy_loss = agg_loss(loss_mat=entropys, loss_mask=response_masks, loss_agg_mode=loss_agg_mode)
-                        old_log_prob_metrics = {"actor/entropy_loss": entropy_loss.detach().item()}
-                        metrics.update(old_log_prob_metrics)
-                        old_log_prob.batch.pop("entropys")
-                        batch = batch.union(old_log_prob)
-
-                    if self.use_reference_policy:
-                        # compute reference log_prob
-                        with _timer("ref", timing_raw):
-                            ref_log_prob = self.ref_policy_wg.compute_ref_log_prob(batch)
-                            batch = batch.union(ref_log_prob)
-
-                    # compute values
-                    if self.use_critic:
-                        with _timer("values", timing_raw):
-                            values = self.critic_wg.compute_values(batch)
-                            batch = batch.union(values)
-
-                    with _timer("adv", timing_raw):
-                        # we combine with rule-based rm
-                        reward_extra_infos_dict: dict[str, list]
-                        if self.config.reward_model.launch_reward_fn_async:
-                            reward_tensor, reward_extra_infos_dict = ray.get(future_reward)
-                        batch.batch["token_level_scores"] = reward_tensor
-
-                        print(f"{list(reward_extra_infos_dict.keys())=}")
->>>>>>> 312a8cbc
                         if reward_extra_infos_dict:
                             batch.non_tensor_batch.update({k: np.array(v) for k, v in reward_extra_infos_dict.items()})  
 
@@ -1346,12 +1119,16 @@
                             batch.batch["token_level_rewards"] = batch.batch["token_level_scores"]
 
                         # compute advantages, executed on the driver process
-<<<<<<< HEAD
+                        norm_adv_by_std_in_grpo = self.config.algorithm.get("norm_adv_by_std_in_grpo", True)  # GRPO adv normalization factor
                         batch = compute_advantage(batch,
                                                   adv_estimator=self.config.algorithm.adv_estimator,
                                                   gamma=self.config.algorithm.gamma,
                                                   lam=self.config.algorithm.lam,
-                                                  mask_truncated_samples=self.config.algorithm.mask_truncated_samples)
+                                                  mask_truncated_samples=self.config.algorithm.mask_truncated_samples,
+                                                  num_repeat=self.config.actor_rollout_ref.rollout.n,
+                                                  norm_adv_by_std_in_grpo=norm_adv_by_std_in_grpo,
+                                                  multi_turn=self.config.actor_rollout_ref.rollout.multi_turn.enable,
+                        )
 
                     # balance the number of valid tokens on each dp rank.
                     # Note that this breaks the order of data inside the batch.
@@ -1361,20 +1138,6 @@
 
                     # compute global_valid tokens
                     batch.meta_info['global_token_num'] = torch.sum(batch.batch['attention_mask'], dim=-1).tolist()
-=======
-
-                        norm_adv_by_std_in_grpo = self.config.algorithm.get("norm_adv_by_std_in_grpo", True)  # GRPO adv normalization factor
-
-                        batch = compute_advantage(
-                            batch,
-                            adv_estimator=self.config.algorithm.adv_estimator,
-                            gamma=self.config.algorithm.gamma,
-                            lam=self.config.algorithm.lam,
-                            num_repeat=self.config.actor_rollout_ref.rollout.n,
-                            norm_adv_by_std_in_grpo=norm_adv_by_std_in_grpo,
-                            multi_turn=self.config.actor_rollout_ref.rollout.multi_turn.enable,
-                        )
->>>>>>> 312a8cbc
 
                     # update critic
                     if self.use_critic:
