--- conflicted
+++ resolved
@@ -110,21 +110,14 @@
 
 
 # NOTE(sgm): this implementation only consider outcome supervision, where the reward is a scalar.
-<<<<<<< HEAD
-def compute_grpo_outcome_advantage(token_level_rewards: torch.Tensor,
-                                   response_mask: torch.Tensor,
-                                   index: np.ndarray,
-                                   epsilon: float = 1e-6,
-                                   mask_truncated_samples: bool = False):
-=======
 def compute_grpo_outcome_advantage(
     token_level_rewards: torch.Tensor,
     response_mask: torch.Tensor,
     index: np.ndarray,
     epsilon: float = 1e-6,
+    mask_truncated_samples: bool = False,
     norm_adv_by_std_in_grpo: str = True,
 ):
->>>>>>> 312a8cbc
     """
     Compute advantage for GRPO, operating only on Outcome reward
     (with only one scalar reward for each response).
@@ -176,22 +169,20 @@
                 raise ValueError(f"no score in prompt index: {idx}")
 
         for i in range(bsz):
-<<<<<<< HEAD
             if mask_truncated_samples:
                 if scores[i] == 0 and response_mask[i].sum() == response_length:
                     scores[i] = 0
                 else:
+                    if norm_adv_by_std_in_grpo:
+                        scores[i] = (scores[i] - id2mean[index[i]]) / (id2std[index[i]] + epsilon)
+                    else:
+                        scores[i] = scores[i] - id2mean[index[i]]
+            else:
+                if norm_adv_by_std_in_grpo:
                     scores[i] = (scores[i] - id2mean[index[i]]) / (id2std[index[i]] + epsilon)
-            else:
-                scores[i] = (scores[i] - id2mean[index[i]]) / (id2std[index[i]] + epsilon)
-        scores = scores.unsqueeze(-1).tile([1, response_length]) * response_mask
-=======
-            if norm_adv_by_std_in_grpo:
-                scores[i] = (scores[i] - id2mean[index[i]]) / (id2std[index[i]] + epsilon)
-            else:
-                scores[i] = scores[i] - id2mean[index[i]]
+                else:
+                    scores[i] = scores[i] - id2mean[index[i]]
         scores = scores.unsqueeze(-1) * response_mask
->>>>>>> 312a8cbc
 
     return scores, scores
 
@@ -232,7 +223,7 @@
                     loo_baseline = (total_score - score) / (group_size - 1)
                 scores[i] = score - loo_baseline
         
-        scores = scores.unsqueeze(-1).tile([1, response_length]) * eos_mask
+        scores = scores.unsqueeze(-1) * eos_mask
     return scores, scores
 
 
@@ -422,17 +413,6 @@
 
     return loss
 
-<<<<<<< HEAD
-def compute_policy_loss(old_log_prob,
-                        log_prob,
-                        advantages,
-                        response_mask,
-                        cliprange=None,
-                        cliprange_low=None,
-                        cliprange_high=None,
-                        clip_ratio_c=3.0,
-                        loss_agg_mode="token-mean"):
-=======
 
 def compute_policy_loss(
     old_log_prob,
@@ -445,7 +425,6 @@
     clip_ratio_c=3.0,
     loss_agg_mode="token-mean",
 ):
->>>>>>> 312a8cbc
     """Adapted from https://github.com/huggingface/trl/blob/main/trl/trainer/ppo_trainer.py#L1122
     Args:
         old_log_prob: `(torch.Tensor)`
@@ -489,24 +468,16 @@
         cliprange_low = cliprange
     if cliprange_high is None:
         cliprange_high = cliprange
-<<<<<<< HEAD
     
     pg_losses1 = -advantages * ratio
     pg_losses2 = -advantages * torch.clamp(ratio, 1 - cliprange_low,
                                            1 + cliprange_high)  # - clip(ratio, 1-cliprange, 1+cliprange) * A
-=======
-    pg_losses2 = -advantages * torch.clamp(ratio, 1 - cliprange_low, 1 + cliprange_high)  # - clip(ratio, 1-cliprange, 1+cliprange) * A
-    clip_pg_losses1 = torch.maximum(pg_losses1, pg_losses2)  # max(-ratio * A, -clip(ratio, 1-cliprange, 1+cliprange) * A)
-    pg_clipfrac = verl_F.masked_mean(torch.gt(pg_losses2, pg_losses1).float(), response_mask)
-
->>>>>>> 312a8cbc
     pg_losses3 = -advantages * clip_ratio_c
     
     
     clip_pg_losses1 = torch.maximum(pg_losses1, pg_losses2)
     # Dual-clip PPO
     clip_pg_losses2 = torch.min(pg_losses3, clip_pg_losses1)
-<<<<<<< HEAD
 
     # Remove the dual-clip PPO for now... (there's no evidence it improves performance)
     pg_losses = clip_pg_losses1 #torch.where(advantages < 0, clip_pg_losses2, clip_pg_losses1)
@@ -517,11 +488,6 @@
     pg_clipfrac_lower = verl_F.masked_mean(
         torch.gt(clip_pg_losses1, pg_losses3) * (advantages < 0).float(), response_mask)
     
-=======
-    pg_clipfrac_lower = verl_F.masked_mean(torch.gt(clip_pg_losses1, pg_losses3) * (advantages < 0).float(), response_mask)
-
-    pg_losses = torch.where(advantages < 0, clip_pg_losses2, clip_pg_losses1)
->>>>>>> 312a8cbc
     pg_loss = agg_loss(loss_mat=pg_losses, loss_mask=response_mask, loss_agg_mode=loss_agg_mode)
 
     return pg_loss, pg_clipfrac, ppo_kl, pg_clipfrac_lower
