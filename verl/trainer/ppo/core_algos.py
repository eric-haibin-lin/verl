--- conflicted
+++ resolved
@@ -1005,22 +1005,18 @@
     cliprange = config.clip_ratio
     cliprange_low = config.clip_ratio_low if config.clip_ratio_low is not None else cliprange
     cliprange_high = config.clip_ratio_high if config.clip_ratio_high is not None else cliprange
-<<<<<<< HEAD
     cispo_clip_ratio_high = (
         config.policy_loss.cispo_clip_ratio_high if config.policy_loss.cispo_clip_ratio_high is not None else 0.2
     )
     cispo_clip_ratio_low = (
         config.policy_loss.cispo_clip_ratio_low if config.policy_loss.cispo_clip_ratio_low is not None else 0.2
-=======
-    cispo_clip_ratio_high = config.policy_loss.cispo_clip_ratio_high if config.policy_loss.cispo_clip_ratio_high is not None else 0.2
-    cispo_clip_ratio_low = config.policy_loss.cispo_clip_ratio_low if config.policy_loss.cispo_clip_ratio_low is not None else 0.2
+    )
     clip_ratio_c = config.get("clip_ratio_c", 3.0)
 
     # same code as compute_policy_loss
     assert clip_ratio_c > 1.0, (
         "The lower bound of the clip_ratio_c for dual-clip PPO should be greater than 1.0,"
         + f" but get the value: {clip_ratio_c}."
->>>>>>> a280546d
     )
 
     negative_approx_kl = log_prob - old_log_prob
@@ -1037,27 +1033,7 @@
         ratio_detached, min=1 - cispo_clip_ratio_low, max=1 + cispo_clip_ratio_high
     )
 
-<<<<<<< HEAD
     pg_losses = -advantages * log_prob * importance_sampling_weight
-=======
-    pg_losses = torch.where(advantages < 0, clip_pg_losses2, clip_pg_losses1)
-
-    # cispo specific loss
-    ratio = ratio.detach()
-    importance_sampling_weight = torch.clamp(
-        ratio,
-        max = 1 + cispo_clip_ratio_high,
-        min = 1 - cispo_clip_ratio_low
-    )
-    pos_adv_mask = (advantages > 0) & (
-        ratio > 1 + cliprange_high
-    )
-    neg_adv_mask = (advantages < 0) & (
-        ratio < 1 - cliprange_low
-    )
-    adv_mask = ~(pos_adv_mask | neg_adv_mask)
-    pg_losses = - advantages * log_prob * importance_sampling_weight * adv_mask
->>>>>>> a280546d
 
     pg_loss = agg_loss(loss_mat=pg_losses, loss_mask=response_mask, loss_agg_mode=loss_agg_mode)
 
