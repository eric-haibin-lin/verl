--- conflicted
+++ resolved
@@ -77,23 +77,6 @@
 
 
 def compute_data_metrics(batch: DataProto, use_critic: bool = True) -> Dict[str, Any]:
-<<<<<<< HEAD
-    if "is_last_step" in batch.non_tensor_batch:
-        is_last_step = batch.non_tensor_batch["is_last_step"]
-        last_step_indices = np.where(is_last_step == True)[0]  
-        actual_batch = batch.select_idxs(last_step_indices)
-    else:
-        actual_batch = batch
-    
-    if "is_pad_step" in batch.non_tensor_batch:
-        is_pad_step = batch.non_tensor_batch["is_pad_step"]
-        valid_step_indices = np.where(is_pad_step == False)[0]  
-        batch = batch.select_idxs(valid_step_indices)
-        
-    # Need to log only task step scores
-    sequence_score = actual_batch.batch["token_level_scores"].sum(-1)
-    sequence_reward = actual_batch.batch["token_level_rewards"].sum(-1)
-=======
     """
     Computes various metrics from a batch of data for PPO training.
 
@@ -118,7 +101,21 @@
     """
     sequence_score = batch.batch["token_level_scores"].sum(-1)
     sequence_reward = batch.batch["token_level_rewards"].sum(-1)
->>>>>>> c5761b32
+    if "is_last_step" in batch.non_tensor_batch:
+        is_last_step = batch.non_tensor_batch["is_last_step"]
+        last_step_indices = np.where(is_last_step == True)[0]  
+        actual_batch = batch.select_idxs(last_step_indices)
+    else:
+        actual_batch = batch
+    
+    if "is_pad_step" in batch.non_tensor_batch:
+        is_pad_step = batch.non_tensor_batch["is_pad_step"]
+        valid_step_indices = np.where(is_pad_step == False)[0]  
+        batch = batch.select_idxs(valid_step_indices)
+        
+    # Need to log only task step scores
+    sequence_score = actual_batch.batch["token_level_scores"].sum(-1)
+    sequence_reward = actual_batch.batch["token_level_rewards"].sum(-1)
 
     advantages = batch.batch["advantages"]
     returns = batch.batch["returns"]
