# Copyright 2024 Bytedance Ltd. and/or its affiliates
#
# Licensed under the Apache License, Version 2.0 (the "License");
# you may not use this file except in compliance with the License.
# You may obtain a copy of the License at
#
#     http://www.apache.org/licenses/LICENSE-2.0
#
# Unless required by applicable law or agreed to in writing, software
# distributed under the License is distributed on an "AS IS" BASIS,
# WITHOUT WARRANTIES OR CONDITIONS OF ANY KIND, either express or implied.
# See the License for the specific language governing permissions and
# limitations under the License.
"""
Generate responses given a dataset of prompts
"""
<<<<<<< HEAD
import csv
import ray
import json
import numpy as np
import hydra
=======

>>>>>>> 312a8cbc
import os
from tabulate import tabulate

import hydra
import numpy as np
import ray

os.environ["NCCL_DEBUG"] = "WARN"
os.environ["TOKENIZERS_PARALLELISM"] = "true"
# os.environ['TORCH_COMPILE_DISABLE'] = '1'

from pprint import pprint

import pandas as pd
<<<<<<< HEAD

from transformers import AutoTokenizer
import wandb

from torchdata.stateful_dataloader import StatefulDataLoader

from verl import DataProto
from verl.protocol import (
    DataProtoItem,
    pad_dataproto_to_divisor,
    unpad_dataproto,
)
from verl.single_controller.ray import (
    RayClassWithInitArgs,
    RayResourcePool,
    RayWorkerGroup,
)
from verl.trainer.ppo.ray_trainer import dataprotoitem_to_dataproto
from verl.utils import hf_tokenizer
from verl.utils.dataset.rl_dataset import RLHFDataset, collate_fn
from verl.utils.fs import copy_to_local
from verl.utils.hdfs_io import makedirs
from verl.workers.fsdp_workers import ActorRolloutRefWorker
from verl.workers.reward_manager import NaiveRewardManager

# Add the select_reward_fn from main_eval.py
def select_reward_fn(data_source):
    if data_source == 'lighteval/MATH':
        from verl.utils.reward_score import math
        return math.compute_score
    else:
        from rllm.rewards.rl_reward import rllm_reward_fn
        reward_fn = lambda s, gt: rllm_reward_fn(data_source, s, gt)
        return reward_fn
=======
from omegaconf import OmegaConf

from verl import DataProto
from verl.protocol import pad_dataproto_to_divisor, unpad_dataproto
from verl.single_controller.ray import RayClassWithInitArgs, RayResourcePool, RayWorkerGroup
from verl.utils import hf_tokenizer
from verl.utils.fs import copy_to_local
from verl.utils.hdfs_io import makedirs
from verl.utils.model import compute_position_id_with_mask
from verl.workers.fsdp_workers import ActorRolloutRefWorker
>>>>>>> 312a8cbc


@hydra.main(config_path="config", config_name="generation", version_base=None)
def main(config):
    run_generation(config)


def run_generation(config) -> None:
    if not ray.is_initialized():
        # this is for local ray cluster
        ray.init(
            runtime_env={"env_vars": {"TOKENIZERS_PARALLELISM": "true", "NCCL_DEBUG": "WARN"}},
            num_cpus=config.ray_init.num_cpus,
        )

    ray.get(main_task.remote(config))


@ray.remote(num_cpus=1)
def main_task(config):
    pprint(OmegaConf.to_container(config, resolve=True))  # resolve=True will eval symbol values
    OmegaConf.resolve(config)

    local_path = copy_to_local(config.model.path)
    trust_remote_code = config.data.get("trust_remote_code", False)
    tokenizer = hf_tokenizer(local_path, trust_remote_code=trust_remote_code)

    if config.rollout.temperature == 0.0:
        assert config.data.n_samples == 1, "When temperature=0, n_samples must be 1."
    assert config.data.n_samples >= 1, "n_samples should always >= 1"

    wandb.init(project='verl')
    run_generation(config)


<<<<<<< HEAD
def run_generation(config):
    assert config.rollout.compute_reward is False, 'compute_reward must be False for generation'
    assert config.rollout.enable_log_prob is False, 'enable_log_prob must be False for generation'
    assert config.rollout.async_engine is False, 'async_engine must be False for generation'
    
    
    
    local_path = copy_to_local(config.model.path)
    

    tokenizer = hf_tokenizer(local_path)
    if config.rollout.temperature == 0.:
        assert config.rollout.n_val == 1, 'When temperature=0, n_val must be 1.'

    # Load Dataset
    try:
        dataset = pd.read_parquet(config.data.path)
    except Exception as e:
        config.data.path = config.data.path.replace('.parquet', '.json')
        print(f"Error loading dataset: {e}")
        dataset = pd.read_json(config.data.path)
        
        

    val_dataset = RLHFDataset(parquet_files=config.data.path,
        tokenizer=tokenizer,
        prompt_key=config.data.prompt_key,
        image_key=config.data.get('image_key', 'images'),
        max_prompt_length=config.rollout.prompt_length,
        filter_prompts=True,
        return_raw_chat=config.data.get('return_raw_chat', False),
        truncation=config.data.get('truncation', 'error'),
        filter_overlong_prompts=config.data.filter_overlong_prompts)
    val_dataloader = StatefulDataLoader(
        dataset=val_dataset,
        batch_size=len(val_dataset),
        num_workers=8,
        shuffle=False,
        collate_fn=collate_fn)
    
    # Load Rollout Workers
    resource_pool = RayResourcePool(process_on_nodes=[config.trainer.n_gpus_per_node] * config.trainer.nnodes)
    ray_cls_with_init = RayClassWithInitArgs(cls=ray.remote(ActorRolloutRefWorker), config=config, role='actor_rollout')
    rollout_wg = RayWorkerGroup(resource_pool=resource_pool, ray_cls_with_init=ray_cls_with_init)
    rollout_wg.init_model()
    
    for test_data in val_dataloader:
        test_batch = DataProto.from_single_dict(test_data)
        n_val = config.rollout.n_val
        test_batch = test_batch.repeat(repeat_times=n_val, interleave=True)
        
        # Store original inputs
        test_batch.meta_info = {
            'eos_token_id': tokenizer.eos_token_id,
            'pad_token_id': tokenizer.pad_token_id,
            'recompute_log_prob': False,
            'do_sample': False,
            'validate': True,
        }
        test_batch_padded, pad_size = pad_dataproto_to_divisor(test_batch, rollout_wg.world_size)
        test_output_gen_batch_padded = rollout_wg.generate_sequences(test_batch_padded)
        test_output_gen_batch = unpad_dataproto(test_output_gen_batch_padded, pad_size=pad_size)    
    
    output_ids = test_output_gen_batch_padded.batch['responses']
    output_texts = [tokenizer.decode(ids, skip_special_tokens=True) for ids in output_ids]
    test_batch = dataprotoitem_to_dataproto(test_output_gen_batch) #test_batch.union(test_output_gen_batch)

    # evaluate using reward_function
    val_reward_fn = NaiveRewardManager(tokenizer=tokenizer, num_examine=1)
    # Runs reward calculation on parallel threads.
    reward_tensor = val_reward_fn(test_batch)
    
    
    output_lst =  tokenizer.batch_decode(test_batch.batch['input_ids'][:, -config.rollout.response_length:], skip_special_tokens=False)
    output_lst = np.array(output_lst).reshape(len(output_lst)//n_val, n_val).tolist()
    dataset['responses'] = output_lst
 
    # Save the responses to a new parquet before hand.
    output_dir = os.path.dirname(config.data.output_path)
    makedirs(output_dir, exist_ok=True)
    dataset.to_parquet(config.data.output_path)   
    
    
    scores = reward_tensor.sum(-1).cpu().tolist()
    scores = np.array(scores).reshape(len(scores)//n_val, n_val).tolist()
    dataset['scores'] = scores
    # # Write to a new parquet
    output_dir = os.path.dirname(config.data.output_path)
    makedirs(output_dir, exist_ok=True)
    dataset.to_parquet(config.data.output_path)
    
    # Max across first dim average correct
    scores = np.array(scores)
    pass_at_n = np.max(scores, axis=1).mean()
    pass_at_1 = np.mean(scores)

    # Save metrics to CSV
    csv_path = os.path.join(output_dir, 'pass.csv')
    results_path = os.path.join(output_dir, 'results.json')
    
    # Prepare the row data
    # Extract the dataset name from the path
    dataset_name = os.path.basename(config.data.path)
    row_data = {
        'model_path': config.model.path,
        'dataset': dataset_name,
        'pass@1': pass_at_1,
        f'pass@{n_val}': pass_at_n
    }

    # Check if file exists
    file_exists = os.path.isfile(csv_path)
    
    # Write to CSV
    with open(csv_path, mode='a', newline='') as f:
        writer = csv.DictWriter(f, fieldnames=row_data.keys())
        if not file_exists:
            writer.writeheader()
        writer.writerow(row_data)

    with open(results_path, 'w') as f:
        json.dump(scores.tolist(), f)

    # Convert the row data into a list of lists format for tabulate
    table_data = [[k, v] for k, v in row_data.items()]
    
    # Print table
    print(tabulate(table_data, headers=['Metric', 'Value'], tablefmt='grid'))
=======
    tokenizer.padding_side = "left"
    if tokenizer.pad_token is None:
        tokenizer.pad_token = tokenizer.eos_token

    ray_cls_with_init = RayClassWithInitArgs(cls=ray.remote(ActorRolloutRefWorker), config=config, role="rollout")
    resource_pool = RayResourcePool(process_on_nodes=[config.trainer.n_gpus_per_node] * config.trainer.nnodes)
    wg = RayWorkerGroup(resource_pool=resource_pool, ray_cls_with_init=ray_cls_with_init)
    wg.init_model()

    total_samples = len(dataset)
    config_batch_size = config.data.batch_size
    num_batch = -(-total_samples // config_batch_size)
    output_lst = [[] for _ in range(config.data.n_samples)]

    for batch_idx in range(num_batch):
        print(f"[{batch_idx + 1}/{num_batch}] Start to process.")
        batch_chat_lst = chat_lst[batch_idx * config_batch_size : (batch_idx + 1) * config_batch_size]
        inputs = tokenizer.apply_chat_template(
            batch_chat_lst,
            add_generation_prompt=True,
            padding=True,
            truncation=True,
            max_length=config.rollout.prompt_length,
            return_tensors="pt",
            return_dict=True,
            tokenize=True,
        )
        input_ids = inputs["input_ids"]
        attention_mask = inputs["attention_mask"]
        position_ids = compute_position_id_with_mask(attention_mask)
        batch_dict = {"input_ids": input_ids, "attention_mask": attention_mask, "position_ids": position_ids}

        data = DataProto.from_dict(batch_dict)
        data_padded, pad_size = pad_dataproto_to_divisor(data, wg.world_size)

        # START TO GENERATE FOR n_samples TIMES
        print(f"[{batch_idx + 1}/{num_batch}] Start to generate.")
        for n_sample in range(config.data.n_samples):
            output_padded = wg.generate_sequences(data_padded)
            output = unpad_dataproto(output_padded, pad_size=pad_size)

            output_texts = []
            for i in range(len(output)):
                data_item = output[i]
                prompt_length = data_item.batch["prompts"].shape[-1]
                valid_response_length = data_item.batch["attention_mask"][prompt_length:].sum()
                valid_response_ids = data_item.batch["responses"][:valid_response_length]
                response_str = tokenizer.decode(valid_response_ids, skip_special_tokens=True)
                output_texts.append(response_str)

            output_lst[n_sample].extend(output_texts)

    # convert output_lst from (n_samples, n_data) to (n_data, n_sampels)
    output_lst = np.array(output_lst, dtype=object)
    output_lst = np.transpose(output_lst, axes=(1, 0)).tolist()

    # add to the data frame
    dataset["responses"] = output_lst

    # write to a new parquet
    output_dir = os.path.dirname(config.data.output_path)
    makedirs(output_dir, exist_ok=True)
    dataset.to_parquet(config.data.output_path)

>>>>>>> 312a8cbc

if __name__ == "__main__":
    main()<|MERGE_RESOLUTION|>--- conflicted
+++ resolved
@@ -14,15 +14,11 @@
 """
 Generate responses given a dataset of prompts
 """
-<<<<<<< HEAD
 import csv
 import ray
 import json
 import numpy as np
 import hydra
-=======
-
->>>>>>> 312a8cbc
 import os
 from tabulate import tabulate
 
@@ -37,8 +33,8 @@
 from pprint import pprint
 
 import pandas as pd
-<<<<<<< HEAD
-
+
+from omegaconf import OmegaConf
 from transformers import AutoTokenizer
 import wandb
 
@@ -72,18 +68,6 @@
         from rllm.rewards.rl_reward import rllm_reward_fn
         reward_fn = lambda s, gt: rllm_reward_fn(data_source, s, gt)
         return reward_fn
-=======
-from omegaconf import OmegaConf
-
-from verl import DataProto
-from verl.protocol import pad_dataproto_to_divisor, unpad_dataproto
-from verl.single_controller.ray import RayClassWithInitArgs, RayResourcePool, RayWorkerGroup
-from verl.utils import hf_tokenizer
-from verl.utils.fs import copy_to_local
-from verl.utils.hdfs_io import makedirs
-from verl.utils.model import compute_position_id_with_mask
-from verl.workers.fsdp_workers import ActorRolloutRefWorker
->>>>>>> 312a8cbc
 
 
 @hydra.main(config_path="config", config_name="generation", version_base=None)
@@ -119,7 +103,6 @@
     run_generation(config)
 
 
-<<<<<<< HEAD
 def run_generation(config):
     assert config.rollout.compute_reward is False, 'compute_reward must be False for generation'
     assert config.rollout.enable_log_prob is False, 'enable_log_prob must be False for generation'
@@ -248,72 +231,6 @@
     
     # Print table
     print(tabulate(table_data, headers=['Metric', 'Value'], tablefmt='grid'))
-=======
-    tokenizer.padding_side = "left"
-    if tokenizer.pad_token is None:
-        tokenizer.pad_token = tokenizer.eos_token
-
-    ray_cls_with_init = RayClassWithInitArgs(cls=ray.remote(ActorRolloutRefWorker), config=config, role="rollout")
-    resource_pool = RayResourcePool(process_on_nodes=[config.trainer.n_gpus_per_node] * config.trainer.nnodes)
-    wg = RayWorkerGroup(resource_pool=resource_pool, ray_cls_with_init=ray_cls_with_init)
-    wg.init_model()
-
-    total_samples = len(dataset)
-    config_batch_size = config.data.batch_size
-    num_batch = -(-total_samples // config_batch_size)
-    output_lst = [[] for _ in range(config.data.n_samples)]
-
-    for batch_idx in range(num_batch):
-        print(f"[{batch_idx + 1}/{num_batch}] Start to process.")
-        batch_chat_lst = chat_lst[batch_idx * config_batch_size : (batch_idx + 1) * config_batch_size]
-        inputs = tokenizer.apply_chat_template(
-            batch_chat_lst,
-            add_generation_prompt=True,
-            padding=True,
-            truncation=True,
-            max_length=config.rollout.prompt_length,
-            return_tensors="pt",
-            return_dict=True,
-            tokenize=True,
-        )
-        input_ids = inputs["input_ids"]
-        attention_mask = inputs["attention_mask"]
-        position_ids = compute_position_id_with_mask(attention_mask)
-        batch_dict = {"input_ids": input_ids, "attention_mask": attention_mask, "position_ids": position_ids}
-
-        data = DataProto.from_dict(batch_dict)
-        data_padded, pad_size = pad_dataproto_to_divisor(data, wg.world_size)
-
-        # START TO GENERATE FOR n_samples TIMES
-        print(f"[{batch_idx + 1}/{num_batch}] Start to generate.")
-        for n_sample in range(config.data.n_samples):
-            output_padded = wg.generate_sequences(data_padded)
-            output = unpad_dataproto(output_padded, pad_size=pad_size)
-
-            output_texts = []
-            for i in range(len(output)):
-                data_item = output[i]
-                prompt_length = data_item.batch["prompts"].shape[-1]
-                valid_response_length = data_item.batch["attention_mask"][prompt_length:].sum()
-                valid_response_ids = data_item.batch["responses"][:valid_response_length]
-                response_str = tokenizer.decode(valid_response_ids, skip_special_tokens=True)
-                output_texts.append(response_str)
-
-            output_lst[n_sample].extend(output_texts)
-
-    # convert output_lst from (n_samples, n_data) to (n_data, n_sampels)
-    output_lst = np.array(output_lst, dtype=object)
-    output_lst = np.transpose(output_lst, axes=(1, 0)).tolist()
-
-    # add to the data frame
-    dataset["responses"] = output_lst
-
-    # write to a new parquet
-    output_dir = os.path.dirname(config.data.output_path)
-    makedirs(output_dir, exist_ok=True)
-    dataset.to_parquet(config.data.output_path)
-
->>>>>>> 312a8cbc
 
 if __name__ == "__main__":
     main()