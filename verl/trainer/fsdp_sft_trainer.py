# Copyright 2024 Bytedance Ltd. and/or its affiliates
#
# Licensed under the Apache License, Version 2.0 (the "License");
# you may not use this file except in compliance with the License.
# You may obtain a copy of the License at
#
#     http://www.apache.org/licenses/LICENSE-2.0
#
# Unless required by applicable law or agreed to in writing, software
# distributed under the License is distributed on an "AS IS" BASIS,
# WITHOUT WARRANTIES OR CONDITIONS OF ANY KIND, either express or implied.
# See the License for the specific language governing permissions and
# limitations under the License.
"""
A lightweight one-file FSDP SFT Trainer
TODO(zhangchi.usc1992)
- Add calculation of mfu
- Add validation
"""

import os

os.environ["NCCL_DEBUG"] = "WARN"
os.environ["TOKENIZERS_PARALLELISM"] = "true"

import logging
import re
from contextlib import nullcontext

import hydra
import torch
import torch.distributed
from peft import LoraConfig, TaskType, get_peft_model
from tensordict import TensorDict
from torch import nn, optim
from torch.distributed.device_mesh import DeviceMesh, init_device_mesh
from torch.distributed.fsdp import CPUOffload, MixedPrecision, ShardingStrategy
from torch.distributed.fsdp import FullyShardedDataParallel as FSDP
from torch.utils.data import DataLoader, Dataset, DistributedSampler
from tqdm import tqdm
from transformers import AutoConfig, AutoModelForCausalLM, PreTrainedModel

import verl.utils.hdfs_io as hdfs_io
from verl.utils.dataset import SFTDataset
from verl.utils.dataset.multiturn_sft_dataset import MultiTurnSFTDataset
from verl.utils.device import get_device_id, get_device_name, is_cuda_available, is_npu_available
from verl.utils.distributed import destroy_global_process_group, initialize_global_process_group
from verl.utils.fs import copy_to_local
from verl.utils.fsdp_utils import (
    CPUOffloadPolicy,
    MixedPrecisionPolicy,
    apply_fsdp2,
    fsdp2_clip_grad_norm_,
    fsdp2_load_full_state_dict,
    get_fsdp_wrap_policy,
    get_init_weight_context_manager,
    init_fn,
)
<<<<<<< HEAD
from verl.utils.profiler import log_gpu_memory_usage
=======
>>>>>>> b6690150
from verl.utils.py_functional import convert_to_regular_types
from verl.utils.torch_dtypes import PrecisionType
from verl.utils.torch_functional import get_cosine_schedule_with_warmup, get_wsd_schedule_with_warmup
from verl.utils.tracking import Tracking
from verl.utils.ulysses import (
    gather_outpus_and_unpad,
    get_ulysses_sequence_parallel_world_size,
    ulysses_pad_and_slice_inputs,
)
from verl.workers.sharding_manager.fsdp_ulysses import FSDPUlyssesShardingManager

if is_cuda_available:
    from flash_attn.bert_padding import index_first_axis, pad_input, rearrange, unpad_input
elif is_npu_available:
    from transformers.integrations.npu_flash_attention import index_first_axis, pad_input, rearrange, unpad_input

logger = logging.getLogger(__file__)
logger.setLevel(os.getenv("VERL_SFT_LOGGING_LEVEL", "WARN"))


def extract_step(path):
    match = re.search(r"global_step_(\d+)", path)
    if match:
        return int(match.group(1))
    return None


class FSDPSFTTrainer:
    def __init__(
        self,
        config,
        device_mesh: DeviceMesh,
        ulysses_device_mesh: DeviceMesh,
        tokenizer,
        train_dataset: Dataset,
        val_dataset: Dataset,
    ):
        self.config = config
        self.device_mesh = device_mesh
        self.ulysses_device_mesh = ulysses_device_mesh
        self.sharding_manager = FSDPUlyssesShardingManager(self.ulysses_device_mesh)
        self.tokenizer = tokenizer
        if self.config.data.chat_template is not None:
            raise ValueError("Apply Chat template from config is not supported yet.")

        # normalize dp size
        self._normalize_config_bsz()

        # Set sequence parallel size
        self.config.ulysses_sequence_parallel_size = getattr(self.config, "ulysses_sequence_parallel_size", 1)
        self.use_remove_padding = getattr(self.config, "use_remove_padding", False)
        if self.device_mesh.get_rank() == 0:
            print(f"Using sequence parallel size: {self.config.ulysses_sequence_parallel_size}")
            print(f"Using remove padding: {self.use_remove_padding}")

        self._build_dataloader(train_dataset, val_dataset)
        # build model
        self._build_model_optimizer()

        # TODO: add checkpoint manager
        if self.device_mesh.get_rank() == 0:
            print(self.config)
        self.device_name = get_device_name()

    def _normalize_config_bsz(self):
        dp_size = self.device_mesh.size(0) if not self.ulysses_device_mesh else self.ulysses_device_mesh.size(0)
        if self.device_mesh.get_rank() == 0:
            print(f"Normalize batch size by dp {dp_size}")

        assert self.config.data.train_batch_size % dp_size == 0, (
            f"Global batch size {self.config.data.train_batch_size} is not divisible by dp size {dp_size}"
        )

        self.config.data.train_batch_size //= dp_size

        assert self.config.data.train_batch_size % self.config.data.micro_batch_size_per_gpu == 0

    def _build_dataloader(self, train_dataset, val_dataset):
        # build dataset
        config = self.config
        self.train_dataset, self.val_dataset = train_dataset, val_dataset

        # build dataloader
        # Use data parallel rank and size instead of global rank and world size

        # If doing SP, we need to use the local rank and size
        if self.config.ulysses_sequence_parallel_size > 1:
            rank = self.ulysses_device_mesh.get_local_rank("dp")
            world_size = self.ulysses_device_mesh.size(0)
            if self.ulysses_device_mesh.get_rank() == 0:
                print(f"Using SP rank {rank} and size {world_size} for data distribution")
                print("Each SP rank gets different data, but the same data WITHIN the same rank")
        else:
            rank = self.device_mesh.get_rank()
            world_size = self.device_mesh.size()
        if self.device_mesh.get_rank() == 0:
            print(f"Using FSDP rank {rank} and size {world_size} for data distribution")

        self.train_sampler = DistributedSampler(
            self.train_dataset, shuffle=True, num_replicas=world_size, rank=rank, drop_last=True
        )
        self.train_dataloader = DataLoader(
            dataset=self.train_dataset,
            batch_size=config.data.train_batch_size,
            sampler=self.train_sampler,
            num_workers=8,
            pin_memory=True,
            drop_last=True,
        )

        self.val_sampler = DistributedSampler(
            self.val_dataset, shuffle=False, num_replicas=world_size, rank=rank, drop_last=True
        )
        self.val_dataloader = DataLoader(
            dataset=self.val_dataset,
            batch_size=config.data.micro_batch_size_per_gpu,
            sampler=self.val_sampler,
            num_workers=8,
            pin_memory=True,
            drop_last=True,
        )

    def _build_model_optimizer(self):
        # TODO (zhangchi.usc1992):
        # 1. support pretrain from random weights
        # 2. support init directly from sharded weights
        local_model_path = copy_to_local(src=self.config.model.partial_pretrain, verbose=True)

        if self.config.model.get("external_lib", None) is not None:
            # This is used to import external_lib into the huggingface systems
            import importlib

            importlib.import_module(self.config.model.external_lib)

        log_gpu_memory_usage("Before model allocation", logger=logger)

        trust_remote_code = self.config.model.trust_remote_code
        torch_dtype = self.config.model.fsdp_config.get("model_dtype", "fp32")
        torch_dtype = PrecisionType.to_dtype(torch_dtype)
        # load config first
        config = AutoConfig.from_pretrained(local_model_path, trust_remote_code=trust_remote_code)
        self.model_config = config
        if hasattr(self.model_config, "max_position_embeddings"):
            self.model_config.max_position_embeddings = max(
                self.model_config.max_position_embeddings, self.config.data.max_length
            )
        if self.config.ulysses_sequence_parallel_size > 1:
            assert self.use_remove_padding, "Sequence parallel is only supported when remove_padding is enabled"

        # This may be very large
        init_context = get_init_weight_context_manager(
            use_meta_tensor=not config.tie_word_embeddings, mesh=self.device_mesh
        )

        with init_context():
            self.model: PreTrainedModel = AutoModelForCausalLM.from_pretrained(
                local_model_path,
                config=config,
                torch_dtype=torch_dtype,
                attn_implementation="flash_attention_2",
                trust_remote_code=trust_remote_code,
            )

            if self.use_remove_padding or self.config.ulysses_sequence_parallel_size > 1:
                from verl.models.transformers.monkey_patch import apply_monkey_patch

                apply_monkey_patch(model=self.model, ulysses_sp_size=self.config.ulysses_sequence_parallel_size)

            # Apply Liger kernel if use_liger is enabled
            if self.config.model.get("use_liger", False):
                from liger_kernel.transformers.monkey_patch import _apply_liger_kernel_to_instance

                _apply_liger_kernel_to_instance(model=self.model)

            if self.config.model.get("lora_rank", 0) > 0:
                self.model.enable_input_require_grads()
                # Convert config to regular Python types before creating PEFT model
                lora_config = {
                    "task_type": TaskType.CAUSAL_LM,
                    "r": self.config.model.lora_rank,
                    "lora_alpha": self.config.model.lora_alpha,
                    "target_modules": convert_to_regular_types(self.config.model.target_modules),
                    "bias": "none",
                }
                self.model = get_peft_model(self.model, LoraConfig(**lora_config))

        if self.config.model.enable_gradient_checkpointing:
            self.model.gradient_checkpointing_enable(gradient_checkpointing_kwargs={"use_reentrant": False})

        log_gpu_memory_usage("After model allocation", logger=logger)

        mixed_precision = MixedPrecision(
            param_dtype=torch.bfloat16, reduce_dtype=torch.float32, buffer_dtype=torch.float32
        )

        auto_wrap_policy = get_fsdp_wrap_policy(
            self.model,
            config=self.config.model.fsdp_config.wrap_policy,
            is_lora=self.config.model.get("lora_rank", 0) > 0,
        )
        if self.device_mesh.get_rank() == 0:
            print(auto_wrap_policy)

        if not self.config.model.fsdp_config.cpu_offload:
            cpu_offload = None
        else:
            cpu_offload = CPUOffload(offload_params=self.config.model.fsdp_config.offload_params)

        fsdp_strategy = self.config.model.strategy
        if fsdp_strategy == "fsdp":
            self.fsdp_model = FSDP(
                self.model,
                cpu_offload=cpu_offload,
                param_init_fn=init_fn,
                use_orig_params=False,
                auto_wrap_policy=auto_wrap_policy,
                device_id=get_device_id(),
                sharding_strategy=ShardingStrategy.FULL_SHARD,
                mixed_precision=mixed_precision,
                sync_module_states=True,
                device_mesh=self.device_mesh,
                forward_prefetch=False,
            )
        elif fsdp_strategy == "fsdp2":
            assert CPUOffloadPolicy is not None, "PyTorch version >= 2.4 is required for using fully_shard API (FSDP2)"
            mp_policy = MixedPrecisionPolicy(
                param_dtype=torch.bfloat16, reduce_dtype=torch.float32, cast_forward_inputs=True
            )

            fsdp_kwargs = {
                "mesh": self.device_mesh,
                "mp_policy": mp_policy,
                "offload_policy": cpu_offload,
                "reshard_after_forward": True,
            }
            full_state = self.model.state_dict()
            apply_fsdp2(self.model, fsdp_kwargs, self.config.model.fsdp_config)
            fsdp2_load_full_state_dict(self.model, full_state, self.device_mesh, cpu_offload)
            self.fsdp_model = self.model
        else:
            raise NotImplementedError(f"not implement {fsdp_strategy}")

        log_gpu_memory_usage("After FSDP wrapping", logger=logger)

        self.optimizer = optim.AdamW(
            self.fsdp_model.parameters(),
            lr=self.config.optim.lr,
            betas=self.config.optim.betas,
            weight_decay=self.config.optim.weight_decay,
        )

        log_gpu_memory_usage("After initialize optimizer", logger=logger)

        self.steps_per_epoch = len(self.train_dataloader)
        self.total_steps = self.steps_per_epoch * self.config.trainer.total_epochs

        if self.device_mesh.get_rank() == 0:
            print(
<<<<<<< HEAD
                f"Number of steps/epoch {self.steps_per_epoch}, number of epochs {self.config.trainer.total_epochs}, total number of steps {self.total_steps}"
=======
                f"Number of steps/epoch {self.steps_per_epoch}, number of epochs "
                f"{self.config.trainer.total_epochs}, total number of steps {self.total_steps}"
>>>>>>> b6690150
            )

        num_warmup_steps = int(self.total_steps * self.config.optim.warmup_steps_ratio)

        if not hasattr(self.config.optim, "lr_scheduler") or self.config.optim.lr_scheduler == "cosine":
            self.lr_scheduler = get_cosine_schedule_with_warmup(
                optimizer=self.optimizer, num_warmup_steps=num_warmup_steps, num_training_steps=self.total_steps
            )
        elif self.config.optim.lr_scheduler == "wsd":
            self.lr_scheduler = get_wsd_schedule_with_warmup(
                optimizer=self.optimizer, num_warmup_steps=num_warmup_steps, num_training_steps=self.total_steps
            )
        else:
            raise ValueError(f"Unknown lr scheduler: {self.config.optim.lr_scheduler}")

    def _compute_loss_and_backward(self, batch, do_backward=True):
        """Compute loss with optional sequence parallelism and remove padding features"""
        use_sp = self.use_remove_padding and self.config.ulysses_sequence_parallel_size > 1

        # Move inputs to GPU and prepare loss mask
        input_ids = batch["input_ids"].to(self.device_name)
        attention_mask = batch["attention_mask"].to(self.device_name)
        position_ids = batch["position_ids"].to(self.device_name)
        loss_mask = batch.pop("loss_mask")[:, :-1].reshape(-1).to(self.device_name)
        loss_fct = nn.CrossEntropyLoss(reduction="none")

        # Context manager for sequence parallel if needed
        context = self.sharding_manager if use_sp else nullcontext()
        with context, torch.autocast(device_type=self.device_name, dtype=torch.bfloat16):
            if not use_sp:
                # Standard forward pass without sequence parallel
                labels = input_ids[:, 1:].contiguous()
                output = self.fsdp_model(
                    input_ids=input_ids, attention_mask=attention_mask, position_ids=position_ids, use_cache=False
                )
                logits = output.logits

                shift_logits = logits[..., :-1, :].contiguous()
                shift_labels = labels.contiguous()
                # Flatten the tokens
                shift_logits = shift_logits.view(-1, self.model.config.vocab_size)
                shift_labels = shift_labels.view(-1)
                # Enable model parallelism
                shift_labels = shift_labels.to(shift_logits.device)
                loss = loss_fct(shift_logits, shift_labels)
                loss = loss * loss_mask.to(loss.device)
            else:
                # IMPORTANT: We have a big assumption here, so we can shard the SAME sequence across SP ranks
                # i.e., each GPU has <1 sequence, and each SP group has 1 sequence
                # 1. All SP ranks will receive the *SAME* batch
                # 2. Different SP groups will receive *DIFFERENT* batches
                # This is implemented by the DistributedSampler

                batch_size, seqlen = input_ids.shape
                # Remove padding
                input_ids_rmpad, indices, *_ = unpad_input(
                    input_ids.unsqueeze(-1), attention_mask
                )  # input_ids_rmpad (total_nnz, ...)
                input_ids_rmpad = input_ids_rmpad.transpose(0, 1)  # (1, total_nnz)

                # Unpad position_ids to align rotary
                position_ids_rmpad = index_first_axis(
                    rearrange(position_ids.unsqueeze(-1), "b s ... -> (b s) ..."), indices
                ).transpose(0, 1)

                # Pad and slice inputs for sequence parallelism
                input_ids_rmpad_sliced, position_ids_rmpad_padded, pad_size = ulysses_pad_and_slice_inputs(
                    input_ids_rmpad, position_ids_rmpad, sp_size=get_ulysses_sequence_parallel_world_size()
                )
                # For computing loss
                input_ids_rmpad_rolled = torch.roll(input_ids_rmpad, shifts=-1, dims=1)  # (1, total_nnz)
                input_ids_rmpad_rolled, _, _ = ulysses_pad_and_slice_inputs(
                    input_ids_rmpad_rolled, None, get_ulysses_sequence_parallel_world_size()
                )
                input_ids_rmpad_rolled = input_ids_rmpad_rolled.squeeze(0)  # ((total_nnz / sp) + pad)

                # Forward pass
                output = self.fsdp_model(
                    input_ids=input_ids_rmpad_sliced,
                    attention_mask=None,  # Not needed with flash attention varlen
                    position_ids=position_ids_rmpad_padded,
                    use_cache=False,
                )

                # Compute loss locally then aggregate
                logits_rmpad = output.logits.squeeze(0)
                input_ids_rmpad_rolled = input_ids_rmpad_rolled.to(logits_rmpad.device)
                loss = loss_fct(logits_rmpad, input_ids_rmpad_rolled)
                # Gather and unpad for sequence parallelism
                loss = gather_outpus_and_unpad(loss, gather_dim=0, unpad_dim=0, padding_size=pad_size)

                # This is the loss collected from all ulysses ranks
                full_loss = pad_input(
                    hidden_states=loss.unsqueeze(-1), indices=indices, batch=batch_size, seqlen=seqlen
                )
                full_loss = full_loss.squeeze(-1)[:, :-1]  # Remove last token's loss
                full_loss = full_loss.reshape(-1)
                loss_mask = loss_mask.to(full_loss.device)
                loss = full_loss * loss_mask

            valid_token_this_rank = torch.sum(loss_mask)

            if self.config.data.balance_dp_token:
                torch.distributed.all_reduce(valid_token_this_rank)
                dp_size = self.ulysses_device_mesh.size("dp") if use_sp else torch.distributed.get_world_size()
            else:
                dp_size = 1

            loss = torch.sum(loss) / (valid_token_this_rank + 1e-8) * dp_size

            if do_backward:
                loss.backward()
            return loss

    def training_step(self, batch: TensorDict):
        self.fsdp_model.train()

        log_gpu_memory_usage("Before optimizer zero_grad", logger=logger)

        self.optimizer.zero_grad()

        log_gpu_memory_usage("After optimizer zero_grad", logger=logger)

        micro_batches = batch.split(self.config.data.micro_batch_size_per_gpu)
        n_micro_batches = len(micro_batches)
        step_loss = 0
        for micro_batch in micro_batches:
            loss = self._compute_loss_and_backward(batch=micro_batch) / n_micro_batches
            step_loss += loss.item()

        if self.config.model.strategy == "fsdp":
            grad_norm = self.fsdp_model.clip_grad_norm_(max_norm=self.config.optim.clip_grad)
        elif self.config.model.strategy == "fsdp2":
            grad_norm = fsdp2_clip_grad_norm_(self.fsdp_model.parameters(), max_norm=self.config.optim.clip_grad)
        else:
            raise NotImplementedError(f"not implement {self.config.model.strategy}")

        log_gpu_memory_usage("Before optimizer step", logger=logger)

        # if grad_norm is not finite, skip the update
        if not torch.isfinite(grad_norm):
            print(f"WARN: grad_norm is not finite: {grad_norm}")
            self.optimizer.zero_grad()
        else:
            self.optimizer.step()

        log_gpu_memory_usage("After optimizer step", logger=logger)

        self.lr_scheduler.step()

        # reduce loss across dp ranks
        lr = self.lr_scheduler.get_last_lr()[0]

        log_gpu_memory_usage("After offload weights", logger=logger)

        step_loss = torch.tensor(step_loss).to(self.device_name)
        if is_cuda_available:
            torch.distributed.all_reduce(step_loss, op=torch.distributed.ReduceOp.AVG)
        elif is_npu_available:
            torch.distributed.all_reduce(step_loss)
            step_loss /= self.device_mesh.size(0)
        return {"train/loss": step_loss.detach().item(), "train/lr(1e-3)": lr * 1e3}

    def validation_step(self, batch: TensorDict):
        self.fsdp_model.eval()
        with torch.no_grad():
            loss = self._compute_loss_and_backward(batch, do_backward=False)
            if is_cuda_available:
                torch.distributed.all_reduce(loss, op=torch.distributed.ReduceOp.AVG)
            elif is_npu_available:
                torch.distributed.all_reduce(loss)
                loss /= self.device_mesh.size(0)
        return loss

    def save_checkpoint(self, step):
        # save checkpoint
        path = os.path.join(self.config.trainer.default_local_dir, f"global_step_{step}")

        fsdp_strategy = self.config.model.strategy
        if fsdp_strategy == "fsdp":
            # FSDP1 checkpoint saving
            from torch.distributed.fsdp import FullStateDictConfig, StateDictType

            cfg = FullStateDictConfig(offload_to_cpu=True, rank0_only=True)
            with FSDP.state_dict_type(self.fsdp_model, StateDictType.FULL_STATE_DICT, cfg):
                state_dict = self.fsdp_model.state_dict()

            # save huggingface model
            if self.device_mesh.get_rank() == 0:
                os.makedirs(path, exist_ok=True)
                self.model.save_pretrained(path, state_dict=state_dict)
                self.tokenizer.save_pretrained(path)
        elif fsdp_strategy == "fsdp2":
            # FSDP2 checkpoint saving
            from torch.distributed.checkpoint.state_dict import StateDictOptions, get_model_state_dict

            # Get full state dict with FSDP2
            options = StateDictOptions(full_state_dict=True, cpu_offload=True)
            state_dict = get_model_state_dict(self.fsdp_model, options=options)

            # save huggingface model
            if self.device_mesh.get_rank() == 0:
                os.makedirs(path, exist_ok=True)
                self.model.save_pretrained(path, state_dict=state_dict)
                self.model_config.save_pretrained(path)
                self.tokenizer.save_pretrained(path)
        else:
            raise NotImplementedError(f"not implement {fsdp_strategy}")

        # Copy to HDFS if configured
        if self.device_mesh.get_rank() == 0 and self.config.trainer.default_hdfs_dir:
            hdfs_io.makedirs(self.config.trainer.default_hdfs_dir, exist_ok=True)
            hdfs_io.copy(src=path, dst=self.config.trainer.default_hdfs_dir, dirs_exist_ok=True)

        torch.distributed.barrier()

    def fit(self):
        rank = self.device_mesh.get_rank()

        # TODO: add a unified tracking
        if rank == 0:
            tracking = Tracking(
                project_name=self.config.trainer.project_name,
                experiment_name=self.config.trainer.experiment_name,
                default_backend=self.config.trainer.logger,
            )

        global_step = 0
        last_valid_metric = None
        # compute the total training steps.
        # the total training steps in SFT is mainly for early exit
        total_training_steps = len(self.train_dataloader) * self.config.trainer.total_epochs

        if self.config.trainer.total_training_steps is not None:
            total_training_steps = self.config.trainer.total_training_steps

        self.total_training_steps = total_training_steps
        print(f"Total training steps: {self.total_training_steps}")

        # TODO (zhangchi.usc1992) add back checkpoint manager.
        # Currently, it blocks when uploading to hdfs. So very slow.

        for epoch in range(self.config.trainer.total_epochs):
            self.train_sampler.set_epoch(epoch=epoch)
            for data in tqdm(
                self.train_dataloader,
                total=self.steps_per_epoch,
                desc=f"Epoch {epoch + 1}/{self.config.trainer.total_epochs}",
                disable=rank != 0,
            ):
                global_step += 1
                data = TensorDict(data, batch_size=self.config.data.train_batch_size).to(self.device_name)
                metric = self.training_step(data)
                if rank == 0:
                    tracking.log(data=metric, step=global_step)

                is_last_step = global_step >= self.total_training_steps
                is_valid_step = global_step % self.config.trainer.test_freq == 0
                is_save_step = global_step % self.config.trainer.save_freq == 0

                # early exit or validation step
                if is_last_step or (self.config.trainer.test_freq > 0 and is_valid_step):
                    # Perform validation
                    val_losses = []
                    for val_data in self.val_dataloader:
                        val_data = TensorDict(val_data, batch_size=self.config.data.micro_batch_size_per_gpu).to(
                            self.device_name
                        )
                        val_loss = self.validation_step(val_data)
                        val_losses.append(val_loss)
                    if rank == 0:
                        val_loss = torch.mean(torch.stack(val_losses))
                        metric = {"val/loss": val_loss.detach().item()}
                        tracking.log(data=metric, step=global_step)
                        last_valid_metric = metric
                    torch.distributed.barrier()

                if is_last_step or (self.config.trainer.save_freq > 0 and is_save_step):
                    self.save_checkpoint(step=global_step)

                if is_last_step:
                    if rank == 0:
                        print(f"Final validation metrics: {last_valid_metric}")
                    return


def run_sft(config):
    device_name = get_device_name()
    local_rank, rank, world_size = initialize_global_process_group()

    device_mesh = init_device_mesh(device_type=device_name, mesh_shape=(world_size,), mesh_dim_names=("fsdp",))
    dp_size = world_size // config.ulysses_sequence_parallel_size
    ulysses_device_mesh = init_device_mesh(
        device_type=device_name,
        mesh_shape=(dp_size, config.ulysses_sequence_parallel_size),
        mesh_dim_names=("dp", "sp"),
    )
    # build tokenizer and datasets first
    from verl.utils import hf_tokenizer

    local_model_path = copy_to_local(src=config.model.partial_pretrain, verbose=True)
    tokenizer = hf_tokenizer(local_model_path, trust_remote_code=config.model.trust_remote_code)
    train_dataset = create_sft_dataset(config.data.train_files, config.data, tokenizer)
    val_dataset = create_sft_dataset(config.data.val_files, config.data, tokenizer)

    trainer = FSDPSFTTrainer(
        config=config,
        device_mesh=device_mesh,
        ulysses_device_mesh=ulysses_device_mesh,
        tokenizer=tokenizer,
        train_dataset=train_dataset,
        val_dataset=val_dataset,
    )

    trainer.fit()

    destroy_global_process_group()


@hydra.main(config_path="config", config_name="sft_trainer", version_base=None)
def main(config):
    run_sft(config)


def create_sft_dataset(data_paths, data_config, tokenizer):
    """Create a dataset."""
    # build dataset
    # First check if a custom dataset class is specified
    if data_config.custom_cls.get("path", None):
        from verl.utils.import_utils import load_extern_type

        dataset_cls = load_extern_type(data_config.custom_cls.path, data_config.custom_cls.name)
    # Then check if multi-turn dataset should be used
    elif data_config.get("multiturn", {}).get("enable", False):
        dataset_cls = MultiTurnSFTDataset
    # Default to single-turn dataset
    else:
        dataset_cls = SFTDataset

    # Create datasets based on the selected class
    dataset = dataset_cls(parquet_files=data_paths, tokenizer=tokenizer, config=data_config)
    return dataset


if __name__ == "__main__":
    main()<|MERGE_RESOLUTION|>--- conflicted
+++ resolved
@@ -56,10 +56,7 @@
     get_init_weight_context_manager,
     init_fn,
 )
-<<<<<<< HEAD
 from verl.utils.profiler import log_gpu_memory_usage
-=======
->>>>>>> b6690150
 from verl.utils.py_functional import convert_to_regular_types
 from verl.utils.torch_dtypes import PrecisionType
 from verl.utils.torch_functional import get_cosine_schedule_with_warmup, get_wsd_schedule_with_warmup
@@ -318,12 +315,8 @@
 
         if self.device_mesh.get_rank() == 0:
             print(
-<<<<<<< HEAD
-                f"Number of steps/epoch {self.steps_per_epoch}, number of epochs {self.config.trainer.total_epochs}, total number of steps {self.total_steps}"
-=======
                 f"Number of steps/epoch {self.steps_per_epoch}, number of epochs "
                 f"{self.config.trainer.total_epochs}, total number of steps {self.total_steps}"
->>>>>>> b6690150
             )
 
         num_warmup_steps = int(self.total_steps * self.config.optim.warmup_steps_ratio)
