# Copyright 2024 Bytedance Ltd. and/or its affiliates
#
# Licensed under the Apache License, Version 2.0 (the "License");
# you may not use this file except in compliance with the License.
# You may obtain a copy of the License at
#
#     http://www.apache.org/licenses/LICENSE-2.0
#
# Unless required by applicable law or agreed to in writing, software
# distributed under the License is distributed on an "AS IS" BASIS,
# WITHOUT WARRANTIES OR CONDITIONS OF ANY KIND, either express or implied.
# See the License for the specific language governing permissions and
# limitations under the License.
"""
FSDP PPO Trainer with Ray-based single controller.
This trainer supports model-agonistic model initialization with huggingface
"""

import uuid
from collections import defaultdict
from copy import deepcopy
from pprint import pprint

import numpy as np
import torch
from tqdm import tqdm

from verl import DataProto
from verl.trainer.ppo.metric_utils import (
    compute_data_metrics,
    compute_throughout_metrics,
    compute_timing_metrics,
    reduce_metrics,
)
from verl.trainer.ppo.ray_trainer import (
    AdvantageEstimator,
    RayPPOTrainer,
    apply_kl_penalty,
    compute_advantage,
    compute_response_mask,
)
<<<<<<< HEAD
from verl.utils.profiler import simple_timer
=======
from verl.utils.debug import simple_timer
>>>>>>> b6690150


class RayEntropyTrainer(RayPPOTrainer):
    """
    Note that this trainer runs on the driver process on a single CPU/GPU node.
    """

    def fit(self):
        """
        The training loop of PPO.
        The driver process only need to call the compute functions of the worker group through RPC
        to construct the PPO dataflow.
        The light-weight advantage computation is done on the driver process.
        """
        from omegaconf import OmegaConf

        from verl.utils.tracking import Tracking

        logger = Tracking(
            project_name=self.config.trainer.project_name,
            experiment_name=self.config.trainer.experiment_name,
            default_backend=self.config.trainer.logger,
            config=OmegaConf.to_container(self.config, resolve=True),
        )

        self.global_steps = 0

        # load checkpoint before doing anything
        self._load_checkpoint()

        # perform validation before training
        # currently, we only support validation using the reward_function.
        if self.val_reward_fn is not None and self.config.trainer.get("val_before_train", True):
            val_metrics = self._validate()
            assert val_metrics, f"{val_metrics=}"
            pprint(f"Initial validation metrics: {val_metrics}")
            logger.log(data=val_metrics, step=self.global_steps)
            if self.config.trainer.get("val_only", False):
                return

        # add tqdm
        progress_bar = tqdm(total=self.total_training_steps, initial=self.global_steps, desc="Training Progress")

        # we start from step 1
        self.global_steps += 1
        last_val_metrics = None

        timing_raw = defaultdict(float)
        batch = None
        num_prompt_in_batch = 0
        num_gen_batches = 0
        for epoch in range(self.config.trainer.total_epochs):
            for batch_dict in self.train_dataloader:
                metrics = {}

                new_batch: DataProto = DataProto.from_single_dict(batch_dict)
                num_gen_batches += 1
                # pop those keys for generation
                if "multi_modal_inputs" in new_batch.non_tensor_batch.keys():
                    gen_batch = new_batch.pop(
                        batch_keys=["input_ids", "attention_mask", "position_ids"],
                        non_tensor_batch_keys=["raw_prompt_ids", "multi_modal_data", "multi_modal_inputs"],
                    )
                else:
                    gen_batch = new_batch.pop(
                        batch_keys=["input_ids", "attention_mask", "position_ids"],
                        non_tensor_batch_keys=["raw_prompt_ids"],
                    )

                is_last_step = self.global_steps >= self.total_training_steps

                with simple_timer("step", timing_raw):
                    # generate a batch
                    # with simple_timer("gen", timing_raw):
                    #     gen_batch_output = self.actor_rollout_wg.generate_sequences(gen_batch)
                    with simple_timer("gen", timing_raw):
                        if not self.async_rollout_mode:
                            gen_batch_output = self.actor_rollout_wg.generate_sequences(gen_batch)
                        else:
                            gen_batch_output = self.async_rollout_manager.generate_sequences(gen_batch)

                    if self.config.algorithm.adv_estimator == AdvantageEstimator.REMAX:
                        with simple_timer("gen_max", timing_raw):
                            gen_baseline_batch = deepcopy(gen_batch)
                            gen_baseline_batch.meta_info["do_sample"] = False
                            gen_baseline_output = self.actor_rollout_wg.generate_sequences(gen_baseline_batch)

                            new_batch = new_batch.union(gen_baseline_output)
                            reward_baseline_tensor = self.reward_fn(new_batch)
                            reward_baseline_tensor = reward_baseline_tensor.sum(dim=-1)

                            new_batch.pop(batch_keys=list(gen_baseline_output.batch.keys()))

                            new_batch.batch["reward_baselines"] = reward_baseline_tensor

                            del gen_baseline_batch, gen_baseline_output

                    new_batch.non_tensor_batch["uid"] = np.array(
                        [str(uuid.uuid4()) for _ in range(len(new_batch.batch))], dtype=object
                    )
                    # repeat to align with repeated responses in rollout
                    new_batch = new_batch.repeat(repeat_times=self.config.actor_rollout_ref.rollout.n, interleave=True)
                    new_batch = new_batch.union(gen_batch_output)

                    with simple_timer("reward", timing_raw):
                        # compute scores. Support both model and function-based.
                        # We first compute the scores using reward model. Then, we call reward_fn to combine
                        # the results from reward model and rule-based results.
                        if self.use_rm:
                            # we first compute reward model score
                            reward_tensor = self.rm_wg.compute_rm_score(new_batch)
                            new_batch = new_batch.union(reward_tensor)

                        # we combine with rule-based rm
                        reward_extra_infos_dict: dict[str, list]
                        try:
                            reward_result = self.reward_fn(new_batch, return_dict=True)
                            reward_tensor = reward_result["reward_tensor"]
                            reward_extra_infos_dict = reward_result["reward_extra_info"]
                        except Exception as e:
                            print(f"Error in reward_fn: {e}")
                            reward_tensor = self.reward_fn(new_batch)
                            reward_extra_infos_dict = {}

                        new_batch.batch["token_level_scores"] = reward_tensor

                        print(f"{list(reward_extra_infos_dict.keys())=}")
                        if reward_extra_infos_dict:
                            new_batch.non_tensor_batch.update(
                                {k: np.array(v) for k, v in reward_extra_infos_dict.items()}
                            )

                        # compute rewards. apply_kl_penalty if available
                        if self.config.algorithm.use_kl_in_reward:
                            new_batch, kl_metrics = apply_kl_penalty(
                                new_batch, kl_ctrl=self.kl_ctrl_in_reward, kl_penalty=self.config.algorithm.kl_penalty
                            )
                            metrics.update(
                                kl_metrics
                            )  # TODO: This will be cleared if we use multiple genenration batches
                        else:
                            new_batch.batch["token_level_rewards"] = new_batch.batch["token_level_scores"]

                    if not self.config.algorithm.filter_groups.enable:
                        batch = new_batch
                    else:  # NOTE: When prompts after filtering is less than train batch size,
                        # we skip to the next generation batch
                        metric_name = self.config.algorithm.filter_groups.metric
                        if metric_name == "seq_final_reward":
                            # Turn to numpy for easier filtering
                            new_batch.non_tensor_batch["seq_final_reward"] = (
                                new_batch.batch["token_level_rewards"].sum(dim=-1).numpy()
                            )
                        elif metric_name == "seq_reward":
                            new_batch.non_tensor_batch["seq_reward"] = (
                                new_batch.batch["token_level_scores"].sum(dim=-1).numpy()
                            )

                        # Collect the sequence reward for each trajectory
                        prompt_uid2metric_vals = defaultdict(list)
                        for uid, metric_val in zip(
                            new_batch.non_tensor_batch["uid"], new_batch.non_tensor_batch[metric_name]
                        ):
                            prompt_uid2metric_vals[uid].append(metric_val)

                        prompt_uid2metric_std = {}
                        for prompt_uid, metric_vals in prompt_uid2metric_vals.items():
                            prompt_uid2metric_std[prompt_uid] = np.std(metric_vals)

                        kept_prompt_uids = [
                            uid
                            for uid, std in prompt_uid2metric_std.items()
                            if std > 0 or len(prompt_uid2metric_vals[uid]) == 1
                        ]
                        num_prompt_in_batch += len(kept_prompt_uids)

                        kept_traj_idxs = []
                        for idx, traj_from_prompt_uid in enumerate(new_batch.non_tensor_batch["uid"]):
                            if traj_from_prompt_uid in kept_prompt_uids:
                                kept_traj_idxs.append(idx)

                        new_batch = new_batch[kept_traj_idxs]
                        batch = new_batch if batch is None else DataProto.concat([batch, new_batch])

                        prompt_bsz = self.config.data.train_batch_size
                        if num_prompt_in_batch < prompt_bsz:
                            print(f"{num_prompt_in_batch=} < {prompt_bsz=}")
                            max_num_gen_batches = self.config.algorithm.filter_groups.max_num_gen_batches
                            if max_num_gen_batches <= 0 or num_gen_batches < max_num_gen_batches:
                                print(f"{num_gen_batches=}. Keep generating...")
                                continue
                            else:
                                raise ValueError(
                                    f"{num_gen_batches=} >= {max_num_gen_batches=}."
                                    + " Generated too many. Please check if your data are too difficult."
                                    + " You could also try set max_num_gen_batches=0 to enable endless trials."
                                )
                        else:
                            # Align the batch
                            traj_bsz = self.config.data.train_batch_size * self.config.actor_rollout_ref.rollout.n
                            print(
<<<<<<< HEAD
                                f"Collected {num_prompt_in_batch} / {self.config.data.train_batch_size} prompt. Collecting finished."
=======
                                f"Collected {num_prompt_in_batch} / {self.config.data.train_batch_size} prompt. "
                                f"Collecting finished."
>>>>>>> b6690150
                            )
                            batch = batch[:traj_bsz]

                    # === Updating ===

                    batch.batch["response_mask"] = compute_response_mask(batch)

                    # balance the number of valid tokens on each dp rank.
                    # Note that this breaks the order of data inside the batch.
                    # Please take care when you implement group based adv computation such as GRPO and rloo
                    if self.config.trainer.balance_batch:
                        self._balance_batch(batch, metrics=metrics)

                    # compute global_valid tokens
                    batch.meta_info["global_token_num"] = torch.sum(batch.batch["attention_mask"], dim=-1).tolist()

                    # recompute old_log_probs
                    with simple_timer("old_log_prob", timing_raw):
                        old_log_prob = self.actor_rollout_wg.compute_log_prob(batch)
                        batch = batch.union(old_log_prob)

                    if self.use_reference_policy:
                        # compute reference log_prob
                        with simple_timer("ref", timing_raw):
                            ref_log_prob = self.ref_policy_wg.compute_ref_log_prob(batch)
                            batch = batch.union(ref_log_prob)

                    # compute values
                    if self.use_critic:
                        with simple_timer("values", timing_raw):
                            values = self.critic_wg.compute_values(batch)
                            batch = batch.union(values)

                    with simple_timer("adv", timing_raw):
                        # compute advantages, executed on the driver process
                        norm_adv_by_std_in_grpo = self.config.algorithm.get("norm_adv_by_std_in_grpo", True)
                        batch = compute_advantage(
                            batch,
                            adv_estimator=self.config.algorithm.adv_estimator,
                            gamma=self.config.algorithm.gamma,
                            lam=self.config.algorithm.lam,
                            num_repeat=self.config.actor_rollout_ref.rollout.n,
                            norm_adv_by_std_in_grpo=norm_adv_by_std_in_grpo,
                        )

                    # update critic
                    if self.use_critic:
                        with simple_timer("update_critic", timing_raw):
                            critic_output = self.critic_wg.update_critic(batch)
                        critic_output_metrics = reduce_metrics(critic_output.meta_info["metrics"])
                        metrics.update(critic_output_metrics)

                    # implement critic warmup
                    if self.config.trainer.critic_warmup <= self.global_steps:
                        # update actor
                        with simple_timer("update_actor", timing_raw):
                            actor_output = self.actor_rollout_wg.update_actor(batch)
                        actor_output_metrics = reduce_metrics(actor_output.meta_info["metrics"])
                        metrics.update(actor_output_metrics)

                    # validate
                    if (
                        self.val_reward_fn is not None
                        and self.config.trainer.test_freq > 0
                        and (is_last_step or self.global_steps % self.config.trainer.test_freq == 0)
                    ):
                        with simple_timer("testing", timing_raw):
                            val_metrics: dict = self._validate()
                            if is_last_step:
                                last_val_metrics = val_metrics
                        metrics.update(val_metrics)

                    if self.config.trainer.save_freq > 0 and (
                        is_last_step or self.global_steps % self.config.trainer.save_freq == 0
                    ):
                        with simple_timer("save_checkpoint", timing_raw):
                            self._save_checkpoint()

                # collect metrics
                metrics.update(compute_data_metrics(batch=batch, use_critic=self.use_critic))
                metrics.update(compute_timing_metrics(batch=batch, timing_raw=timing_raw))
                # TODO: implement actual tflpo and theoretical tflpo
                n_gpus = self.resource_pool_manager.get_n_gpus()
                metrics.update(compute_throughout_metrics(batch=batch, timing_raw=timing_raw, n_gpus=n_gpus))
                timing_raw = defaultdict(float)  # clear timing

                metrics["train/num_gen_batches"] = num_gen_batches
                batch = None
                num_prompt_in_batch = 0
                num_gen_batches = 0

                # TODO: make a canonical logger that supports various backend
                logger.log(data=metrics, step=self.global_steps)

                if is_last_step:
                    pprint(f"Final validation metrics: {last_val_metrics}")
                    progress_bar.close()
                    return

                progress_bar.update(1)
                self.global_steps += 1<|MERGE_RESOLUTION|>--- conflicted
+++ resolved
@@ -39,11 +39,7 @@
     compute_advantage,
     compute_response_mask,
 )
-<<<<<<< HEAD
 from verl.utils.profiler import simple_timer
-=======
-from verl.utils.debug import simple_timer
->>>>>>> b6690150
 
 
 class RayEntropyTrainer(RayPPOTrainer):
@@ -245,12 +241,8 @@
                             # Align the batch
                             traj_bsz = self.config.data.train_batch_size * self.config.actor_rollout_ref.rollout.n
                             print(
-<<<<<<< HEAD
-                                f"Collected {num_prompt_in_batch} / {self.config.data.train_batch_size} prompt. Collecting finished."
-=======
                                 f"Collected {num_prompt_in_batch} / {self.config.data.train_batch_size} prompt. "
                                 f"Collecting finished."
->>>>>>> b6690150
                             )
                             batch = batch[:traj_bsz]
 
