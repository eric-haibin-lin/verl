# Copyright 2024 Bytedance Ltd. and/or its affiliates
#
# Licensed under the Apache License, Version 2.0 (the "License");
# you may not use this file except in compliance with the License.
# You may obtain a copy of the License at
#
#     http://www.apache.org/licenses/LICENSE-2.0
#
# Unless required by applicable law or agreed to in writing, software
# distributed under the License is distributed on an "AS IS" BASIS,
# WITHOUT WARRANTIES OR CONDITIONS OF ANY KIND, either express or implied.
# See the License for the specific language governing permissions and
# limitations under the License.

import unittest

import torch
import torch.nn as nn
from tensordict import TensorDict
from transformers import AutoModelForCausalLM, Qwen3Config

from verl import DataProto
from verl.workers.actor.dp_actor import DataParallelPPOActor
from verl.workers.config import FSDPActorConfig, OptimizerConfig


class MockTransformerModel(nn.Module):
    """Mock transformer model for testing DataParallelPPOActor"""

    def __init__(self, vocab_size=1000, hidden_size=64):
        super().__init__()
        self.vocab_size = vocab_size
        self.hidden_size = hidden_size
        self.embedding = nn.Embedding(vocab_size, hidden_size)
        self.transformer = nn.TransformerEncoder(
            nn.TransformerEncoderLayer(d_model=hidden_size, nhead=4, batch_first=True), num_layers=2
        )
        self.lm_head = nn.Linear(hidden_size, vocab_size)

    def forward(self, input_ids, attention_mask=None, position_ids=None, use_cache=False, **kwargs):
        batch_size, seq_len = input_ids.shape

        embeddings = self.embedding(input_ids)
        hidden_states = self.transformer(embeddings)
        logits = self.lm_head(hidden_states)

        class MockOutput:
            def __init__(self, logits):
                self.logits = logits

        return MockOutput(logits)


class TestDataParallelPPOActor(unittest.TestCase):
    """Test DataParallelPPOActor compute_log_prob and update_policy methods"""

<<<<<<< HEAD
    @classmethod
    def setUpClass(cls):
        """Set up distributed environment"""
=======
    def setUp(self):
        """Set up test fixtures"""
        import os

        import torch.distributed

        backend = "cpu:gloo,cuda:nccl" if torch.cuda.is_available() else "gloo"
>>>>>>> 195ff8d0
        if not torch.distributed.is_initialized():
            torch.distributed.init_process_group(
<<<<<<< HEAD
                backend="nccl" if torch.cuda.is_available() else "gloo", init_method="env://"
=======
                backend=backend,
                rank=rank,
                world_size=world_size,
                init_method=os.environ.get("DIST_INIT_METHOD", "env://"),
>>>>>>> 195ff8d0
            )

        cls.rank = torch.distributed.get_rank()
        cls.world_size = torch.distributed.get_world_size()

        if torch.cuda.is_available():
            torch.cuda.set_device(cls.rank)
            cls.device = torch.device(f"cuda:{cls.rank}")
        else:
            cls.device = torch.device("cpu")

    def setUp(self):
        """Set up test fixtures"""
        self.config = FSDPActorConfig(
            strategy="fsdp2",
            ppo_mini_batch_size=4,
            ppo_micro_batch_size_per_gpu=2,
            ppo_epochs=1,
            clip_ratio=0.2,
            entropy_coeff=0.01,
            grad_clip=1.0,
            use_dynamic_bsz=False,
            use_torch_compile=False,  # Disable torch.compile for testing
            ulysses_sequence_parallel_size=1,
            optim=OptimizerConfig(lr=1e-6),
        )

        self.mock_model = MockTransformerModel(vocab_size=1000, hidden_size=64).to(self.device)
        self.mock_optimizer = torch.optim.Adam(self.mock_model.parameters(), lr=1e-4)

        self.actor = DataParallelPPOActor(
            config=self.config, actor_module=self.mock_model, actor_optimizer=self.mock_optimizer
        )

<<<<<<< HEAD
    @classmethod
    def tearDownClass(cls):
        """Clean up distributed environment"""
        if torch.distributed.is_initialized():
            torch.distributed.destroy_process_group()
=======
    def tearDown(self):
        """Clean up test fixtures"""
        # repated init and destroy seems unstable with torch
        # torch.distributed.destroy_process_group()
        self.mock_memory_info_patcher.stop()
>>>>>>> 195ff8d0

    def _create_test_data_for_compute_log_prob(self):
        """Create test DataProto for compute_log_prob method"""
        batch_size = 2
        prompt_length = 8
        response_length = 4
        total_length = prompt_length + response_length
        vocab_size = 1000

        input_ids = torch.randint(0, vocab_size, (batch_size, total_length)).to(self.device)
        attention_mask = torch.ones(batch_size, total_length).to(self.device)
        position_ids = torch.arange(total_length).unsqueeze(0).expand(batch_size, -1).to(self.device)
        responses = input_ids[:, -response_length:]  # Last part is the response

        tensor_dict = TensorDict(
            {
                "input_ids": input_ids,
                "attention_mask": attention_mask,
                "position_ids": position_ids,
                "responses": responses,
            },
            batch_size=[batch_size],
        )

        meta_info = {"micro_batch_size": batch_size, "temperature": 1.0, "use_dynamic_bsz": False}

        return DataProto(batch=tensor_dict, meta_info=meta_info)

    def _create_test_data_for_update_policy(self):
        """Create test DataProto for update_policy method"""
        batch_size = 4  # Must match ppo_mini_batch_size
        prompt_length = 8
        response_length = 4
        total_length = prompt_length + response_length
        vocab_size = 1000

        input_ids = torch.randint(0, vocab_size, (batch_size, total_length)).to(self.device)
        attention_mask = torch.ones(batch_size, total_length).to(self.device)
        position_ids = torch.arange(total_length).unsqueeze(0).expand(batch_size, -1).to(self.device)
        responses = input_ids[:, -response_length:]
        response_mask = torch.ones(batch_size, response_length).to(self.device)
        old_log_probs = torch.randn(batch_size, response_length).to(self.device) * 0.1  # Small values
        advantages = torch.randn(batch_size, response_length).to(self.device) * 0.5

        tensor_dict = TensorDict(
            {
                "input_ids": input_ids,
                "attention_mask": attention_mask,
                "position_ids": position_ids,
                "responses": responses,
                "response_mask": response_mask,
                "old_log_probs": old_log_probs,
                "advantages": advantages,
            },
            batch_size=[batch_size],
        )

        meta_info = {"temperature": 1.0}

        return DataProto(batch=tensor_dict, meta_info=meta_info)

    def test_compute_log_prob(self):
        """Test compute_log_prob method"""
        data = self._create_test_data_for_compute_log_prob()

        log_probs, entropies = self.actor.compute_log_prob(data, calculate_entropy=True)

        batch_size = data.batch["responses"].shape[0]
        response_length = data.batch["responses"].shape[1]

        self.assertIsInstance(log_probs, torch.Tensor)
        self.assertEqual(log_probs.shape, (batch_size, response_length))
        self.assertTrue(torch.all(torch.isfinite(log_probs)))

        self.assertIsInstance(entropies, torch.Tensor)
        self.assertEqual(entropies.shape, (batch_size, response_length))
        self.assertTrue(torch.all(torch.isfinite(entropies)))
        self.assertTrue(torch.all(entropies >= 0))  # Entropy should be non-negative

    def test_compute_log_prob_without_entropy(self):
        """Test compute_log_prob method without entropy calculation"""
        data = self._create_test_data_for_compute_log_prob()

        log_probs, entropies = self.actor.compute_log_prob(data, calculate_entropy=False)

        batch_size = data.batch["responses"].shape[0]
        response_length = data.batch["responses"].shape[1]

        self.assertIsInstance(log_probs, torch.Tensor)
        self.assertEqual(log_probs.shape, (batch_size, response_length))
        self.assertTrue(torch.all(torch.isfinite(log_probs)))

        self.assertIsNone(entropies)

    def test_update_policy(self):
        """Test update_policy method"""
        data = self._create_test_data_for_update_policy()

        metrics = self.actor.update_policy(data)

        self.assertIsInstance(metrics, dict)

        expected_metric_keys = [
            "actor/pg_loss",
            "actor/pg_clipfrac",
            "actor/ppo_kl",
            "actor/pg_clipfrac_lower",
            "actor/grad_norm",
        ]

        for key in expected_metric_keys:
            self.assertIn(key, metrics)
            if isinstance(metrics[key], list):
                self.assertTrue(all(torch.isfinite(torch.tensor(v)) for v in metrics[key]))
            else:
                self.assertIsInstance(metrics[key], (float, int))
                self.assertTrue(torch.isfinite(torch.tensor(metrics[key])))

    def test_dataparallelppoactor_initialization(self):
        """Test DataParallelPPOActor initialization"""
        self.assertIsNotNone(self.actor.actor_module)
        self.assertIsNotNone(self.actor.actor_optimizer)
        self.assertEqual(self.actor.config, self.config)

        self.assertEqual(self.actor.config.strategy, "fsdp2")
        self.assertEqual(self.actor.config.ppo_mini_batch_size, 4)
        self.assertEqual(self.actor.config.clip_ratio, 0.2)

    def test_dataparallelppoactor_with_qwen3_model(self):
        """Test DataParallelPPOActor with real Qwen3ForCausalLM model"""
        qwen_config = Qwen3Config(
            vocab_size=1000,
            hidden_size=64,
            intermediate_size=128,
            num_hidden_layers=2,
            num_attention_heads=4,
            num_key_value_heads=2,
            max_position_embeddings=512,
            torch_dtype=torch.float32,
            use_cache=False,
        )

        with torch.device(self.device):
            qwen_model = AutoModelForCausalLM.from_config(config=qwen_config, torch_dtype=torch.float32).to(self.device)

        qwen_optimizer = torch.optim.Adam(qwen_model.parameters(), lr=1e-4)

        qwen_actor = DataParallelPPOActor(config=self.config, actor_module=qwen_model, actor_optimizer=qwen_optimizer)

        data = self._create_test_data_for_compute_log_prob()
        log_probs, entropies = qwen_actor.compute_log_prob(data, calculate_entropy=True)

        batch_size = data.batch["responses"].shape[0]
        response_length = data.batch["responses"].shape[1]

        self.assertIsInstance(log_probs, torch.Tensor)
        self.assertEqual(log_probs.shape, (batch_size, response_length))
        self.assertTrue(torch.all(torch.isfinite(log_probs)))

        self.assertIsInstance(entropies, torch.Tensor)
        self.assertEqual(entropies.shape, (batch_size, response_length))
        self.assertTrue(torch.all(torch.isfinite(entropies)))
        self.assertTrue(torch.all(entropies >= 0))

        policy_data = self._create_test_data_for_update_policy()
        metrics = qwen_actor.update_policy(policy_data)

        self.assertIsInstance(metrics, dict)

        expected_metric_keys = [
            "actor/pg_loss",
            "actor/pg_clipfrac",
            "actor/ppo_kl",
            "actor/pg_clipfrac_lower",
            "actor/grad_norm",
        ]

        for key in expected_metric_keys:
            self.assertIn(key, metrics)
            if isinstance(metrics[key], list):
                self.assertTrue(all(torch.isfinite(torch.tensor(v)) for v in metrics[key]))
            else:
                self.assertIsInstance(metrics[key], (float, int))
                self.assertTrue(torch.isfinite(torch.tensor(metrics[key])))


if __name__ == "__main__":
    unittest.main()<|MERGE_RESOLUTION|>--- conflicted
+++ resolved
@@ -54,29 +54,16 @@
 class TestDataParallelPPOActor(unittest.TestCase):
     """Test DataParallelPPOActor compute_log_prob and update_policy methods"""
 
-<<<<<<< HEAD
     @classmethod
     def setUpClass(cls):
         """Set up distributed environment"""
-=======
-    def setUp(self):
-        """Set up test fixtures"""
-        import os
-
-        import torch.distributed
-
-        backend = "cpu:gloo,cuda:nccl" if torch.cuda.is_available() else "gloo"
->>>>>>> 195ff8d0
         if not torch.distributed.is_initialized():
             torch.distributed.init_process_group(
-<<<<<<< HEAD
                 backend="nccl" if torch.cuda.is_available() else "gloo", init_method="env://"
-=======
                 backend=backend,
                 rank=rank,
                 world_size=world_size,
                 init_method=os.environ.get("DIST_INIT_METHOD", "env://"),
->>>>>>> 195ff8d0
             )
 
         cls.rank = torch.distributed.get_rank()
@@ -111,19 +98,11 @@
             config=self.config, actor_module=self.mock_model, actor_optimizer=self.mock_optimizer
         )
 
-<<<<<<< HEAD
     @classmethod
     def tearDownClass(cls):
         """Clean up distributed environment"""
         if torch.distributed.is_initialized():
             torch.distributed.destroy_process_group()
-=======
-    def tearDown(self):
-        """Clean up test fixtures"""
-        # repated init and destroy seems unstable with torch
-        # torch.distributed.destroy_process_group()
-        self.mock_memory_info_patcher.stop()
->>>>>>> 195ff8d0
 
     def _create_test_data_for_compute_log_prob(self):
         """Create test DataProto for compute_log_prob method"""
